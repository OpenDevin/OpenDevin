"""
Implements evaluation of agents on ML-Bench, a benchmark for assessing the effectiveness of
Large Language Models (LLMs) in leveraging existing functions in open-source libraries for
machine learning tasks. The benchmark is introduced in the paper "ML-Bench: Evaluating Large
Language Models for Code Generation in Repository-Level Machine Learning Tasks"
(https://arxiv.org/abs/2311.09835).

Please see https://ghcr.io/super-dainiu/ml_bench and https://huggingface.co/datasets/super-dainiu/ml-bench
for more details on the dataset and docker image used in this evaluation script.

TODOs:
- Support additional evaluation settings, such as providing raw README content or using a
  retriever to extract relevant segments.
- Clean up the code and docker image used for evaluation.
"""

import asyncio
import logging
import os
import pathlib
from typing import Any

from datasets import load_dataset

from evaluation.utils.shared import (
    EvalMetadata,
    codeact_user_response,
    make_metadata,
    monologue_user_response,
    prepare_dataset,
    run_evaluation,
)
from opendevin.controller.agent import Agent
from opendevin.controller.state.state import State
from opendevin.core.config import config, get_llm_config_arg, get_parser
from opendevin.core.logger import get_console_handler
from opendevin.core.logger import opendevin_logger as logger
from opendevin.core.main import run_agent_controller
from opendevin.llm.llm import LLM
from opendevin.runtime.docker.ssh_box import DockerSSHBox

AGENT_CLS_TO_FAKE_USER_RESPONSE_FN = {
    'CodeActAgent': codeact_user_response,
    'MonologueAgent': monologue_user_response,
}

AGENT_CLS_TO_INST_SUFFIX = {
    'CodeActAgent': 'When you think you have completed the task, please run the following command: <execute_bash> exit </execute_bash>.\n'
}

ID2CONDA = {
    1: 'dgl_DS',
    2: 'bert_DS',
    3: 'lavis_DS',
    4: 'if_DS',
    5: 'V2V_DS',
    6: 'esm_DS',
    7: 'OP_DS',
    8: 'TSL_DS',
    9: 'EAP_DS',
    10: 'PG_DS',
    11: 'PIM_DS',
    12: 'AD2_DS',
    13: 'L3_DS',
    14: 'MZ2_DS',
    15: 'GSA2_DS',
}


def process_instance(instance: Any, metadata: EvalMetadata, reset_logger: bool = True):
    agent = Agent.get_cls(metadata.agent_class)(llm=LLM(llm_config=metadata.llm_config))
    old_workspace_mount_path = config.workspace_mount_path
    old_workspace_base = config.workspace_base
    try:
        workspace_mount_path = os.path.join(
            config.workspace_mount_path, '_eval_workspace'
        )
        # create process-specific workspace dir
        # so that different agent don't interfere with each other.
        workspace_mount_path = os.path.join(workspace_mount_path, str(os.getpid()))
        pathlib.Path(workspace_mount_path).mkdir(parents=True, exist_ok=True)

        # reset workspace to config
        config.workspace_base = workspace_mount_path
        config.workspace_mount_path = workspace_mount_path

        # Setup the logger properly, so you can run multi-processing to parallelize the evaluation
        if reset_logger:
            # Set up logger
            log_file = os.path.join(
                metadata.eval_output_dir,
                'logs',
                f"instance_{instance['id']}_pid_{os.getpid()}.log",
            )
            # Remove all existing handlers from logger
            for handler in logger.handlers[:]:
                logger.removeHandler(handler)
            # add back the console handler to print ONE line
            logger.addHandler(get_console_handler())
            logger.info(
                f"Starting evaluation for instance {instance['id']}.\nLOG:   tail -f {log_file}"
            )
            # Remove all existing handlers from logger
            for handler in logger.handlers[:]:
                logger.removeHandler(handler)
            file_handler = logging.FileHandler(log_file)
            file_handler.setFormatter(
                logging.Formatter('%(asctime)s - %(levelname)s - %(message)s')
            )
            logger.addHandler(file_handler)

        logger.info(f'Process-specific workspace mounted at {workspace_mount_path}')

        # Create a sandbox, using the instance ID and PID as the session ID to avoid conflicts
        sid = str(instance['id']) + '_' + str(os.getpid())
        sandbox = DockerSSHBox(sid=sid)

        # Set up the task environment
        sandbox.execute(f'conda activate {ID2CONDA[instance["github_id"]]}')

        # Clone the task repo into the sandbox
        repo_url = instance['github']
        repo_name = repo_url.split('/')[-1]
        sandbox.execute(f'git clone {repo_url} /workspace/{repo_name}')
        sandbox.execute(f'chmod -R 777 /workspace/{repo_name}')

        # Navigate to the task's code path
        task_path = os.path.join('/workspace', repo_name, instance['path'][2:])
        sandbox.execute(f'cd {task_path}')

        # Prepare the task instruction
        instruction = (
            f'Please complete the Machine Learning task in the following repository: {repo_name}\n\n'
            f'The task is: {instance["task"]}\n\n'
            f'{instance["instruction"]}\n\n'
            'You should create a script named `run.sh` under the specified path in the repo to run the task.\n\n'
            f'You can find the task repo at: {task_path}\n\n'
            + (
                'Here is the prefix code for the task:\n'
                '```bash\n'
                f'{instance["prefix_code"]}\n'
                '```\n\n'
                if instance['prefix_code']
                else ''
            )
            + 'You should terminate the subprocess after running the task (e.g., call subprocess.Popen(args).wait()).'
        )
        instruction += AGENT_CLS_TO_INST_SUFFIX[agent.__class__.__name__]

        # Run the agent
        state: State | None = asyncio.run(
            run_agent_controller(
                agent,
                instruction,
                max_iterations=metadata.max_iterations,
                fake_user_response_fn=AGENT_CLS_TO_FAKE_USER_RESPONSE_FN.get(
                    agent.__class__.__name__
                ),
                sandbox=sandbox,
                sid=sid,
            )
        )
        assert state is not None
        metrics = state.metrics.get() if state.metrics else {}

        # Evaluate the agent's script
        eval_script = os.path.join(task_path, 'run.sh')
        logger.info(f'Running evaluation script: {eval_script}')

        try:
            _, eval_script_content = sandbox.execute(f'cat {eval_script}')
        except Exception as e:
            logger.error(f'Error reading evaluation script: {e}')
            eval_script_content = ''

        try:
            exit_code, eval_output = sandbox.execute(
                f'timeout 120s conda run -n {ID2CONDA[instance["github_id"]]} bash {eval_script}',
                timeout=600,
            )
        except Exception as e:
            logger.error(f'Error running evaluation script: {e}')
            exit_code = -1
            eval_output = ''

        if exit_code != 0 and exit_code != 124:
            logger.warning(f'Evaluation script failed with exit code {exit_code}')
            logger.warning(f'Output: {eval_output}')
            metrics['success'] = int(
                'KeyboardInterrupt' in eval_output
            )  # super-dainiu: assume ``KeyboardInterrupt`` is a success as is done in ML-Bench
        else:
            logger.info(f'Evaluation script succeeded with exit code {exit_code}')
            logger.info(f'Output: {eval_output}')
            metrics['success'] = 1

        # history is now available as a stream of events, rather than list of pairs of (Action, Observation)
        # for compatibility with the existing output format, we can remake the pairs here
        # remove when it becomes unnecessary
        histories = state.history.compatibility_for_eval_history_pairs()

        # Save the output
        output = {
            'instance_id': instance['id'],
            'repo': repo_url,
            'instruction': instruction,
<<<<<<< HEAD
            'metadata': metadata,
            'history': histories,
=======
            'metadata': metadata.model_dump(),
            'history': [
                (event_to_dict(action), event_to_dict(obs))
                for action, obs in state.history
            ],
>>>>>>> d0384caf
            'eval_script': eval_script_content,
            'eval_exit_code': exit_code,
            'eval_output': eval_output,
            'metrics': metrics,
        }

    except Exception as e:
        logger.error(f'Error processing instance {instance["id"]}: {e}')
        raise
    finally:
        config.workspace_mount_path = old_workspace_mount_path
        config.workspace_base = old_workspace_base

    # Shutdown the sandbox
    sandbox.close()
    return output


if __name__ == '__main__':
    parser = get_parser()
    parser.add_argument(
        '-s',
        '--eval-split',
        type=str,
        default='quarter',
        choices=['full', 'quarter'],
        help='data split to evaluate on, either full or quarter',
    )
    args, _ = parser.parse_known_args()

    data_split = args.eval_split

    # NOTE: It is preferable to load datasets from huggingface datasets and perform post-processing
    # so we don't need to manage file uploading to OpenDevin's repo
    ml_bench = load_dataset('super-dainiu/ml-bench', split=data_split).to_pandas()

    id_column = 'instance_id'
    llm_config = get_llm_config_arg(args.llm_config) if args.llm_config else config.llm
    logger.info(f'Config for evaluation: {config}')

    metadata = make_metadata(
        llm_config,
        args.dataset_name,
        args.agent_cls,
        args.max_iterations,
        args.eval_note,
        args.eval_output_dir,
    )
    output_file = os.path.join(metadata.eval_output_dir, 'output.jsonl')
    instances = prepare_dataset(ml_bench, output_file, args.eval_n_limit, id_column)

    run_evaluation(
        instances,
        metadata,
        output_file,
        args.eval_num_workers,
        process_instance,
        id_column,
    )<|MERGE_RESOLUTION|>--- conflicted
+++ resolved
@@ -204,16 +204,8 @@
             'instance_id': instance['id'],
             'repo': repo_url,
             'instruction': instruction,
-<<<<<<< HEAD
-            'metadata': metadata,
+            'metadata': metadata.model_dump(),
             'history': histories,
-=======
-            'metadata': metadata.model_dump(),
-            'history': [
-                (event_to_dict(action), event_to_dict(obs))
-                for action, obs in state.history
-            ],
->>>>>>> d0384caf
             'eval_script': eval_script_content,
             'eval_exit_code': exit_code,
             'eval_output': eval_output,

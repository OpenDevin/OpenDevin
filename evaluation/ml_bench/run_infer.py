--- conflicted
+++ resolved
@@ -222,9 +222,6 @@
     # Prepare the task instruction
     instruction = (
         f'Please complete the Machine Learning task in the following repository: {repo_name}\n\n'
-        # f'The task is: {instance["task"]}\n\n'
-        # NOTE: 'task' does not exist as a field, change to 'type' for now. Need to double check w/ authors
-        f'The task is: {instance["type"]}\n\n'
         f'{instance["instruction"]}\n\n'
         'You should create a script named `run.sh` under the specified path in the repo to run the task.\n\n'
         f'You can find the task repo at: {task_path}\n\n'
@@ -257,7 +254,6 @@
             ),
             sid=sid,
         )
-<<<<<<< HEAD
     )
     assert state is not None
     metrics = state.metrics.get() if state.metrics else {}
@@ -279,115 +275,6 @@
         test_result=test_result,
         metrics=metrics,
     )
-=======
-
-        # Set up the task environment
-        sandbox.execute(f'conda activate {ID2CONDA[instance["github_id"]]}')
-
-        # Clone the task repo into the sandbox
-        repo_url = instance['github']
-        repo_name = repo_url.split('/')[-1]
-        sandbox.execute(f'git clone {repo_url} /workspace/{repo_name}')
-        sandbox.execute(f'chmod -R 777 /workspace/{repo_name}')
-
-        # Navigate to the task's code path
-        task_path = os.path.join('/workspace', repo_name, instance['path'][2:])
-        sandbox.execute(f'cd {task_path}')
-
-        # Prepare the task instruction
-        instruction = (
-            f'Please complete the Machine Learning task in the following repository: {repo_name}\n\n'
-            f'{instance["instruction"]}\n\n'
-            'You should create a script named `run.sh` under the specified path in the repo to run the task.\n\n'
-            f'You can find the task repo at: {task_path}\n\n'
-            + (
-                'Here is the prefix code for the task:\n'
-                '```bash\n'
-                f'{instance["prefix_code"]}\n'
-                '```\n\n'
-                if instance['prefix_code']
-                else ''
-            )
-            + 'You should terminate the subprocess after running the task (e.g., call subprocess.Popen(args).wait()).'
-        )
-        instruction += AGENT_CLS_TO_INST_SUFFIX[agent.__class__.__name__]
-
-        # Run the agent
-        config.max_iterations = metadata.max_iterations
-        state: State | None = asyncio.run(
-            run_controller(
-                config=config,
-                task_str=instruction,
-                fake_user_response_fn=AGENT_CLS_TO_FAKE_USER_RESPONSE_FN.get(
-                    agent.__class__.__name__
-                ),
-                agent=agent,
-                sandbox=sandbox,
-                sid=sid,
-            )
-        )
-        assert state is not None
-        metrics = state.metrics.get() if state.metrics else {}
-
-        # Evaluate the agent's script
-        eval_script = os.path.join(task_path, 'run.sh')
-        logger.info(f'Running evaluation script: {eval_script}')
-
-        try:
-            _, eval_script_content = sandbox.execute(f'cat {eval_script}')
-        except Exception as e:
-            logger.error(f'Error reading evaluation script: {e}')
-            eval_script_content = ''
-
-        try:
-            exit_code, eval_output = sandbox.execute(
-                f'timeout 120s conda run -n {ID2CONDA[instance["github_id"]]} bash {eval_script}',
-                timeout=600,
-            )
-        except Exception as e:
-            logger.error(f'Error running evaluation script: {e}')
-            exit_code = -1
-            eval_output = ''
-
-        if exit_code != 0 and exit_code != 124:
-            logger.warning(f'Evaluation script failed with exit code {exit_code}')
-            logger.warning(f'Output: {eval_output}')
-            metrics['success'] = int(
-                'KeyboardInterrupt' in eval_output
-            )  # super-dainiu: assume ``KeyboardInterrupt`` is a success as is done in ML-Bench
-        else:
-            logger.info(f'Evaluation script succeeded with exit code {exit_code}')
-            logger.info(f'Output: {eval_output}')
-            metrics['success'] = 1
-
-        # history is now available as a stream of events, rather than list of pairs of (Action, Observation)
-        # for compatibility with the existing output format, we can remake the pairs here
-        # remove when it becomes unnecessary
-        histories = state.history.compatibility_for_eval_history_pairs()
-
-        # Save the output
-        output = {
-            'instance_id': instance['id'],
-            'repo': repo_url,
-            'instruction': instruction,
-            'metadata': metadata.model_dump(),
-            'history': histories,
-            'eval_script': eval_script_content,
-            'eval_exit_code': exit_code,
-            'eval_output': eval_output,
-            'metrics': metrics,
-        }
-
-    except Exception as e:
-        logger.error(f'Error processing instance {instance["id"]}: {e}')
-        raise
-    finally:
-        config.workspace_mount_path = old_workspace_mount_path
-        config.workspace_base = old_workspace_base
-
-    # Shutdown the sandbox
-    sandbox.close()
->>>>>>> fe9fc27e
     return output
 
 

--- conflicted
+++ resolved
@@ -121,15 +121,8 @@
         'correct': correct,
         'answer_id': 'None',
         'model_id': metadata.model_name,
-<<<<<<< HEAD
-        'metadata': metadata,
+        'metadata': metadata.model_dump(),
         'history': histories,
-=======
-        'metadata': metadata.model_dump(),
-        'history': [
-            (event_to_dict(action), event_to_dict(obs)) for action, obs in state.history
-        ],
->>>>>>> d0384caf
         'metrics': metrics,
         'error': state.last_error if state and state.last_error else None,
     }

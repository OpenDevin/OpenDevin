--- conflicted
+++ resolved
@@ -206,15 +206,8 @@
         'biocoder_instance': instance.to_dict(),
         'instruction': instruction,
         'generated': test_result['metadata']['1_copy_change_code'],
-<<<<<<< HEAD
-        'metadata': metadata,
+        'metadata': metadata.model_dump(),
         'history': histories,
-=======
-        'metadata': metadata.model_dump(),
-        'history': [
-            (event_to_dict(action), event_to_dict(obs)) for action, obs in state.history
-        ],
->>>>>>> d0384caf
         'metrics': metrics,
         'error': state.last_error if state and state.last_error else None,
         'test_result': test_result,

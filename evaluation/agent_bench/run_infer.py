--- conflicted
+++ resolved
@@ -31,58 +31,6 @@
 from opendevin.runtime.docker.ssh_box import DockerSSHBox
 
 
-<<<<<<< HEAD
-def cleanup():
-    print('Cleaning up child processes...')
-    for process in mp.active_children():
-        print(f'Terminating child process: {process.name}')
-        process.terminate()
-        process.join()
-
-
-def codeact_user_response(state: State) -> str:
-    msg = (
-        'Please continue working on the task on whatever approach you think is suitable.\n'
-        'If you think you have solved the task, please first send your answer to user through '
-        'message and then <execute_bash> exit </execute_bash>.\n'
-        'Please encapsulate your final answer (answer ONLY) within <solution> and </solution>.\n'
-        'For example: The answer to the question is <solution> 42 </solution>.\n'
-        'IMPORTANT: YOU SHOULD NEVER ASK FOR HUMAN HELP.\n'
-    )
-    if state.history:
-        # check if the last action has an answer, if so, return exit for early exit
-        last_action = state.history.get_last_action()
-        ans = try_parse_answer(last_action)
-        if ans is not None:
-            return '/exit'
-
-        # check if the agent has tried to talk to the user 3 times, if so, let the agent know it can give up
-        user_msgs = [
-            event
-            for event in state.history.get_events()
-            if isinstance(event, MessageAction) and event.source == 'user'
-        ]
-        if len(user_msgs) > 2:
-            # let the agent know that it can give up when it has tried 3 times
-            return (
-                msg
-                + 'If you want to give up, run: <execute_bash> exit </execute_bash>.\n'
-            )
-    return msg
-
-
-AGENT_CLS_TO_FAKE_USER_RESPONSE_FN = {
-    'CodeActAgent': codeact_user_response,
-}
-
-AGENT_CLS_TO_INST_SUFFIX = {
-    'CodeActAgent': 'When you think you have solved the question, '
-    'please first send your answer to user through message and then exit.\n'
-}
-
-
-=======
->>>>>>> 82f256be
 def process_instance(
     instance: pd.Series,
     metadata: EvalMetadata,

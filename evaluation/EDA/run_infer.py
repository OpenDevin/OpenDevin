import asyncio
import json
import logging
import multiprocessing as mp
import os
import pathlib
import subprocess
import time
from concurrent.futures import ProcessPoolExecutor

# import huggingface_hub
from datasets import load_dataset
from tqdm import tqdm

from evaluation.EDA.game import Q20Game, Q20GameCelebrity
from opendevin.controller.agent import Agent

# from evaluation.EDA.scorer import question_scorer
from opendevin.controller.state.state import State
from opendevin.core.config import config, get_llm_config_arg, get_parser
from opendevin.core.logger import get_console_handler
from opendevin.core.logger import opendevin_logger as logger
from opendevin.core.main import run_agent_controller
from opendevin.events.action import MessageAction
<<<<<<< HEAD
=======
from opendevin.events.serialization.event import event_to_dict
from opendevin.llm.llm import LLM
>>>>>>> 89a3752c

game = None


def cleanup():
    print('Cleaning up child processes...')
    for process in mp.active_children():
        print(f'Terminating child process: {process.name}')
        process.terminate()
        process.join()


def codeact_user_response(state: State) -> str:
    global game
    model_guess = ''

    # retrieve the latest model message from history
    if state.history:
        for event in state.history.get_events(reverse=True):
            if isinstance(event, MessageAction) and event.source == 'agent':
                model_guess = event.content
                break
<<<<<<< HEAD

=======
    assert game is not None, 'Game is not initialized.'
>>>>>>> 89a3752c
    msg = game.generate_user_response(model_guess)
    game.curr_turn += 1
    logger.info(f'Model guess: {model_guess}')
    logger.info(f'Answer response: {msg}')
    if 'bingo!' in msg.lower():
        return '/exit'
    return msg


def monologue_user_response(state: State) -> str:
    raise NotImplementedError('MonologueAgent should never ask for user responses.')


AGENT_CLS_TO_FAKE_USER_RESPONSE_FN = {
    'CodeActAgent': codeact_user_response,
    'MonologueAgent': monologue_user_response,
}

AGENT_CLS_TO_INST_SUFFIX = {
    'CodeActAgent': 'When you think you have solved the question, please first send your answer to user through message and then exit.\n'
}


def process_instance(
    agent: Agent, instance, metadata, openai_api_key, reset_logger: bool = True
):
    # Setup the logger properly, so you can run multi-processing to parallelize the evaluation
    eval_output_dir = metadata['eval_output_dir']
    if reset_logger:
        # Set up logger
        log_file = os.path.join(
            eval_output_dir, 'logs', f'instance_{instance["text"].strip()}.log'
        )
        # Remove all existing handlers from logger
        for handler in logger.handlers[:]:
            logger.removeHandler(handler)
        # add back the console handler to print ONE line
        logger.addHandler(get_console_handler())
        logger.info(
            f'Starting evaluation for instance {instance["text"].strip()}.\nLOG:   tail -f {log_file}'
        )
        # Remove all existing handlers from logger
        for handler in logger.handlers[:]:
            logger.removeHandler(handler)
        file_handler = logging.FileHandler(log_file)
        file_handler.setFormatter(
            logging.Formatter('%(asctime)s - %(levelname)s - %(message)s')
        )
        logger.addHandler(file_handler)

    # Prepare instruction
    _game_class = {'things': Q20Game, 'celebs': Q20GameCelebrity}

    guesser_kargs = {
        'max_new_tokens': 64,
        'temperature': 0.8,
        'repetition_penalty': 1.0,
        'do_sample': True,
    }  # no penalty

    # Use codeactagent as guesser_model
    global game
    game = _game_class[metadata['dataset']](
        item=instance['text'].strip(),
        answerer_model=metadata['answerer_model'],
        guesser_model=None,
        num_turns=metadata['max_iterations'],
        openai_api_key=openai_api_key,
        guesser_kargs=guesser_kargs,
    )

    instruction = f'{game.first_user_utterance}'
    logger.info(f'Instruction: {instruction}')

    # instruction += 'IMPORTANT: You should ONLY interact with the environment provided to you AND NEVER ASK FOR HUMAN HELP.\n'
    # NOTE: You can actually set slightly different instruction for different agents
    instruction += AGENT_CLS_TO_INST_SUFFIX[agent.__class__.__name__]

    # Here's how you can run the agent (similar to the `main` function) and get the final task state

    state: State | None = asyncio.run(
        run_agent_controller(
            agent,
            instruction,
            fake_user_response_fn=AGENT_CLS_TO_FAKE_USER_RESPONSE_FN[
                agent.__class__.__name__
            ],
            sid=instance['text'].strip(),
        )
    )
    # ======= Attempt to evaluate the agent's edits =======
    # If you are working on simpler benchmark that only evaluates the final model output (e.g., in a MessageAction)
    # You can simply get the LAST `MessageAction` from the returned `state.history` and parse it for evaluation.

    if state is None:
        raise ValueError('State should not be None.')

    final_message = ''
    for event in state.history.get_events(reverse=True):
        if isinstance(event, MessageAction) and event.source == 'agent':
            final_message = event.content
            break

    logger.info(f'Final message: {final_message} | Ground truth: {instance["text"]}')
    test_result = game.reward()
    metrics = state.metrics.get() if state.metrics else None

    # history is now available as a stream of events, rather than list of pairs of (Action, Observation)
    # for compatibility with the existing output format, we can remake the pairs here
    # remove when it becomes unnecessary
    histories = state.history.compatibility_for_eval_history_pairs()

    # Save the output
    output = {
        'instance_id': instance['text'].strip(),
        'instance': instance,
        'instruction': instruction,
        'metadata': metadata,
        'history': histories,
        'metrics': metrics,
        'error': state.last_error if state and state.last_error else None,
        'test_result': {
            'success': test_result,
            'final_message': final_message,
            'ground_truth': instance['text'],
        },
    }

    return output


if __name__ == '__main__':
    parser = get_parser()
    parser.add_argument(
        '--answerer_model', '-a', default='gpt-3.5-turbo', help='answerer model'
    )
    parser.add_argument(
        '--dataset',
        default='things',
        choices=['things', 'celebs'],
        type=str,
        help='dataset to be used',
    )
    parser.add_argument(
        '--OPENAI_API_KEY', type=str, required=True, help='Your OpenAI API key'
    )
    parser.add_argument(
        '--data-split',
        default='test',
        type=str,
        help='data split, eg, test',
    )
    args, _ = parser.parse_known_args()
    if args.directory:
        config.workspace_base = os.path.abspath(args.directory)
        print(f'Setting workspace base to {config.workspace_base}')
    # NOTE: It is preferable to load datasets from huggingface datasets and perform post-processing
    # so we don't need to manage file uploading to OpenDevin's repo
    eda_dataset = load_dataset(
        'yizheapple/entity-deduction-arena', name=args.dataset, split=args.data_split
    )
    logger.info(
        f'Evaluating Entity Deduction Arena {args.dataset} {args.data_split} split'
    )

    # Check https://github.com/OpenDevin/OpenDevin/blob/main/evaluation/swe_bench/README.md#configure-opendevin-and-your-llm
    # for details of how to set `llm_config`
    if args.llm_config:
        specified_llm_config = get_llm_config_arg(args.llm_config)
        if specified_llm_config:
            config.llm = specified_llm_config
    logger.info(f'Config for evaluation: {config}')

    # TEST METADATA
    agent_class = args.agent_cls
    assert (
        agent_class in AGENT_CLS_TO_FAKE_USER_RESPONSE_FN
    ), f'Unsupported agent class: {agent_class}'
    model_name = config.llm.model.split('/')[-1]
    max_iterations = args.max_iterations
    eval_note = ''
    if args.eval_note is not None:
        eval_note += '_N_' + args.eval_note
    eval_output_dir = os.path.join(
        args.eval_output_dir,
        'eda',
        agent_class,
        model_name + '_maxiter_' + str(max_iterations) + eval_note,
    )

    pathlib.Path(eval_output_dir).mkdir(parents=True, exist_ok=True)
    pathlib.Path(os.path.join(eval_output_dir, 'logs')).mkdir(
        parents=True, exist_ok=True
    )
    logger.info(f'Using evaluation output directory: {eval_output_dir}')

    metadata = {
        'dataset': args.dataset,
        'data_split': args.data_split,
        'answerer_model': args.answerer_model,
        'agent_class': agent_class,
        'model_name': model_name,
        'max_iterations': max_iterations,
        'eval_output_dir': eval_output_dir,
        'start_time': time.strftime('%Y-%m-%d %H:%M:%S'),
        # get the commit id of current repo for reproducibility
        'git_commit': subprocess.check_output(['git', 'rev-parse', 'HEAD'])
        .decode('utf-8')
        .strip(),
    }
    logger.info(f'Metadata: {metadata}')
    with open(os.path.join(eval_output_dir, 'metadata.json'), 'w') as f:
        json.dump(metadata, f)

    # LIMIT EVALUATION
    eval_n_limit = args.eval_n_limit
    if eval_n_limit:
        eda_dataset = eda_dataset.select(list(range(eval_n_limit)))
        logger.info(f'Limiting evaluation to first {eval_n_limit} instances.')

    # OUTPUT FILE
    output_file = os.path.join(eval_output_dir, 'output.jsonl')
    logger.info(f'Writing evaluation output to {output_file}')
    finished_items = set()
    if os.path.exists(output_file):
        with open(output_file, 'r') as f:
            for line in f:
                data = json.loads(line)
                finished_items.add(data['instance_id'])
        logger.warning(
            f'Output file {output_file} already exists. Loaded {len(finished_items)} finished instances.'
        )
    output_fp = open(output_file, 'a')

    logger.info(
        f'Evaluation started with Agent {agent_class}, model {model_name}, max iterations {max_iterations}.'
    )

    # =============================================
    # filter out finished instances
    new_eda_dataset = []
    for instance in eda_dataset:
        if instance['text'].strip() in finished_items:
            logger.info(
                f'Skipping instance {instance["text"].strip()} as it is already finished.'
            )
            continue
        new_eda_dataset.append(instance)

    eda_dataset = new_eda_dataset
    logger.info(
        f'Finished instances: {len(finished_items)}, Remaining instances: {len(eda_dataset)}'
    )
    # =============================================

    pbar = tqdm(total=len(eda_dataset))

    # This function tracks the progress AND write the output to a JSONL file
    def update_progress(future):
        pbar.update(1)
        output = future.result()
        pbar.set_description(f'Instance {output["instance_id"]}')
        pbar.set_postfix_str(f'Test Result: {output["test_result"]}')
        logger.info(
            f'Finished evaluation for instance {output["instance_id"]}: {output["test_result"]}'
        )
        output_fp.write(json.dumps(output) + '\n')
        output_fp.flush()

    # This sets the multi-processing
    num_workers = args.eval_num_workers
    logger.info(f'Using {num_workers} workers for evaluation.')

    # Create the agent
    agent = Agent.get_cls(agent_class)(llm=LLM(config.llm))

    try:
        with ProcessPoolExecutor(num_workers) as executor:
            futures = []
            # This is how we perform multi-processing
            for instance in eda_dataset:
                future = executor.submit(
                    process_instance,
                    agent,
                    instance,
                    metadata,
                    args.OPENAI_API_KEY,
                    reset_logger=bool(num_workers > 1),
                )
                future.add_done_callback(update_progress)
                futures.append(future)

            # Wait for all futures to complete
            for future in futures:
                future.result()
    except KeyboardInterrupt:
        print('KeyboardInterrupt received. Cleaning up...')
        cleanup()

    output_fp.close()
    logger.info('Evaluation finished.')<|MERGE_RESOLUTION|>--- conflicted
+++ resolved
@@ -22,11 +22,7 @@
 from opendevin.core.logger import opendevin_logger as logger
 from opendevin.core.main import run_agent_controller
 from opendevin.events.action import MessageAction
-<<<<<<< HEAD
-=======
-from opendevin.events.serialization.event import event_to_dict
 from opendevin.llm.llm import LLM
->>>>>>> 89a3752c
 
 game = None
 
@@ -49,11 +45,8 @@
             if isinstance(event, MessageAction) and event.source == 'agent':
                 model_guess = event.content
                 break
-<<<<<<< HEAD
-
-=======
+
     assert game is not None, 'Game is not initialized.'
->>>>>>> 89a3752c
     msg = game.generate_user_response(model_guess)
     game.curr_turn += 1
     logger.info(f'Model guess: {model_guess}')

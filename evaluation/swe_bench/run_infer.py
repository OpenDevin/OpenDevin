--- conflicted
+++ resolved
@@ -365,21 +365,7 @@
         logger.info(f'Starting evaluation for instance {instance.instance_id}.')
 
     runtime = create_runtime(config, sid=instance.instance_id)
-<<<<<<< HEAD
-    initialize_runtime(runtime, instance)
-
-    instruction = get_instruction(instance, metadata)
-
-    # Here's how you can run the agent (similar to the `main` function) and get the final task state
-    state: State | None = asyncio.run(
-        run_controller(
-            config=config,
-            initial_user_action=MessageAction(content=instruction),
-            runtime=runtime,
-            fake_user_response_fn=AGENT_CLS_TO_FAKE_USER_RESPONSE_FN[
-                metadata.agent_class
-            ],
-=======
+
     try:
         initialize_runtime(runtime, instance)
 
@@ -389,13 +375,12 @@
         state: State | None = asyncio.run(
             run_controller(
                 config=config,
-                task_str=instruction,
+                initial_user_action=MessageAction(content=instruction),
                 runtime=runtime,
                 fake_user_response_fn=AGENT_CLS_TO_FAKE_USER_RESPONSE_FN[
                     metadata.agent_class
                 ],
             )
->>>>>>> 9d0e6a24
         )
 
         # ======= THIS IS SWE-Bench specific =======

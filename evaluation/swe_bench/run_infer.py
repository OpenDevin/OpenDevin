import asyncio
import logging
import multiprocessing as mp
import os
import pathlib

import pandas as pd
import toml
import whatthepatch
from datasets import load_dataset

import agenthub
from evaluation.swe_bench.swe_env_box import SWEBenchSSHBox
from evaluation.utils.shared import (
    EvalMetadata,
    codeact_user_response,
    make_metadata,
    monologue_user_response,
    prepare_dataset,
    run_evaluation,
)
from opendevin.controller.agent import Agent
from opendevin.controller.state.state import State
from opendevin.core.config import config, get_llm_config_arg, parse_arguments
from opendevin.core.logger import get_console_handler
from opendevin.core.logger import opendevin_logger as logger
from opendevin.core.main import run_agent_controller
<<<<<<< HEAD
from opendevin.events.action import MessageAction
=======
from opendevin.events.serialization.event import event_to_dict
>>>>>>> 82f256be
from opendevin.llm.llm import LLM

USE_HINT_TEXT = os.environ.get('USE_HINT_TEXT', 'false') == 'true'


def cleanup():
    print('Cleaning up child processes...')
    for process in mp.active_children():
        print(f'Terminating child process: {process.name}')
        process.terminate()
        process.join()


<<<<<<< HEAD
def codeact_user_response(state: State) -> str:
    msg = (
        'Please continue working on the task on whatever approach you think is suitable.\n'
        'If you think you have modified the code in a way that fixes the issue, please run the following command: <execute_bash> exit </execute_bash>.\n'
        'IMPORTANT: YOU SHOULD NEVER ASK FOR HUMAN HELP OR USE THE INTERNET TO SOLVE THIS TASK.\n'
    )

    # check if the agent has tried to talk to the user 3 times, if so, let the agent know it can give up
    if state.history:
        user_msgs = [
            event
            for event in state.history.get_events()
            if isinstance(event, MessageAction) and event.source == 'user'
        ]
        if len(user_msgs) > 2:
            # let the agent know that it can give up when it has tried 3 times
            return (
                msg
                + 'If you want to give up, run: <execute_bash> exit </execute_bash>.\n'
            )
    return msg


def monologue_user_response(state: State) -> str:
    raise NotImplementedError('MonologueAgent should never ask for user responses.')


=======
>>>>>>> 82f256be
AGENT_CLS_TO_FAKE_USER_RESPONSE_FN = {
    'CodeActAgent': codeact_user_response,
    'CodeActSWEAgent': codeact_user_response,
    'MonologueAgent': monologue_user_response,
}

AGENT_CLS_TO_INST_SUFFIX = {
    'CodeActAgent': 'When you think you have fixed the issue through code changes, please run the following command: <execute_bash> exit </execute_bash>.\n',
    'CodeActSWEAgent': 'When you think you have fixed the issue through code changes, please run the following command: <execute_bash> exit </execute_bash>.\n',
}


def get_test_result(instance, sandbox, workspace_dir_name):
    test_result = {'result': {}, 'metadata': {}}
    # NOTE: if you need to do something in the sandbox to get the correctness metric, modify this function
    try:
        test_patch_parsed = whatthepatch.parse_patch(instance.test_patch)
        # get a list of filepaths that are involved in the patch
        involved_filepaths = set()
        for patch in test_patch_parsed:
            involved_filepaths.add(patch.header.old_path.removeprefix('a/'))
            involved_filepaths.add(patch.header.new_path.removeprefix('b/'))
        involved_filepaths = list(involved_filepaths)
        test_result['metadata']['1_test_patch_parse_success'] = True
        test_result['metadata']['1_test_involved_filepaths'] = involved_filepaths
    except Exception as e:
        logger.error(
            f'Error parsing test patch for instance {instance.instance_id}: {e}'
        )
        test_result['metadata']['1_test_patch_parse_success'] = False
        test_result['metadata']['1_test_patch_parse_error'] = str(e)
        test_result['metadata']['1_test_involved_filepaths'] = None
        involved_filepaths = []

    # Try to revert the changes for involved filepaths
    err_code, output = sandbox.execute(f'cd /workspace/{workspace_dir_name}')
    test_result['metadata']['2_revert_test_involved_filepaths_success'] = []
    for filepath in involved_filepaths:
        err_code, output = sandbox.execute(
            f'git checkout {instance["base_commit"]} -- {filepath}'
        )
        if err_code != 0:
            logger.error(f'Error reverting changes for {filepath}: {output}')
            test_result['metadata']['2_revert_test_involved_filepaths_success'].append(
                False
            )
        else:
            test_result['metadata']['2_revert_test_involved_filepaths_success'].append(
                True
            )

    # Apply the testcase
    err_code, output = sandbox.execute('git apply $SWE_TASK_DIR/test.patch')
    if err_code != 0:
        logger.error(f'Error applying test patch: {output}')
        test_result['metadata']['3_apply_test_patch_success'] = False
        test_result['metadata']['3_apply_test_patch_error'] = output
    else:
        test_result['metadata']['3_apply_test_patch_success'] = True

    # Run the test command
    err_code, output = sandbox.execute(
        '$TEST_CMD > /workspace/$SWE_INSTANCE_ID.log 2>&1'
    )
    if err_code != 0:
        logger.error(f'Error running test command: {output}')
        test_result['metadata']['4_run_test_command_success'] = False
        test_result['metadata']['4_run_test_command_error'] = output
    else:
        test_result['metadata']['4_run_test_command_success'] = True

    # Get the test output
    err_code, output = sandbox.execute('cat /workspace/$SWE_INSTANCE_ID.log')
    if err_code != 0:
        logger.error(f'Error getting test output: {output}')
        test_result['metadata']['4_get_test_output_success'] = False
        test_result['metadata']['4_get_test_output_error'] = output
    else:
        test_result['metadata']['4_get_test_output_success'] = True
        test_result['test_output'] = output

    # Reformat instance.json
    # $SWE_TASK_DIR/instance.json is a dict {"XXX": "YYY"}, add a [ before and a ] after
    err_code, output = sandbox.execute(
        (
            'cat $SWE_TASK_DIR/instance.json | sed "s/^{/[{/" | sed "s/}$/}]/" > /workspace/instance.json'
        )
    )
    if err_code != 0:
        logger.error(f'Error creating instance.json: {output}')
        test_result['metadata']['5_reformat_instance_json_success'] = False
        test_result['metadata']['5_reformat_instance_json_error'] = output
    else:
        test_result['metadata']['5_reformat_instance_json_success'] = True

    # Get the instance report
    err_code, output = sandbox.execute(
        (
            'cd /swe_util/OD-SWE-bench '
            '&& export PYTHONPATH=$(pwd):$PYTHONPATH '
            '&& conda run -n swe-bench-eval python swebench/metrics/get_instance_report.py --swe_bench_task /workspace/instance.json --log_path /workspace/$SWE_INSTANCE_ID.log'
        )
    )
    if err_code != 0:
        logger.error(f'Error getting instance report: {output}')
        test_result['metadata']['6_get_instance_report_success'] = False
        test_result['metadata']['6_get_instance_report_error'] = output
    else:
        test_result['metadata']['6_get_instance_report_success'] = True
        test_result['result_raw'] = output

        # try to parse output
        for line in output.strip().split('\n'):
            line = line.strip('-')
            try:
                key, value = line.split(':')
            except ValueError:
                # skip this line
                print(f'Error parsing result line: {line}')
                continue
            value = value.strip()
            try:
                value = int(value)
            except ValueError:
                pass
            test_result['result'][key.strip()] = value
    return test_result


def process_instance(
    instance: pd.Series,
    metadata: EvalMetadata,
    reset_logger: bool = True,
):
    # Create the agent
    agent = Agent.get_cls(metadata.agent_class)(llm=LLM(llm_config=metadata.llm_config))

    workspace_mount_path = os.path.join(
        metadata.config.workspace_mount_path, '_eval_workspace'
    )
    # create process-specific workspace dir
    workspace_mount_path = os.path.join(workspace_mount_path, str(os.getpid()))
    pathlib.Path(workspace_mount_path).mkdir(parents=True, exist_ok=True)

    # Setup the logger properly, so you can run multi-processing to parallelize the evaluation
    if reset_logger:
        # Set up logger
        log_file = os.path.join(
            metadata.eval_output_dir,
            'infer_logs',
            f'instance_{instance.instance_id}.log',
        )
        # Remove all existing handlers from logger
        for handler in logger.handlers[:]:
            logger.removeHandler(handler)
        # add back the console handler to print ONE line
        logger.addHandler(get_console_handler())
        logger.info(
            f'Starting evaluation for instance {instance.instance_id}.\nHint: run "tail -f {log_file}" to see live logs in a separate shell'
        )
        # Remove all existing handlers from logger
        for handler in logger.handlers[:]:
            logger.removeHandler(handler)
        file_handler = logging.FileHandler(log_file)
        file_handler.setFormatter(
            logging.Formatter('%(asctime)s - %(levelname)s - %(message)s')
        )
        logger.addHandler(file_handler)
    else:
        logger.info(f'Starting evaluation for instance {instance.instance_id}.')

    # NOTE: this is something special we do for SWE-Bench due to the reason described in the previous section
    # You can omit this if you don't need to setup specialized sandbox
    workspace_dir_name = f'{instance.repo}__{instance.version}'.replace('/', '__')
    sandbox = SWEBenchSSHBox.get_box_for_instance(
        instance,
        workspace_dir_name,
        workspace_mount_path=workspace_mount_path,
        sandbox_plugins=agenthub.Agent.get_cls(metadata.agent_class).sandbox_plugins,
    )

    # Prepare instruction
    if metadata.agent_class == 'CodeActSWEAgent':
        instruction = (
            'We are currently solving the following issue within our repository. Here is the issue text:\n'
            '--- BEGIN ISSUE ---\n'
            f'{instance.problem_statement}\n'
            '--- END ISSUE ---\n\n'
        )

        if USE_HINT_TEXT and instance.hints_text:
            instruction += (
                f'--- BEGIN HINTS ---\n{instance.hints_text}\n--- END HINTS ---\n'
            )
        instruction += f"""Now, you're going to solve this issue on your own. Your terminal session has started and you're in the repository's root directory. You can use any bash commands or the special interface to help you. Edit all the files you need to and run any checks or tests that you want.
Remember, YOU CAN ONLY ENTER ONE COMMAND AT A TIME. You should always wait for feedback after every command.
When you're satisfied with all of the changes you've made, you can run the following command: <execute_bash> exit </execute_bash>.
Note however that you cannot use any interactive session commands (e.g. vim) in this environment, but you can write scripts and run them. E.g. you can write a python script and then run it with `python <script_name>.py`.

NOTE ABOUT THE EDIT COMMAND: Indentation really matters! When editing a file, make sure to insert appropriate indentation before each line!

IMPORTANT TIPS:
1. Always start by trying to replicate the bug that the issues discusses.
    If the issue includes code for reproducing the bug, we recommend that you re-implement that in your environment, and run it to make sure you can reproduce the bug.
    Then start trying to fix it.
    When you think you've fixed the bug, re-run the bug reproduction script to make sure that the bug has indeed been fixed.

    If the bug reproduction script does not print anything when it successfully runs, we recommend adding a print("Script completed successfully, no errors.") command at the end of the file,
    so that you can be sure that the script indeed ran fine all the way through.

2. If you run a command and it doesn't work, try running a different command. A command that did not work once will not work the second time unless you modify it!

3. If you open a file and need to get to an area around a specific line that is not in the first 100 lines, say line 583, don't just use the scroll_down command multiple times. Instead, use the goto 583 command. It's much quicker.

4. If the bug reproduction script requires inputting/reading a specific file, such as buggy-input.png, and you'd like to understand how to input that file, conduct a search in the existing repo code, to see whether someone else has already done that. Do this by running the command: find_file("buggy-input.png") If that doesn't work, use the linux 'find' command.

5. Always make sure to look at the currently open file and the current working directory (which appears right after the currently open file). The currently open file might be in a different directory than the working directory! Note that some commands, such as 'create', open files, so they might change the current  open file.

6. When editing files, it is easy to accidentally specify a wrong line number or to write code with incorrect indentation. Always check the code after you issue an edit to make sure that it reflects what you wanted to accomplish. If it didn't, issue another command to fix it.

[Current directory: /workspace/{workspace_dir_name}]
"""
    else:
        # Testing general agents
        instruction = (
            f'Please fix the following issue for the repository in /workspace/{workspace_dir_name}.\n'
            'Environment has been set up for you to start working. You may assume all necessary tools are installed.\n\n'
            '# Problem Statement\n'
            f'{instance.problem_statement}\n\n'
        )
        if USE_HINT_TEXT and instance.hints_text:
            instruction += f'# Hints\n{instance.hints_text}\n\n'
        instruction += (
            'IMPORTANT: You should ONLY interact with the environment provided to you AND NEVER ASK FOR HUMAN HELP.\n'
            'You should NOT modify any existing test case files. If needed, you can add new test cases in a NEW file to reproduce the issue.\n'
            'You SHOULD INCLUDE PROPER INDENTATION in your edit commands.\n'
        )

    # NOTE: You can actually set slightly different instruction for different agents
    instruction += AGENT_CLS_TO_INST_SUFFIX[agent.__class__.__name__]

    # Here's how you can run the agent (similar to the `main` function) and get the final task state
    state: State | None = asyncio.run(
        run_agent_controller(
            agent,
            instruction,
            max_iterations=metadata.max_iterations,
            fake_user_response_fn=AGENT_CLS_TO_FAKE_USER_RESPONSE_FN[
                agent.__class__.__name__
            ],
            sandbox=sandbox,
            sid=instance.instance_id,
        )
    )

    # ======= THIS IS SWE-Bench specific =======
    # Get git patch
    git_patch = sandbox.get_diff_patch()
    logger.info(f'Got git diff for instance {instance.instance_id}')
    # ==========================================

    # ======= Attempt to evaluate the agent's edits =======
    # TODO: if you need to do something in the sandbox to get the correctness metric, modify this function
    test_result = get_test_result(instance, sandbox, workspace_dir_name)

    # If you are working on some simpler benchmark that only evaluates the final model output (e.g., in a MessageAction)
    # You can simply get the LAST `MessageAction` from the returned `state.history` and parse it for evaluation.

    if state is None:
        raise ValueError('State should not be None.')

    metrics = state.metrics.get() if state.metrics else None

    # history is now available as a stream of events, rather than list of pairs of (Action, Observation)
    # for compatibility with the existing output format, we can remake the pairs here
    # remove when it becomes unnecessary
    histories = state.history.compatibility_for_eval_history_pairs()

    # Save the output
    output = {
        'instance_id': instance.instance_id,
        'swe_instance': instance.to_dict(),  # SWE Bench specific
        'instruction': instruction,
        'git_patch': git_patch,  # SWE Bench specific
        'metadata': metadata,
        'history': histories,
        'metrics': metrics,
        'error': state.last_error if state and state.last_error else None,
        'test_result': test_result,
    }

    # Close the sandbox
    sandbox.close()
    return output


def filter_dataset(dataset: pd.DataFrame, filter_column: str) -> pd.DataFrame:
    file_path = os.path.join(os.path.dirname(os.path.abspath(__file__)), 'config.toml')
    if os.path.exists(file_path):
        with open(file_path, 'r') as file:
            data = toml.load(file)
            if 'selected_ids' in data:
                selected_ids = data['selected_ids']
                logger.info(
                    f'Filtering {len(selected_ids)} tasks from "selected_ids"...'
                )
                subset = dataset[dataset[filter_column].isin(selected_ids)]
                logger.info(f'Retained {subset.shape[0]} tasks after filtering')
                return subset
    return dataset


if __name__ == '__main__':
    args = parse_arguments()

    # NOTE: It is preferable to load datasets from huggingface datasets and perform post-processing
    # so we don't need to manage file uploading to OpenDevin's repo
    dataset = load_dataset('princeton-nlp/SWE-bench_Lite')
    swe_bench_tests = filter_dataset(dataset['test'].to_pandas(), 'instance_id')

    id_column = 'instance_id'
    llm_config = get_llm_config_arg(args.llm_config) if args.llm_config else config.llm
    logger.info(f'Config for evaluation: {config}')

    details = {}
    _agent_cls = agenthub.Agent.get_cls(args.agent_cls)
    if hasattr(_agent_cls, 'system_message'):
        details['system_message'] = _agent_cls.system_message
    if hasattr(_agent_cls, 'in_context_example'):
        details['in_context_example'] = _agent_cls.in_context_example

    metadata = make_metadata(
        llm_config,
        'swe-bench-lite',
        args.agent_cls,
        args.eval_note,
        args.eval_output_dir,
        details=details,
    )

    output_file = os.path.join(metadata.eval_output_dir, 'output.jsonl')
    instances = prepare_dataset(
        swe_bench_tests, output_file, args.eval_n_limit, id_column
    )
    run_evaluation(
        instances,
        metadata,
        output_file,
        args.eval_num_workers,
        process_instance,
        id_column,
    )<|MERGE_RESOLUTION|>--- conflicted
+++ resolved
@@ -25,11 +25,6 @@
 from opendevin.core.logger import get_console_handler
 from opendevin.core.logger import opendevin_logger as logger
 from opendevin.core.main import run_agent_controller
-<<<<<<< HEAD
-from opendevin.events.action import MessageAction
-=======
-from opendevin.events.serialization.event import event_to_dict
->>>>>>> 82f256be
 from opendevin.llm.llm import LLM
 
 USE_HINT_TEXT = os.environ.get('USE_HINT_TEXT', 'false') == 'true'
@@ -43,36 +38,6 @@
         process.join()
 
 
-<<<<<<< HEAD
-def codeact_user_response(state: State) -> str:
-    msg = (
-        'Please continue working on the task on whatever approach you think is suitable.\n'
-        'If you think you have modified the code in a way that fixes the issue, please run the following command: <execute_bash> exit </execute_bash>.\n'
-        'IMPORTANT: YOU SHOULD NEVER ASK FOR HUMAN HELP OR USE THE INTERNET TO SOLVE THIS TASK.\n'
-    )
-
-    # check if the agent has tried to talk to the user 3 times, if so, let the agent know it can give up
-    if state.history:
-        user_msgs = [
-            event
-            for event in state.history.get_events()
-            if isinstance(event, MessageAction) and event.source == 'user'
-        ]
-        if len(user_msgs) > 2:
-            # let the agent know that it can give up when it has tried 3 times
-            return (
-                msg
-                + 'If you want to give up, run: <execute_bash> exit </execute_bash>.\n'
-            )
-    return msg
-
-
-def monologue_user_response(state: State) -> str:
-    raise NotImplementedError('MonologueAgent should never ask for user responses.')
-
-
-=======
->>>>>>> 82f256be
 AGENT_CLS_TO_FAKE_USER_RESPONSE_FN = {
     'CodeActAgent': codeact_user_response,
     'CodeActSWEAgent': codeact_user_response,

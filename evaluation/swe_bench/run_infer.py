--- conflicted
+++ resolved
@@ -380,7 +380,6 @@
     instances = prepare_dataset(
         swe_bench_tests, output_file, args.eval_n_limit, id_column
     )
-<<<<<<< HEAD
     agent = Agent.get_cls(metadata.agent_class)(llm=LLM(llm_config))
     run_evaluation(
         agent,
@@ -390,57 +389,4 @@
         args.eval_num_workers,
         process_instance,
         id_column,
-    )
-=======
-    # =============================================
-
-    pbar = tqdm(total=len(swe_bench_tests))
-
-    # This function tracks the progress AND write the output to a JSONL file
-    def update_progress(future):
-        pbar.update(1)
-        output = future.result()
-        pbar.set_description(f'Instance {output["instance_id"][:10]}')
-        pbar.set_postfix_str(f'Test Result: {output["test_result"]["result"]}')
-        logger.info(
-            f'Finished evaluation for instance {output["instance_id"]}: {output["test_result"]["result"]}'
-        )
-        output_fp.write(json.dumps(output) + '\n')
-        output_fp.flush()
-
-    # This sets the multi-processing
-    num_workers = args.eval_num_workers
-    logger.info(f'Using {num_workers} workers for evaluation.')
-
-    # This is SWE-Bench specific - CodeActAgent doesn't require mounted workspace to work
-    skip_workspace_mount = agent_class == 'CodeActAgent'
-    logger.info(f'Skipping workspace mount: {skip_workspace_mount}')
-
-    try:
-        with ProcessPoolExecutor(num_workers) as executor:
-            futures = []
-            # This is how we perform multi-processing
-            for row_idx, instance in swe_bench_tests.iterrows():
-                future = executor.submit(
-                    process_instance,
-                    agent_class,
-                    config.llm,
-                    instance,
-                    metadata,
-                    skip_workspace_mount,
-                    eval_output_dir,
-                    reset_logger=bool(num_workers > 1),
-                )
-                future.add_done_callback(update_progress)
-                futures.append(future)
-
-            # Wait for all futures to complete
-            for future in futures:
-                future.result()
-    except KeyboardInterrupt:
-        print('KeyboardInterrupt received. Cleaning up...')
-        cleanup()
-
-    output_fp.close()
-    logger.info('Evaluation finished.')
->>>>>>> 038e8f8c
+    )
import argparse
import json
import os
from collections import defaultdict

import pandas as pd

parser = argparse.ArgumentParser()
parser.add_argument('input_file', type=str)
args = parser.parse_args()

dirname = os.path.dirname(args.input_file)

df = pd.read_json(args.input_file, lines=True)

instance_id_to_status = defaultdict(
    lambda: {
        'empty_generation': False,
        'resolved': False,
        'failed_apply_patch': False,
        'error_eval': False,
        'test_timeout': False,
    }
<<<<<<< HEAD
)


# Apply the status to the dataframe
def apply_report(row):
    instance_id = row['instance_id']
    if instance_id in instance_id_to_status:
        return dict(instance_id_to_status[instance_id])
    return row.get('report', {})


swebench_official_report_json = os.path.join(dirname, 'report.json')
openhands_remote_report_jsonl = args.input_file.replace(
    '.jsonl', '.swebench_eval.jsonl'
)
output_md_filepath = os.path.join(dirname, 'README.md')

if os.path.exists(swebench_official_report_json):
=======
)


# Apply the status to the dataframe
def apply_report(row):
    instance_id = row['instance_id']
    if instance_id in instance_id_to_status:
        return dict(instance_id_to_status[instance_id])
    return row.get('report', {})


swebench_official_report_json = os.path.join(dirname, 'report.json')
openhands_remote_report_jsonl = args.input_file.replace(
    '.jsonl', '.swebench_eval.jsonl'
)

if os.path.exists(swebench_official_report_json):
    output_md_filepath = os.path.join(dirname, 'README.md')
>>>>>>> 2e83ae77
    with open(swebench_official_report_json, 'r') as f:
        report = json.load(f)

    output_md = (
        "# SWE-bench Report\n"
        "This folder contains the evaluation results of the SWE-bench using the [official evaluation docker containerization](https://github.com/princeton-nlp/SWE-bench/blob/main/docs/20240627_docker/README.md#choosing-the-right-cache_level).\n\n"
        "## Summary\n"
        f"- total instances: {report['total_instances']}\n"
        f"- submitted instances: {report['submitted_instances']}\n"
        f"- completed instances: {report['completed_instances']}\n"
        f"- empty patch instances: {report['empty_patch_instances']}\n"
        f"- resolved instances: {report['resolved_instances']}\n"
        f"- unresolved instances: {report['unresolved_instances']}\n"
        f"- error instances: {report['error_instances']}\n"
        f"- unstopped instances: {report['unstopped_instances']}\n"
    )

    output_md += '\n## Resolved Instances\n'
    # instance_id to status
    for instance_id in report['resolved_ids']:
        instance_id_to_status[instance_id]['resolved'] = True
        output_md += (
            f'- [{instance_id}](./eval_outputs/{instance_id}/run_instance.log)\n'
        )

    output_md += '\n## Unresolved Instances\n'
    for instance_id in report['unresolved_ids']:
        output_md += (
            f'- [{instance_id}](./eval_outputs/{instance_id}/run_instance.log)\n'
        )

    output_md += '\n## Error Instances\n'
    for instance_id in report['error_ids']:
        instance_id_to_status[instance_id]['error_eval'] = True
        output_md += (
            f'- [{instance_id}](./eval_outputs/{instance_id}/run_instance.log)\n'
        )

    output_md += '\n## Empty Patch Instances\n'
    for instance_id in report['empty_patch_ids']:
        instance_id_to_status[instance_id]['empty_generation'] = True
        output_md += (
            f'- [{instance_id}](./eval_outputs/{instance_id}/run_instance.log)\n'
        )

    output_md += '\n## Incomplete Instances\n'
    for instance_id in report['incomplete_ids']:
        output_md += (
            f'- [{instance_id}](./eval_outputs/{instance_id}/run_instance.log)\n'
        )

    df['report'] = df.apply(apply_report, axis=1)

    with open(output_md_filepath, 'w') as f:
        f.write(output_md)
<<<<<<< HEAD

elif os.path.exists(openhands_remote_report_jsonl):
    df_eval = pd.read_json(openhands_remote_report_jsonl, lines=True, orient='records')

    assert len(df['instance_id'].unique()) == len(
        df
    ), 'There are duplicate instance ids in the original output which is not allowed'
    assert len(df_eval['instance_id'].unique()) == len(
        df_eval
    ), 'There are duplicate instance ids in the eval report which is not allowed'

=======

elif os.path.exists(openhands_remote_report_jsonl):
    output_md_filepath = args.input_file.replace('.jsonl', '.swebench_eval.md')

    df_eval = pd.read_json(openhands_remote_report_jsonl, lines=True, orient='records')

    assert len(df['instance_id'].unique()) == len(
        df
    ), 'There are duplicate instance ids in the original output which is not allowed'
    assert len(df_eval['instance_id'].unique()) == len(
        df_eval
    ), 'There are duplicate instance ids in the eval report which is not allowed'

>>>>>>> 2e83ae77
    for _, row in df_eval.iterrows():
        instance_id_to_status[row['instance_id']] = row['test_result']['report']
    df['report'] = df.apply(apply_report, axis=1)

    _n_instances = len(df)
<<<<<<< HEAD
    _n_resolved = len(df[df['report']['resolved']])
    _n_unresolved = _n_instances - _n_resolved
    _n_empty_patch = len(df[df['report']['empty_generation']])
    _n_error = len(df[df['report']['error_eval']])
=======
    _n_resolved = len(df[df['report'].apply(lambda x: x.get('resolved', False))])
    _n_unresolved = _n_instances - _n_resolved
    _n_empty_patch = len(
        df[df['report'].apply(lambda x: x.get('empty_generation', False))]
    )
    _n_error = len(df[df['report'].apply(lambda x: x.get('error_eval', False))])
>>>>>>> 2e83ae77
    output_md = (
        '# SWE-bench Report\n'
        'This folder contains the evaluation results of the SWE-bench using the [official evaluation docker containerization](https://github.com/princeton-nlp/SWE-bench/blob/main/docs/20240627_docker/README.md#choosing-the-right-cache_level).\n\n'
        '## Summary\n'
        f'- submitted instances: {_n_instances}\n'
        f'- empty patch instances: {_n_empty_patch}\n'
        f'- resolved instances: {_n_resolved}\n'
        f'- unresolved instances: {_n_unresolved}\n'
        f'- error instances: {_n_error}\n'
    )

<<<<<<< HEAD
    output_md += '\n## Resolved Instances\n'
    # instance_id to status
    for instance_id in sorted(df[df['report']['resolved']]['instance_id'].unique()):
        instance_id_to_status[instance_id]['resolved'] = True
        output_md += (
            f'- [{instance_id}](./eval_outputs/{instance_id}/run_instance.log)\n'
        )

    output_md += '\n## Unresolved Instances\n'
    for instance_id in sorted(df[~df['report']['resolved']]['instance_id'].unique()):
        output_md += (
            f'- [{instance_id}](./eval_outputs/{instance_id}/run_instance.log)\n'
        )

    output_md += '\n## Error Instances\n'
    for instance_id in sorted(df[df['report']['error_eval']]['instance_id'].unique()):
        instance_id_to_status[instance_id]['error_eval'] = True
        output_md += (
            f'- [{instance_id}](./eval_outputs/{instance_id}/run_instance.log)\n'
        )

    output_md += '\n## Empty Patch Instances\n'
    for instance_id in sorted(
        df[df['report']['empty_generation']]['instance_id'].unique()
    ):
        instance_id_to_status[instance_id]['empty_generation'] = True
        output_md += (
            f'- [{instance_id}](./eval_outputs/{instance_id}/run_instance.log)\n'
        )

    output_md += '\n## Incomplete Instances\n'
    for instance_id in sorted(df[df['report']['test_timeout']]['instance_id'].unique()):
        output_md += (
            f'- [{instance_id}](./eval_outputs/{instance_id}/run_instance.log)\n'
        )
=======
    def _instance_id_to_log_path(instance_id):
        path = f"{args.input_file.replace('.jsonl', '.swebench_eval.logs')}/instance_{instance_id}.log"
        # make it relative path
        path = os.path.relpath(path, start=dirname)
        return path

    output_md += '\n## Resolved Instances\n'
    # instance_id to status
    for instance_id in sorted(
        df[df['report'].apply(lambda x: x.get('resolved', False))][
            'instance_id'
        ].unique()
    ):
        instance_id_to_status[instance_id]['resolved'] = True
        output_md += f'- [{instance_id}]({_instance_id_to_log_path(instance_id)})\n'

    output_md += '\n## Unresolved Instances\n'
    for instance_id in sorted(
        df[~df['report'].apply(lambda x: x.get('resolved', False))][
            'instance_id'
        ].unique()
    ):
        output_md += f'- [{instance_id}]({_instance_id_to_log_path(instance_id)})\n'

    output_md += '\n## Error Instances\n'
    for instance_id in sorted(
        df[df['report'].apply(lambda x: x.get('error_eval', False))][
            'instance_id'
        ].unique()
    ):
        instance_id_to_status[instance_id]['error_eval'] = True
        output_md += f'- [{instance_id}]({_instance_id_to_log_path(instance_id)})\n'

    output_md += '\n## Empty Patch Instances\n'
    for instance_id in sorted(
        df[df['report'].apply(lambda x: x.get('empty_generation', False))][
            'instance_id'
        ].unique()
    ):
        instance_id_to_status[instance_id]['empty_generation'] = True
        output_md += f'- [{instance_id}]({_instance_id_to_log_path(instance_id)})\n'

    output_md += '\n## Incomplete Instances\n'
    for instance_id in sorted(
        df[df['report'].apply(lambda x: x.get('test_timeout', False))][
            'instance_id'
        ].unique()
    ):
        output_md += f'- [{instance_id}]({_instance_id_to_log_path(instance_id)})\n'
>>>>>>> 2e83ae77
    with open(output_md_filepath, 'w') as f:
        f.write(output_md)
else:
    print(
        f'No report file found: Both {swebench_official_report_json} and {openhands_remote_report_jsonl} do not exist.'
    )
    exit()

if os.path.exists(args.input_file + '.bak'):
    conf = input('Existing backup file found. Do you want to overwrite it? (y/n)')
    if conf != 'y':
        exit()
    os.remove(args.input_file + '.bak')

# backup the original file
os.rename(args.input_file, args.input_file + '.bak')
df.to_json(args.input_file, orient='records', lines=True)<|MERGE_RESOLUTION|>--- conflicted
+++ resolved
@@ -21,26 +21,6 @@
         'error_eval': False,
         'test_timeout': False,
     }
-<<<<<<< HEAD
-)
-
-
-# Apply the status to the dataframe
-def apply_report(row):
-    instance_id = row['instance_id']
-    if instance_id in instance_id_to_status:
-        return dict(instance_id_to_status[instance_id])
-    return row.get('report', {})
-
-
-swebench_official_report_json = os.path.join(dirname, 'report.json')
-openhands_remote_report_jsonl = args.input_file.replace(
-    '.jsonl', '.swebench_eval.jsonl'
-)
-output_md_filepath = os.path.join(dirname, 'README.md')
-
-if os.path.exists(swebench_official_report_json):
-=======
 )
 
 
@@ -59,7 +39,6 @@
 
 if os.path.exists(swebench_official_report_json):
     output_md_filepath = os.path.join(dirname, 'README.md')
->>>>>>> 2e83ae77
     with open(swebench_official_report_json, 'r') as f:
         report = json.load(f)
 
@@ -115,19 +94,6 @@
 
     with open(output_md_filepath, 'w') as f:
         f.write(output_md)
-<<<<<<< HEAD
-
-elif os.path.exists(openhands_remote_report_jsonl):
-    df_eval = pd.read_json(openhands_remote_report_jsonl, lines=True, orient='records')
-
-    assert len(df['instance_id'].unique()) == len(
-        df
-    ), 'There are duplicate instance ids in the original output which is not allowed'
-    assert len(df_eval['instance_id'].unique()) == len(
-        df_eval
-    ), 'There are duplicate instance ids in the eval report which is not allowed'
-
-=======
 
 elif os.path.exists(openhands_remote_report_jsonl):
     output_md_filepath = args.input_file.replace('.jsonl', '.swebench_eval.md')
@@ -141,25 +107,17 @@
         df_eval
     ), 'There are duplicate instance ids in the eval report which is not allowed'
 
->>>>>>> 2e83ae77
     for _, row in df_eval.iterrows():
         instance_id_to_status[row['instance_id']] = row['test_result']['report']
     df['report'] = df.apply(apply_report, axis=1)
 
     _n_instances = len(df)
-<<<<<<< HEAD
-    _n_resolved = len(df[df['report']['resolved']])
-    _n_unresolved = _n_instances - _n_resolved
-    _n_empty_patch = len(df[df['report']['empty_generation']])
-    _n_error = len(df[df['report']['error_eval']])
-=======
     _n_resolved = len(df[df['report'].apply(lambda x: x.get('resolved', False))])
     _n_unresolved = _n_instances - _n_resolved
     _n_empty_patch = len(
         df[df['report'].apply(lambda x: x.get('empty_generation', False))]
     )
     _n_error = len(df[df['report'].apply(lambda x: x.get('error_eval', False))])
->>>>>>> 2e83ae77
     output_md = (
         '# SWE-bench Report\n'
         'This folder contains the evaluation results of the SWE-bench using the [official evaluation docker containerization](https://github.com/princeton-nlp/SWE-bench/blob/main/docs/20240627_docker/README.md#choosing-the-right-cache_level).\n\n'
@@ -171,43 +129,6 @@
         f'- error instances: {_n_error}\n'
     )
 
-<<<<<<< HEAD
-    output_md += '\n## Resolved Instances\n'
-    # instance_id to status
-    for instance_id in sorted(df[df['report']['resolved']]['instance_id'].unique()):
-        instance_id_to_status[instance_id]['resolved'] = True
-        output_md += (
-            f'- [{instance_id}](./eval_outputs/{instance_id}/run_instance.log)\n'
-        )
-
-    output_md += '\n## Unresolved Instances\n'
-    for instance_id in sorted(df[~df['report']['resolved']]['instance_id'].unique()):
-        output_md += (
-            f'- [{instance_id}](./eval_outputs/{instance_id}/run_instance.log)\n'
-        )
-
-    output_md += '\n## Error Instances\n'
-    for instance_id in sorted(df[df['report']['error_eval']]['instance_id'].unique()):
-        instance_id_to_status[instance_id]['error_eval'] = True
-        output_md += (
-            f'- [{instance_id}](./eval_outputs/{instance_id}/run_instance.log)\n'
-        )
-
-    output_md += '\n## Empty Patch Instances\n'
-    for instance_id in sorted(
-        df[df['report']['empty_generation']]['instance_id'].unique()
-    ):
-        instance_id_to_status[instance_id]['empty_generation'] = True
-        output_md += (
-            f'- [{instance_id}](./eval_outputs/{instance_id}/run_instance.log)\n'
-        )
-
-    output_md += '\n## Incomplete Instances\n'
-    for instance_id in sorted(df[df['report']['test_timeout']]['instance_id'].unique()):
-        output_md += (
-            f'- [{instance_id}](./eval_outputs/{instance_id}/run_instance.log)\n'
-        )
-=======
     def _instance_id_to_log_path(instance_id):
         path = f"{args.input_file.replace('.jsonl', '.swebench_eval.logs')}/instance_{instance_id}.log"
         # make it relative path
@@ -257,7 +178,6 @@
         ].unique()
     ):
         output_md += f'- [{instance_id}]({_instance_id_to_log_path(instance_id)})\n'
->>>>>>> 2e83ae77
     with open(output_md_filepath, 'w') as f:
         f.write(output_md)
 else:

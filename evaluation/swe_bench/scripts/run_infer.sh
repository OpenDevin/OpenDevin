--- conflicted
+++ resolved
@@ -1,13 +1,9 @@
 #!/bin/bash
 
 AGENT=CodeActAgent
-<<<<<<< HEAD
-AGENT_VERSION=v$(poetry run python -c "import agenthub; from opendevin.controller.agent import Agent; print(Agent.get_cls('$AGENT').VERSION)")
-=======
 # IMPORTANT: Because Agent's prompt changes fairly often in the rapidly evolving codebase of OpenDevin
 # We need to track the version of Agent in the evaluation to make sure results are comparable
-AGENT_VERSION=v$(python3 -c "from agenthub.codeact_agent import CodeActAgent; print(CodeActAgent.VERSION)")
->>>>>>> c5abc81b
+AGENT_VERSION=v$(poetry run python -c "import agenthub; from opendevin.controller.agent import Agent; print(Agent.get_cls('$AGENT').VERSION)")
 MODEL_CONFIG=$1
 
 echo "AGENT: $AGENT"

--- conflicted
+++ resolved
@@ -38,13 +38,8 @@
         task=task,
         task_config=task_config,
     )
-<<<<<<< HEAD
     last_action = state.history.get_last_action()
-    result_state: TaskState = env.step(last_action.message)
-=======
-    last_action, _ = state.history[-1]
     result_state: TaskState = env.step(last_action.message or '')
->>>>>>> 82f256be
 
     state.task_state = result_state
 

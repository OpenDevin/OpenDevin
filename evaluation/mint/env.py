import re
import traceback
from typing import Dict, Optional

from datatypes import ParseError, StepOutput, TaskState
from tasks.base import Task

from opendevin.controller.state.state import State


class SimplifiedEnv:
    INVALID_INPUT_MESSAGE = (
        "I don't understand your input. \n"
        'If you want to execute code, please use <execute_ipython> YOUR_CODE_HERE </execute_ipython>.\n'
        'If you want to give me an answer, please use <solution> YOUR_SOLUTION_HERE </solution>.\n'
        'For example: The answer to the question is <solution> 42 </solution>. \n'
    )

    def __init__(self, agent_state: State, task: Task, task_config: Dict[str, int], global_max_iterations: int):
        self.agent_state = agent_state
        self.task = task

        agent_action_count = {
            'propose_solution': 0,
            'use_tool': 0,
            'invalid_action': 0,
        }
        # check if agent_state has attribute turn_info set
        if hasattr(self.agent_state, 'propose_solution_count'):
            agent_action_count['propose_solution'] = (
                self.agent_state.propose_solution_count
            )

        self.task_state = TaskState(agent_action_count=agent_action_count)

        self.task_config = task_config
        self.global_max_iterations = global_max_iterations

    def step(self, lm_message: str):
        observation = self.handle_propose_solution(lm_message)

        self.check_max_iteration()

        turn_info = (
            self.get_effective_max_iterations() - self.agent_state.iteration,
            self.task_config['max_propose_solution']
            - self.task_state.agent_action_count['propose_solution'],
        )

        output = StepOutput(
            observation=observation,
            success=self.task_state.success,
            turn_info=turn_info,
        )

        self.agent_state.propose_solution_count = self.task_state.agent_action_count[
            'propose_solution'
        ]
        self.log_output(output)
        return self.task_state

    def handle_propose_solution(self, lm_message) -> Optional[str]:
        """Propose answer to check the task success.

        It might set self.state.finished = True if the task is successful.
        """
        self.task_state.agent_action_count['propose_solution'] += 1
        try:
            parsed = self.parse_propose_solution(lm_message)
            task_success = self.check_task_success(parsed['answer'])
            if task_success:
                self.task_state.finished = True
                self.task_state.success = True
                self.task_state.terminate_reason = 'task_success'
                # NOTE: should not return the function now, because we need to log the output
                # Set state.finished = True will terminate the episode
        except ParseError:
            return SimplifiedEnv.INVALID_INPUT_MESSAGE
        except Exception:
            error_traceback = traceback.format_exc()
            return f'{error_traceback}'

    def parse_propose_solution(self, lm_message: str) -> dict:
        """Define the parsing logic."""
        lm_output = '\n' + lm_message + '\n'

        answer = '\n'.join(
            [
                i.strip()
                for i in re.findall(r'<solution>(.*?)</solution>', lm_output, re.DOTALL)
            ]
        )
        if answer == '':
            raise ParseError('No answer found.')

        return {'answer': answer}

    def log_output(self, output: StepOutput) -> None:
        if self.task_state.finished:
            return

        content = output.to_str()
        # self.state.history.append({"role": "user", "content": content})
        self.task_state.latest_output = output.to_dict()
        self.task_state.latest_output['content'] = content

    def check_task_success(self, answer: str) -> bool:
        # log_message.info(f"STUDENT ANSWER: [{answer}]")
        # log_message.info(f"REFERENCE ANSWER: [{self.task.reference}]")
        return self.task.success(answer)

    def check_max_iteration(self):
        """Check if the agent has reached the max iteration limit.

        It might set self.state.finished = True if the agent has reached the max iteration limit.
        """
        if self.task_state.finished:
            # ignore if the episode is already finished (e.g., task success)
            return

        effective_max_iterations = self.get_effective_max_iterations()

        if (
            # propose solution > max output solution
            self.task_state.agent_action_count['propose_solution']
            >= self.task_config['max_propose_solution']
        ):
            self.task_state.finished = True
            self.task_state.success = False
            self.task_state.terminate_reason = 'max_propose_steps'
<<<<<<< HEAD
        elif (
            # (propose_solution + use_tool) > max iteration limit
            sum(self.task_state.agent_action_count.values())
            >= effective_max_iterations
        ):
=======
        elif self.agent_state.iteration >= self.task_config['max_iterations']:
>>>>>>> dea9b5c2
            self.task_state.finished = True
            self.task_state.success = False
            self.task_state.terminate_reason = 'max_iterations'

    def get_effective_max_iterations(self):
        return min(self.task_config['max_iterations'], self.global_max_iterations)<|MERGE_RESOLUTION|>--- conflicted
+++ resolved
@@ -128,15 +128,15 @@
             self.task_state.finished = True
             self.task_state.success = False
             self.task_state.terminate_reason = 'max_propose_steps'
-<<<<<<< HEAD
         elif (
             # (propose_solution + use_tool) > max iteration limit
             sum(self.task_state.agent_action_count.values())
             >= effective_max_iterations
         ):
-=======
+            self.task_state.finished = True
+            self.task_state.success = False
+            self.task_state.terminate_reason = 'max_iterations'
         elif self.agent_state.iteration >= self.task_config['max_iterations']:
->>>>>>> dea9b5c2
             self.task_state.finished = True
             self.task_state.success = False
             self.task_state.terminate_reason = 'max_iterations'

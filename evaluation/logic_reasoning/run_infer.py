import asyncio
import logging
import os
import pathlib
import shutil

import pandas as pd
from datasets import load_dataset

from evaluation.swe_bench.swe_env_box import DockerSSHBox
from evaluation.utils.shared import (
    EvalMetadata,
    codeact_user_response,
    make_metadata,
    monologue_user_response,
    prepare_dataset,
    run_evaluation,
)
from opendevin.controller.agent import Agent
from opendevin.controller.state.state import State
from opendevin.core.config import config, get_llm_config_arg, get_parser
from opendevin.core.logger import get_console_handler
from opendevin.core.logger import opendevin_logger as logger
from opendevin.core.main import run_agent_controller
from opendevin.llm.llm import LLM

AGENT_CLS_TO_FAKE_USER_RESPONSE_FN = {
    'CodeActAgent': codeact_user_response,
    'MonologueAgent': monologue_user_response,
}

AGENT_CLS_TO_INST_SUFFIX = {
    'CodeActAgent': 'When you think you have solved the question, please first send your answer to user through message and then exit.\n'
}


def get_choice(answer_str):
    choices = [
        'A',
        'B',
        'C',
        'D',
        'E',
        'F',
        'G',
        'H',
        'A)',
        'B)',
        'C)',
        'D)',
        'E)',
        'F)',
        'G)',
        'H)',
        'A.',
        'B.',
        'C.',
        'D.',
        'E.',
        'F.',
        'G.',
        'H.',
    ]
    for c in choices:
        if answer_str.startswith(c):
            return c.replace(')', '')

    if answer_str.startswith(':'):
        return answer_str.replace(':', '').replace('.', '').strip()
    return None


def get_test_result(
    model_answer: str,
    ground_truth: str,
) -> dict[str, bool]:
    gold_answer = ground_truth.replace('(', '').replace(')', '').strip()
    answer_str = model_answer if model_answer is not None else ''
    prediction = get_choice(answer_str)

    indicators = [
        'the correct option is',
        'the correct answer is',
        'The correct answer is',
        'The correct option is',
        'Thus, the answer is',
    ]
    if prediction is None:
        for indicator in indicators:
            if answer_str.find(indicator) >= 0:
                answer_str = answer_str.split(indicator)[1].strip()
                prediction = get_choice(answer_str)
                break

    isTrue = prediction == gold_answer
    test_result = {'result': isTrue}
    return test_result


def process_instance(
    instance: pd.Series,
    metadata: EvalMetadata,
    reset_logger: bool = True,
):
    # Create the agent
    agent = Agent.get_cls(metadata.agent_class)(llm=LLM(llm_config=metadata.llm_config))
    old_workspace_mount_path = config.workspace_mount_path
    old_workspace_base = config.workspace_base

    try:
        workspace_mount_path = os.path.join(
            config.workspace_mount_path, '_eval_workspace'
        )
        # create process-specific workspace dir
        workspace_mount_path = os.path.join(workspace_mount_path, str(os.getpid()))
        pathlib.Path(workspace_mount_path).mkdir(parents=True, exist_ok=True)

        # reset workspace to config
        config.workspace_base = workspace_mount_path
        config.workspace_mount_path = workspace_mount_path

        # Setup the logger properly, so you can run multi-processing to parallelize the evaluation
        if reset_logger:
            # Set up logger
            log_file = os.path.join(
                metadata.eval_output_dir, 'logs', f'instance_{instance["id"]}.log'
            )
            # Remove all existing handlers from logger
            for handler in logger.handlers[:]:
                logger.removeHandler(handler)
            # add back the console handler to print ONE line
            logger.addHandler(get_console_handler())
            logger.info(
                f'Starting evaluation for instance {instance["id"]}.\nLOG:   tail -f {log_file}'
            )
            # Remove all existing handlers from logger
            for handler in logger.handlers[:]:
                logger.removeHandler(handler)
            file_handler = logging.FileHandler(log_file)
            file_handler.setFormatter(
                logging.Formatter('%(asctime)s - %(levelname)s - %(message)s')
            )
            logger.addHandler(file_handler)

        logger.info(f'Process-specific workspace mounted at {workspace_mount_path}')

        # sandbox = DockerSSHBox()
        logic_inference_path = os.path.join(workspace_mount_path, 'logic_inference.py')
        if not os.path.exists(logic_inference_path):
            shutil.copyfile(
                './evaluation/logic_reasoning/logic_inference.py', logic_inference_path
            )
        logger.info(f'logic_inference.py copied to {workspace_mount_path}')

        cache_dir = os.path.join(workspace_mount_path, '.cache_program')
        if not os.path.exists(cache_dir):
            os.makedirs(cache_dir)

        # Prepare instruction

        with open('./evaluation/logic_reasoning/instruction.txt', 'r') as f:
            instruction = f.read()

        instance_logic_programs = instance['raw_logic_programs'][0].strip()
        instruction = instruction.replace('[[dataset_name]]', dataset_name)
        instruction = instruction.replace('[[logic_programs]]', instance_logic_programs)
        instruction = instruction.replace(
            '[[logic_inference_path.py]]', logic_inference_path
        )

        # NOTE: You can actually set slightly different instruction for different agents
        instruction += AGENT_CLS_TO_INST_SUFFIX[agent.__class__.__name__]

        # use a session id for concurrent evaluation
        sid = instance['id'] + '_' + str(os.getpid())
        sandbox = DockerSSHBox(sid=sid)
        exit_code, command_output = sandbox.execute('pip install scitools-pyke')

        # Here's how you can run the agent (similar to the `main` function) and get the final task state
        state: State | None = asyncio.run(
            run_agent_controller(
                agent,
                instruction,
                max_iterations=metadata.max_iterations,
                fake_user_response_fn=AGENT_CLS_TO_FAKE_USER_RESPONSE_FN.get(
                    agent.__class__.__name__
                ),
                sandbox=sandbox,
                sid=sid,
            )
        )
        # ======= Attempt to evaluate the agent's edits =======
        # If you are working on simpler benchmark that only evaluates the final model output (e.g., in a MessageAction)
        # You can simply get the LAST `MessageAction` from the returned `state.history` and parse it for evaluation.

        if state is None:
            raise ValueError('State should not be None.')

        final_message = ''
        messages = []
        for event in state.history.get_events(reverse=True):
            # will this be a MessageAction?
            messages.append(event.content)
            if str(event.content) in ["'A'", "'B'", "'C'"]:
                final_message = event.content
                break

        final_message = final_message.strip("'")
        logger.info(
            f'Predicted answer: {final_message}, Ground truth: {instance["answer"]}'
        )

        test_result = get_test_result(
            model_answer=final_message, ground_truth=instance['answer']
        )
        metrics = state.metrics.get() if state.metrics else None

        # history is now available as a stream of events, rather than list of pairs of (Action, Observation)
        # for compatibility with the existing output format, we can remake the pairs here
        # remove when it becomes unnecessary
        histories = state.history.compatibility_for_eval_history_pairs()

        # Save the output
        output = {
            'id': instance['id'],
            'instance': instance,
            'instruction': instruction,
<<<<<<< HEAD
            # 'metadata': metadata,
            'history': histories,
=======
            # 'metadata': metadata.model_dump(),
            'history': [
                (event_to_dict(action), event_to_dict(obs))
                for action, obs in state.history
            ],
>>>>>>> d0384caf
            'metrics': metrics,
            'final_message': final_message,
            'messages': messages,
            'error': state.last_error if state and state.last_error else None,
            'test_result': test_result,
        }
    except Exception:
        logger.error('Process instance failed')
        raise
    finally:
        config.workspace_mount_path = old_workspace_mount_path
        config.workspace_base = old_workspace_base

    # Close the sandbox
    sandbox.close()

    return output


if __name__ == '__main__':
    parser = get_parser()
    parser.add_argument(
        '--dataset',
        type=str,
        help='the logic reasoning dataset to evaluate on {ProntoQA, ProofWriter}',
        default='ProntoQA',
    )
    parser.add_argument(
        '--data_split',
        type=str,
        help='data split to evaluate on {validation}',  # right now we only support validation split
        default='validation',
    )

    args, _ = parser.parse_known_args()
    if args.directory:
        config.workspace_base = os.path.abspath(args.directory)
        print(f'Setting workspace base to {config.workspace_base}')

    dataset_name = args.dataset
    data_split = args.data_split
    dataset = load_dataset(f'renma/{dataset_name}')
    logic_reasoning_tests = dataset[data_split]

    id_column = 'id'
    llm_config = get_llm_config_arg(args.llm_config) if args.llm_config else config.llm
    logger.info(f'Config for evaluation: {config}')

    metadata = make_metadata(
        llm_config,
        args.dataset_name,
        args.agent_cls,
        args.max_iterations,
        args.eval_note,
        args.eval_output_dir,
    )
    output_file = os.path.join(metadata.eval_output_dir, 'output.jsonl')
    instances = prepare_dataset(dataset, output_file, args.eval_n_limit, id_column)
    run_evaluation(
        instances,
        metadata,
        output_file,
        args.eval_num_workers,
        process_instance,
        id_column,
    )<|MERGE_RESOLUTION|>--- conflicted
+++ resolved
@@ -225,16 +225,8 @@
             'id': instance['id'],
             'instance': instance,
             'instruction': instruction,
-<<<<<<< HEAD
-            # 'metadata': metadata,
+            # 'metadata': metadata.model_dump(),
             'history': histories,
-=======
-            # 'metadata': metadata.model_dump(),
-            'history': [
-                (event_to_dict(action), event_to_dict(obs))
-                for action, obs in state.history
-            ],
->>>>>>> d0384caf
             'metrics': metrics,
             'final_message': final_message,
             'messages': messages,

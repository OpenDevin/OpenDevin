import asyncio
import json
import logging
import multiprocessing as mp
import os
import pathlib
import shutil
import time
from concurrent.futures import ProcessPoolExecutor

from datasets import load_dataset
from tqdm import tqdm

from opendevin.controller.state.state import State
from opendevin.core.config import config, get_llm_config_arg, get_parser
from opendevin.core.logger import get_console_handler
from opendevin.core.logger import opendevin_logger as logger
from opendevin.core.main import main
from opendevin.events.action import MessageAction
from opendevin.events.serialization.event import event_to_dict


def cleanup():
    logger.info('Cleaning up child processes...')
    for process in mp.active_children():
        logger.info(f'Terminating child process: {process.name}')
        process.terminate()
        process.join()


def codeact_user_response(state: State) -> str:
    msg = (
        'Please continue working on the task on whatever approach you think is suitable.\n'
        'If you think you have solved the task, please run the following command: <execute_bash> exit </execute_bash>.\n'
        'IMPORTANT: YOU SHOULD NEVER ASK FOR HUMAN HELP OR USE THE INTERNET TO SOLVE THIS TASK.\n'
    )
    if state.history:
        user_msgs = [
            action
            for action, _ in state.history
            if isinstance(action, MessageAction) and action.source == 'user'
        ]
        if len(user_msgs) >= 2:
            # let the agent know that it can give up when it has tried 3 times
            return (
                msg
                + 'If you want to give up, run: <execute_bash> exit </execute_bash>.\n'
            )
    return msg


def monologue_user_response(state: State) -> str:
    raise NotImplementedError('MonologueAgent should never ask for user responses.')


AGENT_CLS_TO_FAKE_USER_RESPONSE_FN = {
    'CodeActAgent': codeact_user_response,
    'MonologueAgent': monologue_user_response,
}

AGENT_CLS_TO_INST_SUFFIX = {
    'CodeActAgent': 'When you think you have solved the question, please first send your answer to user through message and then exit.\n'
}


def get_choice(answer_str):
    choices = [
        'A',
        'B',
        'C',
        'D',
        'E',
        'F',
        'G',
        'H',
        'A)',
        'B)',
        'C)',
        'D)',
        'E)',
        'F)',
        'G)',
        'H)',
        'A.',
        'B.',
        'C.',
        'D.',
        'E.',
        'F.',
        'G.',
        'H.',
    ]
    for c in choices:
        if answer_str.startswith(c):
            return c.replace(')', '')

    if answer_str.startswith(':'):
        return answer_str.replace(':', '').replace('.', '').strip()
    return None


def get_test_result(
    model_answer: str,
    ground_truth: str,
) -> bool:
    gold_answer = ground_truth.replace('(', '').replace(')', '').strip()
    answer_str = model_answer.strip("'") if model_answer is not None else ''
    prediction = get_choice(answer_str)

    indicators = [
        'the correct option is',
        'the correct answer is',
        'The correct answer is',
        'The correct option is',
        'Thus, the answer is',
    ]
    if prediction is None:
        for indicator in indicators:
            if answer_str.find(indicator) >= 0:
                answer_str = answer_str.split(indicator)[1].strip()
                prediction = get_choice(answer_str)
                break

    isTrue = prediction == gold_answer
    test_result = {'result': isTrue}
    return test_result


def process_instance(
    instance,
    agent_class,
    metadata,
    skip_workspace_mount,
    eval_output_dir,
    reset_logger: bool = True,
):
    old_workspace_mount_path = config.workspace_mount_path
    old_workspace_base = config.workspace_base
    workspace_mount_path = os.path.join(config.workspace_mount_path, '_eval_workspace')
    # create process-specific workspace dir
    # if `not skip_workspace_mount` - we will create a workspace directory for EACH process
    # so that different agent don't interfere with each other.
    if not skip_workspace_mount:
        workspace_mount_path = os.path.join(workspace_mount_path, str(os.getpid()))
        pathlib.Path(workspace_mount_path).mkdir(parents=True, exist_ok=True)

    # reset workspace to config
    config.workspace_base = workspace_mount_path
    config.workspace_mount_path = workspace_mount_path

    # Setup the logger properly, so you can run multi-processing to parallize the evaluation
    if reset_logger:
        # Set up logger
        log_file = os.path.join(
            eval_output_dir, 'logs', f'instance_{instance["id"]}.log'
        )
        # Remove all existing handlers from logger
        for handler in logger.handlers[:]:
            logger.removeHandler(handler)
        # add back the console handler to print ONE line
        logger.addHandler(get_console_handler())
        logger.info(
            f'Starting evaluation for instance {instance["id"]}.\nLOG:   tail -f {log_file}'
        )
        # Remove all existing handlers from logger
        for handler in logger.handlers[:]:
            logger.removeHandler(handler)
        file_handler = logging.FileHandler(log_file)
        file_handler.setFormatter(
            logging.Formatter('%(asctime)s - %(levelname)s - %(message)s')
        )
        logger.addHandler(file_handler)

    if not skip_workspace_mount:
        logger.info(f'Process-specific workspace mounted at {workspace_mount_path}')

    # sandbox = DockerSSHBox()
    logic_inference_path = os.path.join(workspace_mount_path, 'logic_inference.py')
    if not os.path.exists(logic_inference_path):
        shutil.copyfile(
            './evaluation/logic_reasoning/logic_inference.py', logic_inference_path
        )
    logger.info(f'logic_inference.py copied to {workspace_mount_path}')

    cache_dir = os.path.join(workspace_mount_path, '.cache_program')
    if not os.path.exists(cache_dir):
        os.makedirs(cache_dir)

    # Prepare instruction

    with open('./evaluation/logic_reasoning/instruction.txt', 'r') as f:
        instruction = f.read()

    instance_logic_programs = instance['raw_logic_programs'][0].strip()
    instruction = instruction.replace('[[dataset_name]]', metadata['dataset'])
    instruction = instruction.replace('[[logic_programs]]', instance_logic_programs)
    instruction = instruction.replace(
        '[[logic_inference_path.py]]', logic_inference_path
    )

    # NOTE: You can actually set slightly different instruction for different agents
    instruction += AGENT_CLS_TO_INST_SUFFIX.get(agent_class, '')

    # Here's how you can run the agent (similar to the `main` function) and get the final task state
    state: State = asyncio.run(
        main(
            instruction,
            fake_user_response_fn=AGENT_CLS_TO_FAKE_USER_RESPONSE_FN.get(agent_class),
            # sandbox=sandbox,
        )
    )
    # ======= Attempt to evaluate the agent's edits =======
    # If you are working on simplier benchmark that only evaluates the final model output (e.g., in a MessageAction)
    # You can simply get the LAST `MessageAction` from the returned `state.history` and parse it for evaluation.

    if state is None:
        raise ValueError('State should not be None.')

    final_message = ''
    messages = []
    for action, obs in reversed(state.history):
        # if isinstance(act, MessageAction):
        messages.append(obs.content)
        # print("obs.content:", obs.content)
        if str(obs.content) in ["'A'", "'B'", "'C'"]:
            final_message = obs.content
            break

    logger.info(f'Final message: {final_message}')

    test_result = get_test_result(
        model_answer=final_message, ground_truth=instance['answer']
    )

    # Save the output
    output = {
        'id': instance['id'],
        'instance': instance,
        'instruction': instruction,
        'metadata': metadata,
        'history': [
            (event_to_dict(action), event_to_dict(obs)) for action, obs in state.history
        ],
        'final_message': final_message,
        'messages': messages,
        'error': state.error if state and state.error else None,
        'test_result': test_result,
    }
    config.workspace_mount_path = old_workspace_mount_path
    config.workspace_base = old_workspace_base
    # Close the sandbox
    # sandbox.close()
    return output


if __name__ == '__main__':
    parser = get_parser()
    parser.add_argument(
        '--dataset',
        type=str,
        help='the logic reasoning dataset to evaluate on {ProntoQA, ProofWriter}',
        default='ProntoQA',
    )
    parser.add_argument(
        '--data_split',
        type=str,
<<<<<<< HEAD
        help=r'data split to evaluate on {validation\}',  # right now we only support validation split
=======
        help='data split to evaluate on {validation}', # right now we only support validation split
>>>>>>> fd8b5e00
        default='validation',
    )

    args, _ = parser.parse_known_args()
    if args.directory:
        config.workspace_base = os.path.abspath(args.directory)
        print(f'Setting workspace base to {config.workspace_base}')
    # NOTE: It is preferable to load datasets from huggingface datasets and perform post-processing
    # so we don't need to manage file uploading to OpenDevin's repo

    dataset = args.dataset
    data_split = args.data_split
    dataset = load_dataset(f'renma/{dataset}')
    logic_reasoning_tests = dataset[data_split]
    logger.info(f'Evaluating logic reasoning dataset {dataset} {data_split} split')

    # Check https://github.com/OpenDevin/OpenDevin/blob/main/evaluation/swe_bench/README.md#configure-opendevin-and-your-llm
    # for details of how to set `llm_config`
    if args.llm_config:
        specified_llm_config = get_llm_config_arg(args.llm_config)
        if specified_llm_config:
            config.llm = specified_llm_config
    logger.info(f'Config for evaluation: {config}')

    # TEST METADATA
    agent_class = args.agent_cls
    assert (
        agent_class in AGENT_CLS_TO_FAKE_USER_RESPONSE_FN
    ), f'Unsupported agent class: {agent_class}'
    model_name = config.llm.model.split('/')[-1]
    max_iterations = args.max_iterations
    eval_note = ''
    if args.eval_note is not None:
        eval_note += '_N_' + args.eval_note

    start_time = time.strftime('%Y-%m-%d %H:%M:%S')
    eval_output_dir = os.path.join(
        args.eval_output_dir,
        'logic_reasoning',
        agent_class,
        model_name + '_maxiter_' + str(max_iterations) + eval_note,
        # start_time
    )

    pathlib.Path(eval_output_dir).mkdir(parents=True, exist_ok=True)
    pathlib.Path(os.path.join(eval_output_dir, 'logs')).mkdir(
        parents=True, exist_ok=True
    )
    logger.info(f'Using evaluation output directory: {eval_output_dir}')

    metadata = {
        'dataset': args.dataset,
        'data_split': data_split,
        'agent_class': agent_class,
        'model_name': model_name,
        'max_iterations': max_iterations,
        # 'eval_output_dir': eval_output_dir,
        'start_time': start_time,
        # get the commit id of current repo for reproduciblity
        # 'git_commit': subprocess.check_output(['git', 'rev-parse', 'HEAD'])
        # .decode('utf-8')
        # .strip(),
    }
    logger.info(f'Metadata: {metadata}')
    with open(os.path.join(eval_output_dir, 'metadata.json'), 'w') as f:
        json.dump(metadata, f)

    # LIMIT EVALUATION
    eval_n_limit = args.eval_n_limit
    if eval_n_limit:
        logic_reasoning_tests = logic_reasoning_tests.select(list(range(eval_n_limit)))
        logger.info(f'Limiting evaluation to first {eval_n_limit} instances.')

    # OUTPUT FILE
    output_file = os.path.join(eval_output_dir, 'output.jsonl')
    logger.info(f'Writing evaluation output to {output_file}')
    finished_task_ids = set()
    if os.path.exists(output_file):
        with open(output_file, 'r') as f:
            for line in f:
                data = json.loads(line)
                finished_task_ids.add(data['id'])
        logger.warning(
            f'Output file {output_file} already exists. Loaded {len(finished_task_ids)} finished instances.'
        )
    output_fp = open(output_file, 'a')

    logger.info(
        f'Evaluation started with Agent {agent_class}, model {model_name}, max iterations {max_iterations}.'
    )

    # =============================================
    # filter out finished instances
    new_logic_reasoning_tests = []
    for instance in logic_reasoning_tests:
        if instance['id'] in finished_task_ids:
            logger.info(
                f'Skipping instance {instance["id"]} as it is already finished.'
            )
            continue
        new_logic_reasoning_tests.append(instance)

    logic_reasoning_tests = new_logic_reasoning_tests
    logger.info(
        f'Finished instances: {len(finished_task_ids)}, Remaining instances: {len(logic_reasoning_tests)}'
    )
    # =============================================

    pbar = tqdm(total=len(logic_reasoning_tests))

    # This function tracks the progress AND write the output to a JSONL file
    def update_progress(future):
        pbar.update(1)
        output = future.result()
        pbar.set_description(f'Instance {output["id"]}')
        pbar.set_postfix_str(f'Test Result: {output["test_result"]["result"]}')
        logger.info(
            f'Finished evaluation for instance {output["id"]}: {output["test_result"]["result"]}'
        )
        output_fp.write(json.dumps(output) + '\n')
        # json.dump(output, output_fp, indent=4)
        output_fp.flush()

    # This sets the multi-processing
    num_workers = args.eval_num_workers
    # num_workers = 1
    logger.info(f'Using {num_workers} workers for evaluation.')

    # This is SWE-Bench specific - CodeActAgent don't requires mounted workspace to work
    skip_workspace_mount = False
    logger.info(f'Skipping workspace mount: {skip_workspace_mount}')

    try:
        with ProcessPoolExecutor(num_workers) as executor:
            futures = []
            # This is how we perform multi-processing
            for instance in logic_reasoning_tests:
                future = executor.submit(
                    process_instance,
                    instance,
                    agent_class,
                    metadata,
                    skip_workspace_mount,
                    eval_output_dir,
                    reset_logger=bool(num_workers > 1),
                )
                future.add_done_callback(update_progress)
                futures.append(future)

            # Wait for all futures to complete
            for future in futures:
                future.result()
    except KeyboardInterrupt:
        print('KeyboardInterrupt received. Cleaning up...')
        cleanup()

    output_fp.close()
    logger.info('Evaluation finished.')<|MERGE_RESOLUTION|>--- conflicted
+++ resolved
@@ -264,11 +264,7 @@
     parser.add_argument(
         '--data_split',
         type=str,
-<<<<<<< HEAD
-        help=r'data split to evaluate on {validation\}',  # right now we only support validation split
-=======
         help='data split to evaluate on {validation}', # right now we only support validation split
->>>>>>> fd8b5e00
         default='validation',
     )
 

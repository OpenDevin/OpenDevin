--- conflicted
+++ resolved
@@ -39,14 +39,7 @@
   --agent-cls $AGENT \
   --llm-config $MODEL_CONFIG \
   --level $LEVELS \
-<<<<<<< HEAD
   --data-split validation"
-=======
-  --data-split validation \
-  --max-chars 10000000 \
-  --eval-num-workers $NUM_WORKERS \
-  --eval-note ${AGENT_VERSION}_${LEVELS}"
->>>>>>> 1d4f4226
 
 if [ -n "$EVAL_LIMIT" ]; then
   echo "EVAL_LIMIT: $EVAL_LIMIT"

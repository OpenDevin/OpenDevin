--- conflicted
+++ resolved
@@ -145,6 +145,7 @@
                 fake_user_response_fn=AGENT_CLS_TO_FAKE_USER_RESPONSE_FN.get(
                     agent_class
                 ),
+                max_iterations=max_iterations
             )
         )
         # ======= Attempt to evaluate the agent's edits =======
@@ -174,39 +175,8 @@
         logger.info(
             f'Final message: {model_answer} | Ground truth: {instance["Final answer"]}'
         )
-<<<<<<< HEAD
-        extension_name = instance['file_name'].split('.')[-1]
-        dest_file = os.path.join(workspace_mount_path, f'file.{extension_name}')
-        shutil.copyfile(src_file, dest_file)
-        logger.info(f'File copied to {dest_file}')
-    else:
-        dest_file = None
-
-    # Prepare instruction
-    instruction = f"{instance['Question']}\n"
-    logger.info(f'Instruction: {instruction}')
-    if dest_file:
-        instruction += f"\n\nThe mentioned file is provided in the workspace at: {dest_file.split('/')[-1]}"
-
-    instruction += 'IMPORTANT: You should ONLY interact with the environment provided to you AND NEVER ASK FOR HUMAN HELP.\n'
-    instruction += 'Please encapsulate your final answer (answer ONLY) within <solution> and </solution>.\n'
-    instruction += (
-        'For example: The answer to the question is <solution> 42 </solution>.\n'
-    )
-    # NOTE: You can actually set slightly different instruction for different agents
-    instruction += AGENT_CLS_TO_INST_SUFFIX.get(agent_class, '')
-    logger.info(f'Instruction:\n{instruction}', extra={'msg_type': 'OBSERVATION'})
-
-    # Here's how you can run the agent (similar to the `main` function) and get the final task state
-    state: State = asyncio.run(
-        main(
-            instruction,
-            fake_user_response_fn=AGENT_CLS_TO_FAKE_USER_RESPONSE_FN.get(agent_class),
-            max_iterations=max_iterations
-=======
         score = question_scorer(
             model_answer=model_answer, ground_truth=instance['Final answer']
->>>>>>> dea9b5c2
         )
         test_result = {
             'score': score,

import asyncio
import sys
from typing import Callable, Optional, Type

import agenthub  # noqa F401 (we import this to get the agents registered)
from opendevin.controller import AgentController
from opendevin.controller.agent import Agent
from opendevin.controller.state.state import State
from opendevin.core.config import args, get_llm_config_arg
from opendevin.core.logger import opendevin_logger as logger
from opendevin.core.schema import AgentState
from opendevin.events.action import ChangeAgentStateAction, MessageAction
from opendevin.events.event import Event
from opendevin.events.observation import AgentStateChangedObservation
from opendevin.events.stream import EventSource, EventStream, EventStreamSubscriber
from opendevin.llm.llm import LLM
from opendevin.runtime.sandbox import Sandbox
from opendevin.runtime.server.runtime import ServerRuntime


def read_task_from_file(file_path: str) -> str:
    """Read task from the specified file."""
    with open(file_path, 'r', encoding='utf-8') as file:
        return file.read()


def read_task_from_stdin() -> str:
    """Read task from stdin."""
    return sys.stdin.read()


async def main(
    task_str: str = '',
    exit_on_message: bool = False,
    fake_user_response_fn: Optional[Callable[[Optional[State]], str]] = None,
<<<<<<< HEAD
    sandbox: Optional[Sandbox] = None,
=======
>>>>>>> d1fd277a
) -> Optional[State]:
    """Main coroutine to run the agent controller with task input flexibility.
    It's only used when you launch opendevin backend directly via cmdline.

    Args:
        task_str: The task to run.
        exit_on_message: quit if agent asks for a message from user (optional)
<<<<<<< HEAD
        fake_user_response_fn: A optional function that receives the current state (could be None) and returns a fake user response.
=======
        fake_user_response_fn: An optional function that receives the current state (could be None) and returns a fake user response.
>>>>>>> d1fd277a
    """

    # Determine the task source
    if task_str:
        task = task_str
    elif args.file:
        task = read_task_from_file(args.file)
    elif args.task:
        task = args.task
    elif not sys.stdin.isatty():
        task = read_task_from_stdin()
    else:
        raise ValueError('No task provided. Please specify a task through -t, -f.')

    # only one of model_name or llm_config is required
    if args.llm_config:
        # --llm_config
        # llm_config can contain any of the attributes of LLMConfig
        llm_config = get_llm_config_arg(args.llm_config)

        if llm_config is None:
            raise ValueError(f'Invalid toml file, cannot read {args.llm_config}')

        logger.info(
            f'Running agent {args.agent_cls} (model: {llm_config.model}, llm_config: {llm_config}) with task: "{task}"'
        )

        # create LLM instance with the given config
        llm = LLM(llm_config=llm_config)
    else:
        # --model-name model_name
        logger.info(
            f'Running agent {args.agent_cls} (model: {args.model_name}), with task: "{task}"'
        )
        llm = LLM(args.model_name)

    AgentCls: Type[Agent] = Agent.get_cls(args.agent_cls)
    agent = AgentCls(llm=llm)

    event_stream = EventStream('main')
    controller = AgentController(
        agent=agent,
        max_iterations=args.max_iterations,
        max_chars=args.max_chars,
        event_stream=event_stream,
    )
    runtime = ServerRuntime(event_stream=event_stream, sandbox=sandbox)
    runtime.init_sandbox_plugins(controller.agent.sandbox_plugins)

    await event_stream.add_event(MessageAction(content=task), EventSource.USER)
    await event_stream.add_event(
        ChangeAgentStateAction(agent_state=AgentState.RUNNING), EventSource.USER
    )

    async def on_event(event: Event):
        if isinstance(event, AgentStateChangedObservation):
            if event.agent_state == AgentState.AWAITING_USER_INPUT:
                if exit_on_message:
                    message = '/exit'
                elif fake_user_response_fn is None:
                    message = input('Request user input >> ')
                else:
                    message = fake_user_response_fn(controller.get_state())
                action = MessageAction(content=message)
                await event_stream.add_event(action, EventSource.USER)

    event_stream.subscribe(EventStreamSubscriber.MAIN, on_event)
    while controller.get_agent_state() not in [
        AgentState.FINISHED,
        AgentState.ERROR,
        AgentState.PAUSED,
        AgentState.STOPPED,
    ]:
        await asyncio.sleep(1)  # Give back control for a tick, so the agent can run

    await controller.close()
    return controller.get_state()


if __name__ == '__main__':
    asyncio.run(main())<|MERGE_RESOLUTION|>--- conflicted
+++ resolved
@@ -33,10 +33,7 @@
     task_str: str = '',
     exit_on_message: bool = False,
     fake_user_response_fn: Optional[Callable[[Optional[State]], str]] = None,
-<<<<<<< HEAD
     sandbox: Optional[Sandbox] = None,
-=======
->>>>>>> d1fd277a
 ) -> Optional[State]:
     """Main coroutine to run the agent controller with task input flexibility.
     It's only used when you launch opendevin backend directly via cmdline.
@@ -44,11 +41,8 @@
     Args:
         task_str: The task to run.
         exit_on_message: quit if agent asks for a message from user (optional)
-<<<<<<< HEAD
-        fake_user_response_fn: A optional function that receives the current state (could be None) and returns a fake user response.
-=======
         fake_user_response_fn: An optional function that receives the current state (could be None) and returns a fake user response.
->>>>>>> d1fd277a
+        sandbox: An optional sandbox to run the agent in.
     """
 
     # Determine the task source

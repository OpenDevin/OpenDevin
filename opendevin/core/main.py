--- conflicted
+++ resolved
@@ -33,18 +33,11 @@
 async def main(
     task_str: str = '',
     exit_on_message: bool = False,
-<<<<<<< HEAD
     fake_user_response_fn: Callable[[State | None], str] | None = None,
     sandbox: Sandbox | None = None,
     runtime_tools_config: dict | None = None,
+    sid: str | None = None,
 ) -> State | None:
-=======
-    fake_user_response_fn: Optional[Callable[[Optional[State]], str]] = None,
-    sandbox: Optional[Sandbox] = None,
-    runtime_tools_config: Optional[dict] = None,
-    sid: str | None = None,
-) -> Optional[State]:
->>>>>>> 874b4c90
     """Main coroutine to run the agent controller with task input flexibility.
     It's only used when you launch opendevin backend directly via cmdline.
 
@@ -89,25 +82,24 @@
         )
         llm = LLM(args.model_name)
 
+    # set up the agent
     AgentCls: Type[Agent] = Agent.get_cls(args.agent_cls)
     agent = AgentCls(llm=llm)
 
-<<<<<<< HEAD
-    event_stream = EventStream('main')
+    # set up the event stream
+    cli_session = 'main' + ('_' + sid if sid else '')
+    event_stream = EventStream(cli_session)
 
     # restore main session if enabled
     initial_state = None
     if config.enable_main_session:
         try:
             logger.info('Restoring agent state from main session')
-            initial_state = State.restore_from_session('main')
+            initial_state = State.restore_from_session(cli_session)
         except Exception as e:
             print('Error restoring state', e)
 
     # init controller with this initial state
-=======
-    event_stream = EventStream('main' + ('_' + sid if sid else ''))
->>>>>>> 874b4c90
     controller = AgentController(
         agent=agent,
         max_iterations=args.max_iterations,
@@ -173,7 +165,7 @@
     # save session when we're about to close
     if config.enable_main_session:
         end_state = controller.get_state()
-        end_state.save_to_session('main')
+        end_state.save_to_session(cli_session)
 
     # close when done
     await controller.close()

--- conflicted
+++ resolved
@@ -176,22 +176,6 @@
                 await event_stream.add_event(action, EventSource.USER)
 
     event_stream.subscribe(EventStreamSubscriber.MAIN, on_event)
-<<<<<<< HEAD
-=======
-    while controller.state.agent_state not in [
-        AgentState.FINISHED,
-        AgentState.REJECTED,
-        AgentState.ERROR,
-        AgentState.PAUSED,
-        AgentState.STOPPED,
-    ]:
-        await asyncio.sleep(1)  # Give back control for a tick, so the agent can run
-
-    # save session when we're about to close
-    if config.enable_cli_session:
-        end_state = controller.get_state()
-        end_state.save_to_session(cli_session, file_store)
->>>>>>> c0adca1e
 
     # Use an event to keep the main coroutine running
     shutdown_event = asyncio.Event()

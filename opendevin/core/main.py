import asyncio
import sys
from typing import Callable, Optional, Type

import agenthub  # noqa F401 (we import this to get the agents registered)
from opendevin.controller import AgentController
from opendevin.controller.agent import Agent
from opendevin.controller.state.state import State
from opendevin.core.config import args, get_llm_config_arg
from opendevin.core.logger import opendevin_logger as logger
from opendevin.core.schema import AgentState
from opendevin.events import EventSource, EventStream, EventStreamSubscriber
from opendevin.events.action import MessageAction
from opendevin.events.event import Event
from opendevin.events.observation import AgentStateChangedObservation
from opendevin.llm.llm import LLM
from opendevin.runtime.sandbox import Sandbox
from opendevin.runtime.server.runtime import ServerRuntime


def read_task_from_file(file_path: str) -> str:
    """Read task from the specified file."""
    with open(file_path, 'r', encoding='utf-8') as file:
        return file.read()


def read_task_from_stdin() -> str:
    """Read task from stdin."""
    return sys.stdin.read()


async def main(
    task_str: str = '',
    exit_on_message: bool = False,
    fake_user_response_fn: Optional[Callable[[Optional[State]], str]] = None,
    sandbox: Optional[Sandbox] = None,
) -> Optional[State]:
    """Main coroutine to run the agent controller with task input flexibility.
    It's only used when you launch opendevin backend directly via cmdline.

    Args:
        task_str: The task to run.
        exit_on_message: quit if agent asks for a message from user (optional)
        fake_user_response_fn: An optional function that receives the current state (could be None) and returns a fake user response.
        sandbox: An optional sandbox to run the agent in.
    """

    # Determine the task source
    if task_str:
        task = task_str
    elif args.file:
        task = read_task_from_file(args.file)
    elif args.task:
        task = args.task
    elif not sys.stdin.isatty():
        task = read_task_from_stdin()
    else:
        raise ValueError('No task provided. Please specify a task through -t, -f.')

    # only one of model_name or llm_config is required
    if args.llm_config:
        # --llm_config
        # llm_config can contain any of the attributes of LLMConfig
        llm_config = get_llm_config_arg(args.llm_config)

        if llm_config is None:
            raise ValueError(f'Invalid toml file, cannot read {args.llm_config}')

        logger.info(
            f'Running agent {args.agent_cls} (model: {llm_config.model}, llm_config: {args.llm_config}) with task: "{task}"'
        )

        # create LLM instance with the given config
        llm = LLM(llm_config=llm_config)
    else:
        # --model-name model_name
        logger.info(
            f'Running agent {args.agent_cls} (model: {args.model_name}), with task: "{task}"'
        )
        llm = LLM(args.model_name)

    AgentCls: Type[Agent] = Agent.get_cls(args.agent_cls)
    agent = AgentCls(llm=llm)

    event_stream = EventStream('main')
    controller = AgentController(
        agent=agent,
        max_iterations=args.max_iterations,
        max_budget_per_task=args.max_budget_per_task,
        max_chars=args.max_chars,
        event_stream=event_stream,
    )
    runtime = ServerRuntime(event_stream=event_stream, sandbox=sandbox)
    runtime.init_sandbox_plugins(controller.agent.sandbox_plugins)

<<<<<<< HEAD
    event_stream.add_event(MessageAction(content=task), EventSource.USER)
    event_stream.add_event(
        ChangeAgentStateAction(agent_state=AgentState.RUNNING), EventSource.USER
    )
=======
    await event_stream.add_event(MessageAction(content=task), EventSource.USER)
>>>>>>> 18d07bda

    async def on_event(event: Event):
        if isinstance(event, AgentStateChangedObservation):
            if event.agent_state == AgentState.AWAITING_USER_INPUT:
                if exit_on_message:
                    message = '/exit'
                elif fake_user_response_fn is None:
                    message = input('Request user input >> ')
                else:
                    message = fake_user_response_fn(controller.get_state())
                action = MessageAction(content=message)
                event_stream.add_event(action, EventSource.USER)

    event_stream.subscribe(EventStreamSubscriber.MAIN, on_event)
    while controller.get_agent_state() not in [
        AgentState.FINISHED,
        AgentState.ERROR,
        AgentState.PAUSED,
        AgentState.STOPPED,
    ]:
        await asyncio.sleep(1)  # Give back control for a tick, so the agent can run

    await controller.close()
    runtime.close()
    return controller.get_state()


if __name__ == '__main__':
    asyncio.run(main())<|MERGE_RESOLUTION|>--- conflicted
+++ resolved
@@ -93,14 +93,7 @@
     runtime = ServerRuntime(event_stream=event_stream, sandbox=sandbox)
     runtime.init_sandbox_plugins(controller.agent.sandbox_plugins)
 
-<<<<<<< HEAD
     event_stream.add_event(MessageAction(content=task), EventSource.USER)
-    event_stream.add_event(
-        ChangeAgentStateAction(agent_state=AgentState.RUNNING), EventSource.USER
-    )
-=======
-    await event_stream.add_event(MessageAction(content=task), EventSource.USER)
->>>>>>> 18d07bda
 
     async def on_event(event: Event):
         if isinstance(event, AgentStateChangedObservation):

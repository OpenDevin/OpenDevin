import asyncio
import os
import sys
from typing import Callable, Type

import agenthub  # noqa F401 (we import this to get the agents registered)
from opendevin.controller import AgentController
from opendevin.controller.agent import Agent
from opendevin.controller.state.state import State
from opendevin.core.config import config, get_llm_config_arg, parse_arguments
from opendevin.core.logger import opendevin_logger as logger
from opendevin.core.schema import AgentState
from opendevin.events import EventSource, EventStream, EventStreamSubscriber
from opendevin.events.action import MessageAction
from opendevin.events.event import Event
from opendevin.events.observation import AgentStateChangedObservation
from opendevin.llm.llm import LLM
from opendevin.runtime.sandbox import Sandbox
from opendevin.runtime.server.runtime import ServerRuntime


def read_task_from_file(file_path: str) -> str:
    """Read task from the specified file."""
    with open(file_path, 'r', encoding='utf-8') as file:
        return file.read()


def read_task_from_stdin() -> str:
    """Read task from stdin."""
    return sys.stdin.read()


async def run_agent_controller(
    agent: Agent,
    task_str: str,
    max_iterations: int | None = None,
    max_budget_per_task: float | None = None,
    exit_on_message: bool = False,
    fake_user_response_fn: Callable[[State | None], str] | None = None,
    sandbox: Sandbox | None = None,
    runtime_tools_config: dict | None = None,
    sid: str | None = None,
) -> State | None:
    """Main coroutine to run the agent controller with task input flexibility.
    It's only used when you launch opendevin backend directly via cmdline.

    Args:
        task_str: The task to run.
        exit_on_message: quit if agent asks for a message from user (optional)
        fake_user_response_fn: An optional function that receives the current state (could be None) and returns a fake user response.
        sandbox: An optional sandbox to run the agent in.
    """

    # Logging
    logger.info(
        f'Running agent {type(agent)}, model {agent.llm.model_name}, with task: "{task_str}"'
    )

    # set up the event stream
    cli_session = 'main' + ('_' + sid if sid else '')
    event_stream = EventStream(cli_session)

    # restore cli session if enabled
    initial_state = None
    if config.enable_cli_session:
        try:
            logger.info('Restoring agent state from cli session')
            initial_state = State.restore_from_session(cli_session)
        except Exception as e:
            print('Error restoring state', e)

    # init controller with this initial state
    controller = AgentController(
        agent=agent,
        max_iterations=max_iterations,
        max_budget_per_task=max_budget_per_task,
        event_stream=event_stream,
        initial_state=initial_state,
    )

    # runtime and tools
    runtime = ServerRuntime(event_stream=event_stream, sandbox=sandbox)
    runtime.init_sandbox_plugins(controller.agent.sandbox_plugins)
    runtime.init_runtime_tools(
        controller.agent.runtime_tools,
        is_async=False,
        runtime_tools_config=runtime_tools_config,
    )

    # browser eval specific
    # TODO: move to a better place
    if runtime.browser and runtime.browser.eval_dir:
        logger.info(f'Evaluation directory: {runtime.browser.eval_dir}')
        with open(
            os.path.join(runtime.browser.eval_dir, 'goal.txt'), 'r', encoding='utf-8'
        ) as f:
            task_str = f.read()
            logger.info(f'Dynamic Eval task: {task_str}')

    # start event is a MessageAction with the task, either resumed or new
    if config.enable_cli_session and initial_state is not None:
        # we're resuming the previous session
        event_stream.add_event(
            MessageAction(
                content="Let's get back on track. If you experienced errors before, do NOT resume your task. Ask me about it."
            ),
            EventSource.USER,
        )
    elif initial_state is None:
        # init with the provided task
<<<<<<< HEAD
        event_stream.add_event(MessageAction(content=task), EventSource.USER)
=======
        await event_stream.add_event(MessageAction(content=task_str), EventSource.USER)
>>>>>>> 89a3752c

    async def on_event(event: Event):
        if isinstance(event, AgentStateChangedObservation):
            if event.agent_state == AgentState.AWAITING_USER_INPUT:
                if exit_on_message:
                    message = '/exit'
                elif fake_user_response_fn is None:
                    message = input('Request user input >> ')
                else:
                    message = fake_user_response_fn(controller.get_state())
                action = MessageAction(content=message)
                event_stream.add_event(action, EventSource.USER)

    event_stream.subscribe(EventStreamSubscriber.MAIN, on_event)
    while controller.get_agent_state() not in [
        AgentState.FINISHED,
        AgentState.REJECTED,
        AgentState.ERROR,
        AgentState.PAUSED,
        AgentState.STOPPED,
    ]:
        await asyncio.sleep(1)  # Give back control for a tick, so the agent can run

    # save session when we're about to close
    if config.enable_cli_session:
        end_state = controller.get_state()
        end_state.save_to_session(cli_session)

    # close when done
    await controller.close()
    runtime.close()
    return controller.get_state()


if __name__ == '__main__':
    args = parse_arguments()

    # Determine the task
    if args.file:
        task_str = read_task_from_file(args.file)
    elif args.task:
        task_str = args.task
    elif not sys.stdin.isatty():
        task_str = read_task_from_stdin()
    else:
        raise ValueError('No task provided. Please specify a task through -t, -f.')

    # Figure out the LLM config
    if args.llm_config:
        llm_config = get_llm_config_arg(args.llm_config)
        if llm_config is None:
            raise ValueError(f'Invalid toml file, cannot read {args.llm_config}')
        llm = LLM(llm_config=llm_config)
    else:
        llm = LLM(model=args.model_name)

    # Create the agent
    AgentCls: Type[Agent] = Agent.get_cls(args.agent_cls)
    agent = AgentCls(llm=llm)

    asyncio.run(
        run_agent_controller(
            agent=agent,
            task_str=task_str,
            max_iterations=args.max_iterations,
            max_budget_per_task=args.max_budget_per_task,
        )
    )<|MERGE_RESOLUTION|>--- conflicted
+++ resolved
@@ -108,11 +108,7 @@
         )
     elif initial_state is None:
         # init with the provided task
-<<<<<<< HEAD
-        event_stream.add_event(MessageAction(content=task), EventSource.USER)
-=======
-        await event_stream.add_event(MessageAction(content=task_str), EventSource.USER)
->>>>>>> 89a3752c
+        event_stream.add_event(MessageAction(content=task_str), EventSource.USER)
 
     async def on_event(event: Event):
         if isinstance(event, AgentStateChangedObservation):

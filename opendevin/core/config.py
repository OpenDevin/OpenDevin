--- conflicted
+++ resolved
@@ -180,15 +180,10 @@
     Configuration for the app.
 
     Attributes:
-<<<<<<< HEAD
         llms: A dictionary of name -> LLM configuration. Default config is under 'default' key.
         agents: A dictionary of name -> Agent configuration. Default config is under 'default' key.
         agent: The name of the (root) agent to use.
-=======
-        llm: The LLM configuration.
-        agent: The agent configuration.
         sandbox: The sandbox configuration.
->>>>>>> 038e8f8c
         runtime: The runtime environment.
         file_store: The file store to use.
         file_store_path: The path to the file store.
@@ -213,15 +208,10 @@
         file_uploads_allowed_extensions: List of allowed file extensions for uploads. ['.*'] means all extensions are allowed.
     """
 
-<<<<<<< HEAD
     llms: Dict[str, LLMConfig] = field(default_factory=dict)
     agents: Dict[str, AgentConfig] = field(default_factory=dict)
     agent: str = 'CodeActAgent'
-=======
-    llm: LLMConfig = field(default_factory=LLMConfig)
-    agent: AgentConfig = field(default_factory=AgentConfig)
     sandbox: SandboxConfig = field(default_factory=SandboxConfig)
->>>>>>> 038e8f8c
     runtime: str = 'server'
     file_store: str = 'memory'
     file_store_path: str = '/tmp/file_store'
@@ -461,11 +451,7 @@
             except (TypeError, KeyError):
                 pass
 
-<<<<<<< HEAD
     try:
-        # update the config object with the new values
-        AppConfig(**core_config)
-=======
         # set sandbox config from the toml file
         sandbox_config = config.sandbox
 
@@ -486,13 +472,7 @@
             sandbox_config = SandboxConfig(**toml_config['sandbox'])
 
         # update the config object with the new values
-        AppConfig(
-            llm=llm_config,
-            agent=agent_config,
-            sandbox=sandbox_config,
-            **core_config,
-        )
->>>>>>> 038e8f8c
+        AppConfig(sandbox=sandbox_config, **core_config)
     except (TypeError, KeyError) as e:
         logger.warning(
             f'Cannot parse config from toml, toml values have not been applied.\nError: {e}',

--- conflicted
+++ resolved
@@ -20,17 +20,10 @@
     def reset(cls):
         # used by pytest to reset the state of the singleton instances
         for instance_type, instance in cls._instances.items():
-<<<<<<< HEAD
-            for field in dataclasses.fields(instance_type):
-                if dataclasses.is_dataclass(field.type):
-                    setattr(instance, field.name, field.type())
-=======
-            print('resetting... ', instance_type)
             for field_info in dataclasses.fields(instance_type):
                 if dataclasses.is_dataclass(field_info.type):
                     setattr(instance, field_info.name, field_info.type())
                 elif field_info.default_factory is not dataclasses.MISSING:
                     setattr(instance, field_info.name, field_info.default_factory())
->>>>>>> c68478f4
                 else:
                     setattr(instance, field_info.name, field_info.default)
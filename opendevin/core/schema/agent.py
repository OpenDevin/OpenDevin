from enum import Enum


class AgentState(str, Enum):
    LOADING = 'loading'
    """The agent is loading.
    """

    INIT = 'init'
    """The agent is initialized.
    """

    RUNNING = 'running'
    """The agent is running.
    """

    AWAITING_USER_INPUT = 'awaiting_user_input'
    """The agent is awaiting user input.
    """

    PAUSED = 'paused'
    """The agent is paused.
    """

    STOPPED = 'stopped'
    """The agent is stopped.
    """

    FINISHED = 'finished'
    """The agent is finished with the current task.
    """

    REJECTED = 'rejected'
    """The agent rejects the task.
    """

    ERROR = 'error'
    """An error occurred during the task.
    """

<<<<<<< HEAD
    CANCELLED = 'cancelled'
    """The agent operation was cancelled.
=======
    AWAITING_USER_CONFIRMATION = 'awaiting_user_confirmation'
    """The agent is awaiting user confirmation.
    """

    USER_CONFIRMED = 'user_confirmed'
    """The user confirmed the agent's action.
    """

    USER_REJECTED = 'user_rejected'
    """The user rejected the agent's action.
>>>>>>> e45d46c9
    """<|MERGE_RESOLUTION|>--- conflicted
+++ resolved
@@ -38,10 +38,10 @@
     """An error occurred during the task.
     """
 
-<<<<<<< HEAD
     CANCELLED = 'cancelled'
     """The agent operation was cancelled.
-=======
+    """
+
     AWAITING_USER_CONFIRMATION = 'awaiting_user_confirmation'
     """The agent is awaiting user confirmation.
     """
@@ -52,5 +52,4 @@
 
     USER_REJECTED = 'user_rejected'
     """The user rejected the agent's action.
->>>>>>> e45d46c9
     """
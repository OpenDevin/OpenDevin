from opendevin.core.logger import opendevin_logger as logger
from opendevin.llm.llm import LLM


class MemoryCondenser:
<<<<<<< HEAD
    async def condense(self, summarize_prompt: str, llm: LLM):
        """Attempts to condense the monologue by using the llm
=======
    def condense(self, summarize_prompt: str, llm: LLM):
        """Attempts to condense the memory by using the llm
>>>>>>> 15697bed

        Parameters:
        - llm (LLM): llm to be used for summarization

        Raises:
        - Exception: the same exception as it got from the llm or processing the response
        """
        try:
            messages = [{'content': summarize_prompt, 'role': 'user'}]
            resp = await llm.completion(messages=messages)
            summary_response = resp['choices'][0]['message']['content']
            return summary_response
        except Exception as e:
            logger.error('Error condensing thoughts: %s', str(e), exc_info=False)

            # TODO If the llm fails with ContextWindowExceededError, we can try to condense the memory chunk by chunk
            raise<|MERGE_RESOLUTION|>--- conflicted
+++ resolved
@@ -3,13 +3,8 @@
 
 
 class MemoryCondenser:
-<<<<<<< HEAD
     async def condense(self, summarize_prompt: str, llm: LLM):
-        """Attempts to condense the monologue by using the llm
-=======
-    def condense(self, summarize_prompt: str, llm: LLM):
         """Attempts to condense the memory by using the llm
->>>>>>> 15697bed
 
         Parameters:
         - llm (LLM): llm to be used for summarization

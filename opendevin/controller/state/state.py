from dataclasses import dataclass, field

from opendevin.controller.state.task import RootTask
from opendevin.events.action import (
    Action,
    MessageAction,
)
from opendevin.events.observation import (
    CmdOutputObservation,
    Observation,
)


@dataclass
class State:
    root_task: RootTask = field(default_factory=RootTask)
    iteration: int = 0
    # number of characters we have sent to and received from LLM so far for current task
    num_of_chars: int = 0
    background_commands_obs: list[CmdOutputObservation] = field(default_factory=list)
    history: list[tuple[Action, Observation]] = field(default_factory=list)
    updated_info: list[tuple[Action, Observation]] = field(default_factory=list)
    inputs: dict = field(default_factory=dict)
    outputs: dict = field(default_factory=dict)
<<<<<<< HEAD
    error: str | None = None
=======

    def get_current_user_intent(self):
        # TODO: this is used to understand the user's main goal, but it's possible
        # the latest message is an interruption. We should look for a space where
        # the agent goes to FINISHED, and then look for the next user message.
        for action, obs in reversed(self.history):
            if isinstance(action, MessageAction) and action.source == 'user':
                return action.content
>>>>>>> 3d53d363
<|MERGE_RESOLUTION|>--- conflicted
+++ resolved
@@ -22,9 +22,7 @@
     updated_info: list[tuple[Action, Observation]] = field(default_factory=list)
     inputs: dict = field(default_factory=dict)
     outputs: dict = field(default_factory=dict)
-<<<<<<< HEAD
     error: str | None = None
-=======
 
     def get_current_user_intent(self):
         # TODO: this is used to understand the user's main goal, but it's possible
@@ -32,5 +30,4 @@
         # the agent goes to FINISHED, and then look for the next user message.
         for action, obs in reversed(self.history):
             if isinstance(action, MessageAction) and action.source == 'user':
-                return action.content
->>>>>>> 3d53d363
+                return action.content
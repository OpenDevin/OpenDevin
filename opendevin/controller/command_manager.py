from typing import List

from opendevin import config
from opendevin.observation import CmdOutputObservation
from opendevin.sandbox import DockerExecBox, DockerSSHBox, Sandbox, LocalBox
from opendevin.schema import ConfigType


class CommandManager:
    id: str
<<<<<<< HEAD
    directory: str
=======
>>>>>>> b0899c84
    shell: Sandbox

    def __init__(
            self,
            sid: str,
<<<<<<< HEAD
            directory: str,
            container_image: str | None = None,
    ):
        self.directory = directory
        sandbox_type = config.get(ConfigType.SANDBOX_TYPE).lower()
        if sandbox_type == 'exec':
            self.shell = DockerExecBox(
                sid=(sid or 'default'), workspace_dir=directory, container_image=container_image
            )
        elif sandbox_type == 'local':
            self.shell = LocalBox(workspace_dir=directory)
        elif sandbox_type == 'ssh':
            self.shell = DockerSSHBox(
                sid=(sid or 'default'), workspace_dir=directory, container_image=container_image
=======
            container_image: str | None = None,
    ):
        sandbox_type = config.get(ConfigType.SANDBOX_TYPE).lower()
        if sandbox_type == 'exec':
            self.shell = DockerExecBox(
                sid=(sid or 'default'), container_image=container_image
            )
        elif sandbox_type == 'local':
            self.shell = LocalBox()
        elif sandbox_type == 'ssh':
            self.shell = DockerSSHBox(
                sid=(sid or 'default'), container_image=container_image
>>>>>>> b0899c84
            )
        else:
            raise ValueError(f'Invalid sandbox type: {sandbox_type}')

    def run_command(self, command: str, background=False) -> CmdOutputObservation:
        if background:
            return self._run_background(command)
        else:
            return self._run_immediately(command)

    def _run_immediately(self, command: str) -> CmdOutputObservation:
        exit_code, output = self.shell.execute(command)
        return CmdOutputObservation(
            command_id=-1, content=output, command=command, exit_code=exit_code
        )

    def _run_background(self, command: str) -> CmdOutputObservation:
        bg_cmd = self.shell.execute_in_background(command)
        content = f'Background command started. To stop it, send a `kill` action with id {bg_cmd.id}'
        return CmdOutputObservation(
            content=content,
            command_id=bg_cmd.id,
            command=command,
            exit_code=0,
        )

    def kill_command(self, id: int) -> CmdOutputObservation:
        cmd = self.shell.kill_background(id)
        return CmdOutputObservation(
            content=f'Background command with id {id} has been killed.',
            command_id=id,
            command=cmd.command,
            exit_code=0,
        )

    def get_background_obs(self) -> List[CmdOutputObservation]:
        obs = []
        for _id, cmd in self.shell.background_commands.items():
            output = cmd.read_logs()
            if output is not None and output != '':
                obs.append(
                    CmdOutputObservation(
                        content=output, command_id=_id, command=cmd.command
                    )
                )
        return obs<|MERGE_RESOLUTION|>--- conflicted
+++ resolved
@@ -8,31 +8,11 @@
 
 class CommandManager:
     id: str
-<<<<<<< HEAD
-    directory: str
-=======
->>>>>>> b0899c84
     shell: Sandbox
 
     def __init__(
             self,
             sid: str,
-<<<<<<< HEAD
-            directory: str,
-            container_image: str | None = None,
-    ):
-        self.directory = directory
-        sandbox_type = config.get(ConfigType.SANDBOX_TYPE).lower()
-        if sandbox_type == 'exec':
-            self.shell = DockerExecBox(
-                sid=(sid or 'default'), workspace_dir=directory, container_image=container_image
-            )
-        elif sandbox_type == 'local':
-            self.shell = LocalBox(workspace_dir=directory)
-        elif sandbox_type == 'ssh':
-            self.shell = DockerSSHBox(
-                sid=(sid or 'default'), workspace_dir=directory, container_image=container_image
-=======
             container_image: str | None = None,
     ):
         sandbox_type = config.get(ConfigType.SANDBOX_TYPE).lower()
@@ -45,7 +25,6 @@
         elif sandbox_type == 'ssh':
             self.shell = DockerSSHBox(
                 sid=(sid or 'default'), container_image=container_image
->>>>>>> b0899c84
             )
         else:
             raise ValueError(f'Invalid sandbox type: {sandbox_type}')

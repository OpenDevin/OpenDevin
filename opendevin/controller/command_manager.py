--- conflicted
+++ resolved
@@ -2,19 +2,14 @@
 
 from opendevin import config
 from opendevin.observation import CmdOutputObservation
-<<<<<<< HEAD
-from opendevin.sandbox.docker.sandbox import DockerInteractive
-from opendevin.sandbox.e2b.sandbox import E2BSandbox
-=======
-from opendevin.sandbox import DockerExecBox, DockerSSHBox, Sandbox
+from opendevin.sandbox import DockerExecBox, DockerSSHBox, E2Bbox, Sandbox
 from opendevin.schema import ConfigType
->>>>>>> e0c74926
 
 
 class CommandManager:
     id: str
     directory: str
-    shell: Sandbox
+    sandbox: Sandbox
 
     def __init__(
             self,
@@ -22,30 +17,19 @@
             directory: str,
             container_image: str | None = None,
     ):
-<<<<<<< HEAD
-        self.directory = dir
-        self.sandbox: DockerInteractive | E2BSandbox
+        self.directory = directory
 
-        sandbox_mode = config.get('SANDBOX_MODE')
-        if sandbox_mode == 'docker':
-            self.sandbox = DockerInteractive(
-                id=(id or 'default'), workspace_dir=dir, container_image=container_image
-            )
-        elif sandbox_mode == 'e2b':
-            self.sandbox = E2BSandbox()
-        else:
-            raise ValueError(f'Unknown sandbox mode: {sandbox_mode}')
-=======
-        self.directory = directory
-        if config.get(ConfigType.SANDBOX_TYPE).lower() == 'exec':
-            self.shell = DockerExecBox(
+        sandbox_type = config.get(ConfigType.SANDBOX_TYPE).lower()
+        if sandbox_type == 'ssh':
+            self.sandbox = DockerSSHBox(
                 sid=(sid or 'default'), workspace_dir=directory, container_image=container_image
             )
+        elif sandbox_type == 'e2b':
+            self.sandbox = E2Bbox()
         else:
-            self.shell = DockerSSHBox(
+            self.sandbox = DockerExecBox(
                 sid=(sid or 'default'), workspace_dir=directory, container_image=container_image
             )
->>>>>>> e0c74926
 
     def run_command(self, command: str, background=False) -> CmdOutputObservation:
         if background:
@@ -60,17 +44,13 @@
         )
 
     def _run_background(self, command: str) -> CmdOutputObservation:
-<<<<<<< HEAD
         bg_cmd = self.sandbox.execute_in_background(command)
-=======
-        bg_cmd = self.shell.execute_in_background(command)
         # FIXME: autopep8 and mypy are fighting each other on this line
         # autopep8: off
-        content = f'Background command started. To stop it, send a `kill` action with id {bg_cmd.id}'
->>>>>>> e0c74926
+        content = f'Background command started. To stop it, send a `kill` action with id {bg_cmd.pid}'
         return CmdOutputObservation(
             content=content,
-            command_id=bg_cmd.id,
+            command_id=bg_cmd.pid,
             command=command,
             exit_code=0,
         )

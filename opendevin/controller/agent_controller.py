import asyncio
import time
from typing import Callable, List

from litellm.exceptions import APIConnectionError
from openai import AuthenticationError

from opendevin import config
from opendevin.action import (
    Action,
    AgentFinishAction,
    NullAction,
)
<<<<<<< HEAD
from opendevin.agent import Agent
from opendevin.exceptions import AgentNoActionError, MaxCharsExceedError
from opendevin.logger import opendevin_logger as logger
from opendevin.observation import AgentErrorObservation, NullObservation, Observation
from opendevin.plan import Plan
from opendevin.state import State

from .action_manager import ActionManager
=======
from opendevin.exceptions import AgentNoActionError
from ..action.tasks import TaskStateChangedAction
from ..schema import TaskState
>>>>>>> 9e85550b

MAX_ITERATIONS = config.get('MAX_ITERATIONS')
MAX_CHARS = config.get('MAX_CHARS')


class AgentController:
    id: str
    agent: Agent
    max_iterations: int
    action_manager: ActionManager
    callbacks: List[Callable]

    state: State | None = None

    _task_state: TaskState = TaskState.INIT
    _cur_step: int = 0

    def __init__(
        self,
        agent: Agent,
        sid: str = '',
        max_iterations: int = MAX_ITERATIONS,
        max_chars: int = MAX_CHARS,
        container_image: str | None = None,
        callbacks: List[Callable] = [],
    ):
        self.id = sid
        self.agent = agent
        self.max_iterations = max_iterations
        self.action_manager = ActionManager(self.id, container_image)
        self.max_chars = max_chars
        self.callbacks = callbacks

    def update_state_for_step(self, i):
        if self.state is None:
            return
        self.state.iteration = i
        self.state.background_commands_obs = self.action_manager.get_background_obs()

    def update_state_after_step(self):
        if self.state is None:
            return
        self.state.updated_info = []

    def add_history(self, action: Action, observation: Observation):
        if self.state is None:
            return
        if not isinstance(action, Action):
            raise TypeError(
                f'action must be an instance of Action, got {type(action).__name__} instead'
            )
        if not isinstance(observation, Observation):
            raise TypeError(
                f'observation must be an instance of Observation, got {type(observation).__name__} instead'
            )
        self.state.history.append((action, observation))
        self.state.updated_info.append((action, observation))

    async def _run(self):
        if self.state is None:
            return

        if self._task_state != TaskState.RUNNING:
            raise ValueError('Task is not in running state')

        for i in range(self._cur_step, self.max_iterations):
            self._cur_step = i
            try:
                finished = await self.step(i)
                if finished:
                    self._task_state = TaskState.FINISHED
            except Exception as e:
                logger.error('Error in loop', exc_info=True)
                raise e

            if self._task_state == TaskState.FINISHED:
                logger.info('Task finished by agent')
                await self.reset_task()
                break
            elif self._task_state == TaskState.STOPPED:
                logger.info('Task stopped by user')
                await self.reset_task()
                break
            elif self._task_state == TaskState.PAUSED:
                logger.info('Task paused')
                self._cur_step = i + 1
                await self.notify_task_state_changed()
                break

    async def start(self, task: str):
        """Starts the agent controller with a task.
        If task already run before, it will continue from the last step.
        """
        self._task_state = TaskState.RUNNING
        await self.notify_task_state_changed()

        self.state = State(Plan(task))

        await self._run()

    async def resume(self):
        if self.state is None:
            raise ValueError('No task to resume')

        self._task_state = TaskState.RUNNING
        await self.notify_task_state_changed()

        await self._run()

    async def reset_task(self):
        self.state = None
        self._cur_step = 0
        self._task_state = TaskState.INIT
        self.agent.reset()
        await self.notify_task_state_changed()

    async def set_task_state_to(self, state: TaskState):
        self._task_state = state
        if state == TaskState.STOPPED:
            await self.reset_task()
        logger.info(f'Task state set to {state}')

    def get_task_state(self):
        """Returns the current state of the agent task."""
        return self._task_state

    async def notify_task_state_changed(self):
        await self._run_callbacks(TaskStateChangedAction(self._task_state))

    async def step(self, i: int):
        if self.state is None:
            return
        logger.info(f'STEP {i}', extra={'msg_type': 'STEP'})
        logger.info(self.state.plan.main_goal, extra={'msg_type': 'PLAN'})
        if self.state.num_of_chars > self.max_chars:
            raise MaxCharsExceedError(self.state.num_of_chars, self.max_chars)

        log_obs = self.action_manager.get_background_obs()
        for obs in log_obs:
            self.add_history(NullAction(), obs)
            await self._run_callbacks(obs)
            logger.info(obs, extra={'msg_type': 'BACKGROUND LOG'})

        self.update_state_for_step(i)
        action: Action = NullAction()
        observation: Observation = NullObservation('')
        try:
            action = self.agent.step(self.state)
            if action is None:
                raise AgentNoActionError()
            logger.info(action, extra={'msg_type': 'ACTION'})
        except Exception as e:
            observation = AgentErrorObservation(str(e))
            logger.error(e)

            if isinstance(e, APIConnectionError):
                time.sleep(3)

            # raise specific exceptions that need to be handled outside
            # note: we are using AuthenticationError class from openai rather than
            # litellm because:
            # 1) litellm.exceptions.AuthenticationError is a subclass of openai.AuthenticationError
            # 2) embeddings call, initiated by llama-index, has no wrapper for authentication
            #    errors. This means we have to catch individual authentication errors
            #    from different providers, and OpenAI is one of these.
            if isinstance(e, (AuthenticationError, AgentNoActionError)):
                raise
        self.update_state_after_step()

        await self._run_callbacks(action)

        finished = isinstance(action, AgentFinishAction)
        if finished:
            logger.info(action, extra={'msg_type': 'INFO'})
            return True

        if isinstance(observation, NullObservation):
            observation = await self.action_manager.run_action(action, self)

        if not isinstance(observation, NullObservation):
            logger.info(observation, extra={'msg_type': 'OBSERVATION'})

        self.add_history(action, observation)
        await self._run_callbacks(observation)

    async def _run_callbacks(self, event):
        if event is None:
            return
        for callback in self.callbacks:
            idx = self.callbacks.index(callback)
            try:
                await callback(event)
            except Exception as e:
                logger.exception(f'Callback error: {e}, idx: {idx}')
        await asyncio.sleep(
            0.001
        )  # Give back control for a tick, so we can await in callbacks

    def get_state(self):
        return self.state<|MERGE_RESOLUTION|>--- conflicted
+++ resolved
@@ -11,7 +11,6 @@
     AgentFinishAction,
     NullAction,
 )
-<<<<<<< HEAD
 from opendevin.agent import Agent
 from opendevin.exceptions import AgentNoActionError, MaxCharsExceedError
 from opendevin.logger import opendevin_logger as logger
@@ -19,12 +18,9 @@
 from opendevin.plan import Plan
 from opendevin.state import State
 
-from .action_manager import ActionManager
-=======
-from opendevin.exceptions import AgentNoActionError
 from ..action.tasks import TaskStateChangedAction
 from ..schema import TaskState
->>>>>>> 9e85550b
+from .action_manager import ActionManager
 
 MAX_ITERATIONS = config.get('MAX_ITERATIONS')
 MAX_CHARS = config.get('MAX_CHARS')

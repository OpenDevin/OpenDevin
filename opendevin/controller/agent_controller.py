import asyncio
import inspect
import traceback
<<<<<<< HEAD
from typing import List, Callable, Literal, Mapping, Awaitable, Any, cast

from termcolor import colored
=======
import time
from typing import List, Callable, Awaitable, cast
from opendevin.plan import Plan
from opendevin.state import State
from opendevin.agent import Agent
from opendevin.observation import Observation, AgentErrorObservation, NullObservation
from litellm.exceptions import APIConnectionError
>>>>>>> d34a9db0
from openai import AuthenticationError
from litellm import ContextWindowExceededError, APIConnectionError

from opendevin import config
from opendevin.logger import opendevin_logger as logger

from opendevin.exceptions import MaxCharsExceedError
from .command_manager import CommandManager

from opendevin.action import (
    Action,
    NullAction,
    AgentFinishAction,
    AddTaskAction,
    ModifyTaskAction,
)
from opendevin.exceptions import AgentNoActionError

MAX_ITERATIONS = config.get('MAX_ITERATIONS')
MAX_CHARS = config.get('MAX_CHARS')


class AgentController:
    id: str
    agent: Agent
    max_iterations: int
    command_manager: CommandManager
    callbacks: List[Callable]

    def __init__(
        self,
        agent: Agent,
        sid: str = '',
        max_iterations: int = MAX_ITERATIONS,
        max_chars: int = MAX_CHARS,
        container_image: str | None = None,
        callbacks: List[Callable] = [],
    ):
        self.id = sid
        self.agent = agent
        self.max_iterations = max_iterations
        self.command_manager = CommandManager(self.id, container_image)
        self.max_chars = max_chars
        self.callbacks = callbacks

    def update_state_for_step(self, i):
        self.state.iteration = i
        self.state.background_commands_obs = self.command_manager.get_background_obs()

    def update_state_after_step(self):
        self.state.updated_info = []

    def add_history(self, action: Action, observation: Observation):
        if not isinstance(action, Action):
            raise TypeError(
                f'action must be an instance of Action, got {type(action).__name__} instead')
        if not isinstance(observation, Observation):
            raise TypeError(
                f'observation must be an instance of Observation, got {type(observation).__name__} instead')
        self.state.history.append((action, observation))
        self.state.updated_info.append((action, observation))

    async def start_loop(self, task: str):
        finished = False
        plan = Plan(task)
        self.state = State(plan)
        for i in range(self.max_iterations):
            try:
                finished = await self.step(i)
            except Exception as e:
                logger.error('Error in loop', exc_info=True)
                raise e
            if finished:
                break
        if not finished:
            logger.info('Exited before finishing the task.')

    async def step(self, i: int):
        logger.info(f'STEP {i}', extra={'msg_type': 'STEP'})
        logger.info(self.state.plan.main_goal, extra={'msg_type': 'PLAN'})
        if self.state.num_of_chars > self.max_chars:
            raise MaxCharsExceedError(
                self.state.num_of_chars, self.max_chars)

        log_obs = self.command_manager.get_background_obs()
        for obs in log_obs:
            self.add_history(NullAction(), obs)
            await self._run_callbacks(obs)
            logger.info(obs, extra={'msg_type': 'BACKGROUND LOG'})

        self.update_state_for_step(i)
        action: Action = NullAction()
        observation: Observation = NullObservation('')
        try:
            action = self.agent.step(self.state)
            if action is None:
                raise AgentNoActionError()
            logger.info(action, extra={'msg_type': 'ACTION'})
        except Exception as e:
            observation = AgentErrorObservation(str(e))
<<<<<<< HEAD
            print_with_color(observation, 'ERROR')
            traceback.print_exc()
=======
            logger.error(e)

            if isinstance(e, APIConnectionError):
                time.sleep(3)
>>>>>>> d34a9db0

            # raise specific exceptions that need to be handled outside
            # note: we are using AuthenticationError class from openai rather than
            # litellm because:
            # 1) litellm.exceptions.AuthenticationError is a subclass of openai.AuthenticationError
            # 2) embeddings call, initiated by llama-index, has no wrapper for authentication
            #    errors. This means we have to catch individual authentication errors
            #    from different providers, and OpenAI is one of these.
            if isinstance(e, (AuthenticationError, ContextWindowExceededError, APIConnectionError, AgentNoActionError)):
                raise
            if action is None:
                raise AgentNoActionError()
        self.update_state_after_step()

        await self._run_callbacks(action)

        finished = isinstance(action, AgentFinishAction)
        if finished:
            logger.info(action, extra={'msg_type': 'INFO'})
            return True

        if isinstance(action, AddTaskAction):
            try:
                self.state.plan.add_subtask(
                    action.parent, action.goal, action.subtasks)
            except Exception as e:
                observation = AgentErrorObservation(str(e))
                logger.error(e)
                traceback.print_exc()
        elif isinstance(action, ModifyTaskAction):
            try:
                self.state.plan.set_subtask_state(action.id, action.state)
            except Exception as e:
                observation = AgentErrorObservation(str(e))
                logger.error(e)
                traceback.print_exc()

        if action.executable:
            try:
                observation = action.run(self)
                if inspect.isawaitable(observation):
                    observation = await cast(Awaitable[Observation], observation)
            except Exception as e:
                observation = AgentErrorObservation(str(e))
                logger.error(e)
                traceback.print_exc()

        if not isinstance(observation, NullObservation):
            logger.info(observation, extra={'msg_type': 'OBSERVATION'})

        self.add_history(action, observation)
        await self._run_callbacks(observation)

    async def _run_callbacks(self, event):
        if event is None:
            return
        for callback in self.callbacks:
            idx = self.callbacks.index(callback)
            try:
                callback(event)
            except Exception as e:
                logger.exception(f'Callback error: {e}, idx: {idx}')
        await asyncio.sleep(
            0.001
        )  # Give back control for a tick, so we can await in callbacks<|MERGE_RESOLUTION|>--- conflicted
+++ resolved
@@ -1,19 +1,11 @@
 import asyncio
 import inspect
 import traceback
-<<<<<<< HEAD
-from typing import List, Callable, Literal, Mapping, Awaitable, Any, cast
-
-from termcolor import colored
-=======
-import time
 from typing import List, Callable, Awaitable, cast
 from opendevin.plan import Plan
 from opendevin.state import State
 from opendevin.agent import Agent
 from opendevin.observation import Observation, AgentErrorObservation, NullObservation
-from litellm.exceptions import APIConnectionError
->>>>>>> d34a9db0
 from openai import AuthenticationError
 from litellm import ContextWindowExceededError, APIConnectionError
 
@@ -114,15 +106,7 @@
             logger.info(action, extra={'msg_type': 'ACTION'})
         except Exception as e:
             observation = AgentErrorObservation(str(e))
-<<<<<<< HEAD
-            print_with_color(observation, 'ERROR')
-            traceback.print_exc()
-=======
-            logger.error(e)
-
-            if isinstance(e, APIConnectionError):
-                time.sleep(3)
->>>>>>> d34a9db0
+            logger.exception(e)
 
             # raise specific exceptions that need to be handled outside
             # note: we are using AuthenticationError class from openai rather than

--- conflicted
+++ resolved
@@ -118,10 +118,7 @@
                 self._cur_step = i + 1
                 await self.notify_task_state_changed()
                 break
-
-<<<<<<< HEAD
-    async def setup_task(self, task: str, inputs: dict = {}):
-=======
+                
             if self._is_stuck():
                 logger.info('Loop detected, stopping task')
                 observation = AgentErrorObservation('I got stuck into a loop, the task has stopped.')
@@ -129,11 +126,9 @@
                 await self.set_task_state_to(TaskState.STOPPED)
                 break
 
-    async def start(self, task: str):
-        """Starts the agent controller with a task.
-        If task already run before, it will continue from the last step.
+    async def setup_task(self, task: str, inputs: dict = {}):
+        """Sets up the agent controller with a task.
         """
->>>>>>> b48f4404
         self._task_state = TaskState.RUNNING
         await self.notify_task_state_changed()
         self.state = State(Plan(task))

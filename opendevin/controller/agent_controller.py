import asyncio
import traceback
from typing import Optional, Type

from opendevin.controller.agent import Agent
from opendevin.controller.state.state import TRAFFIC_CONTROL_STATE, State
from opendevin.core.config import config
from opendevin.core.exceptions import (
    LLMMalformedActionError,
    LLMNoActionError,
    LLMResponseError,
)
from opendevin.core.logger import opendevin_logger as logger
from opendevin.core.schema import AgentState
from opendevin.events import EventSource, EventStream, EventStreamSubscriber
from opendevin.events.action import (
    Action,
    AddTaskAction,
    AgentDelegateAction,
    AgentFinishAction,
    AgentRejectAction,
    ChangeAgentStateAction,
    MessageAction,
    ModifyTaskAction,
    NullAction,
)
from opendevin.events.action.commands import CmdKillAction
from opendevin.events.event import Event
from opendevin.events.observation import (
    AgentDelegateObservation,
    AgentStateChangedObservation,
    CmdOutputObservation,
    ErrorObservation,
    NullObservation,
    Observation,
)

MAX_ITERATIONS = config.max_iterations
MAX_BUDGET_PER_TASK = config.max_budget_per_task
# note: RESUME is only available on web GUI
TRAFFIC_CONTROL_REMINDER = (
    "Please click on resume button if you'd like to continue, or start a new task."
)


class AgentController:
    id: str
    agent: Agent
    max_iterations: int
    event_stream: EventStream
    state: State
    agent_task: Optional[asyncio.Task] = None
    parent: 'AgentController | None' = None
    delegate: 'AgentController | None' = None
    _pending_action: Action | None = None

    def __init__(
        self,
        agent: Agent,
        event_stream: EventStream,
        sid: str = 'default',
        max_iterations: int = MAX_ITERATIONS,
        max_budget_per_task: float | None = MAX_BUDGET_PER_TASK,
        initial_state: State | None = None,
        is_delegate: bool = False,
    ):
        """Initializes a new instance of the AgentController class.

        Args:
            agent: The agent instance to control.
            event_stream: The event stream to publish events to.
            sid: The session ID of the agent.
            max_iterations: The maximum number of iterations the agent can run.
            max_budget_per_task: The maximum budget (in USD) allowed per task, beyond which the agent will stop.
            initial_state: The initial state of the controller.
            is_delegate: Whether this controller is a delegate.
        """
        self._step_lock = asyncio.Lock()
        self.id = sid
        self.agent = agent

        # subscribe to the event stream
        self.event_stream = event_stream
        self.event_stream.subscribe(
            EventStreamSubscriber.AGENT_CONTROLLER, self.on_event, append=is_delegate
        )

        # state from the previous session, state from a parent agent, or a fresh state
        self._set_initial_state(
            state=initial_state,
            max_iterations=max_iterations,
        )

        self.max_budget_per_task = max_budget_per_task
        if not is_delegate:
            self.agent_task = asyncio.create_task(self._start_step_loop())

    async def close(self):
        if self.agent_task is not None:
            self.agent_task.cancel()
        await self.set_agent_state_to(AgentState.STOPPED)
        self.event_stream.unsubscribe(EventStreamSubscriber.AGENT_CONTROLLER)

    def update_state_before_step(self):
        self.state.iteration += 1

    async def update_state_after_step(self):
        self.state.updated_info = []
        # update metrics especially for cost
        self.state.metrics = self.agent.llm.metrics

    async def report_error(self, message: str, exception: Exception | None = None):
        """
        This error will be reported to the user and sent to the LLM next step, in the hope it can self-correct.

        This method should be called for a particular type of errors:
        - the string message should be user-friendly, it will be shown in the UI
        - an ErrorObservation can be sent to the LLM by the agent, with the exception message, so it can self-correct next time
        """
        self.state.last_error = message
        if exception:
<<<<<<< HEAD
            self.state.error += f': {exception}'
        self.event_stream.add_event(ErrorObservation(message), EventSource.AGENT)
=======
            self.state.last_error += f': {exception}'
        await self.event_stream.add_event(ErrorObservation(message), EventSource.AGENT)
>>>>>>> 8dae1f93

    async def add_history(self, action: Action, observation: Observation):
        if isinstance(action, NullAction) and isinstance(observation, NullObservation):
            return
        self.state.history.append((action, observation))
        self.state.updated_info.append((action, observation))

    async def _start_step_loop(self):
        logger.info(f'[Agent Controller {self.id}] Starting step loop...')
        while True:
            try:
                await self._step()
            except asyncio.CancelledError:
                logger.info('AgentController task was cancelled')
                break
            except Exception as e:
                traceback.print_exc()
                logger.error(f'Error while running the agent: {e}')
                logger.error(traceback.format_exc())
                await self.report_error(
                    'There was an unexpected error while running the agent', exception=e
                )
                await self.set_agent_state_to(AgentState.ERROR)
                break

            await asyncio.sleep(0.1)

    async def on_event(self, event: Event):
        if isinstance(event, ChangeAgentStateAction):
            await self.set_agent_state_to(event.agent_state)  # type: ignore
        elif isinstance(event, MessageAction):
            if event.source == EventSource.USER:
                logger.info(event, extra={'msg_type': 'OBSERVATION'})
                await self.add_history(event, NullObservation(''))
                if self.get_agent_state() != AgentState.RUNNING:
                    await self.set_agent_state_to(AgentState.RUNNING)
            elif event.source == EventSource.AGENT and event.wait_for_response:
                logger.info(event, extra={'msg_type': 'ACTION'})
                await self.set_agent_state_to(AgentState.AWAITING_USER_INPUT)
        elif isinstance(event, AgentDelegateAction):
            await self.start_delegate(event)
        elif isinstance(event, AddTaskAction):
            self.state.root_task.add_subtask(event.parent, event.goal, event.subtasks)
        elif isinstance(event, ModifyTaskAction):
            self.state.root_task.set_subtask_state(event.task_id, event.state)
        elif isinstance(event, AgentFinishAction):
            self.state.outputs = event.outputs  # type: ignore[attr-defined]
            await self.set_agent_state_to(AgentState.FINISHED)
        elif isinstance(event, AgentRejectAction):
            self.state.outputs = event.outputs  # type: ignore[attr-defined]
            await self.set_agent_state_to(AgentState.REJECTED)
        elif isinstance(event, Observation):
            if self._pending_action and self._pending_action.id == event.cause:
                await self.add_history(self._pending_action, event)
                self._pending_action = None
                logger.info(event, extra={'msg_type': 'OBSERVATION'})
            elif isinstance(event, CmdOutputObservation):
                await self.add_history(NullAction(), event)
                logger.info(event, extra={'msg_type': 'OBSERVATION'})
            elif isinstance(event, AgentDelegateObservation):
                await self.add_history(NullAction(), event)
                logger.info(event, extra={'msg_type': 'OBSERVATION'})
            elif isinstance(event, ErrorObservation):
                await self.add_history(NullAction(), event)
                logger.info(event, extra={'msg_type': 'OBSERVATION'})

    def reset_task(self):
        self.agent.reset()

    async def set_agent_state_to(self, new_state: AgentState):
        logger.debug(
            f'[Agent Controller {self.id}] Setting agent({self.agent.name}) state from {self.state.agent_state} to {new_state}'
        )

        if new_state == self.state.agent_state:
            return

        if (
            self.state.agent_state == AgentState.PAUSED
            and new_state == AgentState.RUNNING
            and self.state.traffic_control_state == TRAFFIC_CONTROL_STATE.THROTTLING
        ):
            # user intends to interrupt traffic control and let the task resume temporarily
            self.state.traffic_control_state = TRAFFIC_CONTROL_STATE.PAUSED

        self.state.agent_state = new_state
        if new_state == AgentState.STOPPED or new_state == AgentState.ERROR:
            self.reset_task()

        self.event_stream.add_event(
            AgentStateChangedObservation('', self.state.agent_state), EventSource.AGENT
        )

        if new_state == AgentState.INIT and self.state.resume_state:
            await self.set_agent_state_to(self.state.resume_state)
            self.state.resume_state = None

    def get_agent_state(self):
        """Returns the current state of the agent task."""
        if self.delegate is not None:
            return self.delegate.get_agent_state()
        return self.state.agent_state

    async def start_delegate(self, action: AgentDelegateAction):
        AgentCls: Type[Agent] = Agent.get_cls(action.agent)
        agent = AgentCls(llm=self.agent.llm)
        state = State(
            inputs=action.inputs or {},
            iteration=0,
            max_iterations=self.state.max_iterations,
            delegate_level=self.state.delegate_level + 1,
            # metrics should be shared between parent and child
            metrics=self.state.metrics,
        )
        logger.info(f'[Agent Controller {self.id}]: start delegate')
        self.delegate = AgentController(
            sid=self.id + '-delegate',
            agent=agent,
            event_stream=self.event_stream,
            max_iterations=self.state.max_iterations,
            max_budget_per_task=self.max_budget_per_task,
            initial_state=state,
            is_delegate=True,
        )
        await self.delegate.set_agent_state_to(AgentState.RUNNING)

    async def _step(self):
        logger.debug(f'[Agent Controller {self.id}] Entering step method')
        if self.get_agent_state() != AgentState.RUNNING:
            await asyncio.sleep(1)
            return

        if self._pending_action:
            logger.debug(
                f'[Agent Controller {self.id}] waiting for pending action: {self._pending_action}'
            )
            await asyncio.sleep(1)
            return

        if self.delegate is not None:
            logger.debug(f'[Agent Controller {self.id}] Delegate not none, awaiting...')
            assert self.delegate != self
            await self.delegate._step()
            logger.debug(f'[Agent Controller {self.id}] Delegate step done')
            assert self.delegate is not None
            delegate_state = self.delegate.get_agent_state()
            if delegate_state == AgentState.ERROR:
                # close the delegate upon error
                await self.delegate.close()
                self.delegate = None
                self.delegateAction = None
                await self.report_error('Delegator agent encounters an error')
                return
            delegate_done = delegate_state in (AgentState.FINISHED, AgentState.REJECTED)
            if delegate_done:
                logger.info(
                    f'[Agent Controller {self.id}] Delegate agent has finished execution'
                )
                # retrieve delegate result
                outputs = self.delegate.state.outputs if self.delegate.state else {}

                # close delegate controller: we must close the delegate controller before adding new events
                await self.delegate.close()

                # update delegate result observation
                # TODO: replace this with AI-generated summary (#2395)
                formatted_output = ', '.join(
                    f'{key}: {value}' for key, value in outputs.items()
                )
                content = (
                    f'{self.delegate.agent.name} finishes task with {formatted_output}'
                )
                obs: Observation = AgentDelegateObservation(
                    outputs=outputs, content=content
                )

                # clean up delegate status
                self.delegate = None
                self.delegateAction = None
                self.event_stream.add_event(obs, EventSource.AGENT)
            return

        logger.info(
            f'{self.agent.name} LEVEL {self.state.delegate_level} STEP {self.state.iteration}',
            extra={'msg_type': 'STEP'},
        )

        if self.state.iteration >= self.state.max_iterations:
            if self.state.traffic_control_state == TRAFFIC_CONTROL_STATE.PAUSED:
                logger.info(
                    'Hitting traffic control, temporarily resume upon user request'
                )
                self.state.traffic_control_state = TRAFFIC_CONTROL_STATE.NORMAL
            else:
                self.state.traffic_control_state = TRAFFIC_CONTROL_STATE.THROTTLING
                await self.report_error(
                    f'Agent reached maximum number of iterations, task paused. {TRAFFIC_CONTROL_REMINDER}'
                )
                await self.set_agent_state_to(AgentState.PAUSED)
                return
        elif self.max_budget_per_task is not None:
            current_cost = self.state.metrics.accumulated_cost
            if current_cost > self.max_budget_per_task:
                if self.state.traffic_control_state == TRAFFIC_CONTROL_STATE.PAUSED:
                    logger.info(
                        'Hitting traffic control, temporarily resume upon user request'
                    )
                    self.state.traffic_control_state = TRAFFIC_CONTROL_STATE.NORMAL
                else:
                    self.state.traffic_control_state = TRAFFIC_CONTROL_STATE.THROTTLING
                    await self.report_error(
                        f'Task budget exceeded. Current cost: {current_cost:.2f}, Max budget: {self.max_budget_per_task:.2f}, task paused. {TRAFFIC_CONTROL_REMINDER}'
                    )
                    await self.set_agent_state_to(AgentState.PAUSED)
                    return

        self.update_state_before_step()
        action: Action = NullAction()
        try:
            action = self.agent.step(self.state)
            if action is None:
                raise LLMNoActionError('No action was returned')
        except (LLMMalformedActionError, LLMNoActionError, LLMResponseError) as e:
            # report to the user
            # and send the underlying exception to the LLM for self-correction
            await self.report_error(str(e))
            return

        logger.info(action, extra={'msg_type': 'ACTION'})

        if action.runnable:
            self._pending_action = action
        else:
            await self.add_history(action, NullObservation(''))

        if not isinstance(action, NullAction):
            self.event_stream.add_event(action, EventSource.AGENT)

        await self.update_state_after_step()

        if self._is_stuck():
            await self.report_error('Agent got stuck in a loop')
            await self.set_agent_state_to(AgentState.ERROR)

    def get_state(self):
        return self.state

    def _set_initial_state(
        self, state: State | None, max_iterations: int = MAX_ITERATIONS
    ):
        # state from the previous session, state from a parent agent, or a new state
        # note that this is called twice when restoring a previous session, first with state=None
        if state is None:
            self.state = State(inputs={}, max_iterations=max_iterations)
        else:
            self.state = state

    def _is_stuck(self):
        # check if delegate stuck
        if self.delegate and self.delegate._is_stuck():
            return True

        # filter out MessageAction with source='user' from history
        filtered_history = [
            _tuple
            for _tuple in self.state.history
            if not (
                isinstance(_tuple[0], MessageAction)
                and _tuple[0].source == EventSource.USER
            )
        ]

        if len(filtered_history) < 3:
            return False

        # FIXME rewrite this to be more readable

        # Scenario 1: the same (Action, Observation) loop
        # 3 pairs of (action, observation) to stop the agent
        last_three_tuples = filtered_history[-3:]

        if all(
            # (Action, Observation) tuples
            # compare the last action to the last three actions
            self._eq_no_pid(last_three_tuples[-1][0], _tuple[0])
            for _tuple in last_three_tuples
        ) and all(
            # compare the last observation to the last three observations
            self._eq_no_pid(last_three_tuples[-1][1], _tuple[1])
            for _tuple in last_three_tuples
        ):
            logger.warning('Action, Observation loop detected')
            return True

        if len(filtered_history) < 4:
            return False

        last_four_tuples = filtered_history[-4:]

        # Scenario 2: (action, error) pattern, not necessary identical error
        # 4 pairs of (action, error) to stop the agent
        if all(
            self._eq_no_pid(last_four_tuples[-1][0], _tuple[0])
            for _tuple in last_four_tuples
        ):
            # It repeats the same action, give it a chance, but not if:
            if all(
                isinstance(_tuple[1], ErrorObservation) for _tuple in last_four_tuples
            ):
                logger.warning('Action, ErrorObservation loop detected')
                return True

        # check if the agent repeats the same (Action, Observation)
        # every other step in the last six tuples
        # step1 = step3 = step5
        # step2 = step4 = step6
        if len(filtered_history) >= 6:
            last_six_tuples = filtered_history[-6:]
            if (
                # this pattern is every other step, like:
                # (action_1, obs_1), (action_2, obs_2), (action_1, obs_1), (action_2, obs_2),...
                self._eq_no_pid(last_six_tuples[-1][0], last_six_tuples[-3][0])
                and self._eq_no_pid(last_six_tuples[-1][0], last_six_tuples[-5][0])
                and self._eq_no_pid(last_six_tuples[-2][0], last_six_tuples[-4][0])
                and self._eq_no_pid(last_six_tuples[-2][0], last_six_tuples[-6][0])
                and self._eq_no_pid(last_six_tuples[-1][1], last_six_tuples[-3][1])
                and self._eq_no_pid(last_six_tuples[-1][1], last_six_tuples[-5][1])
                and self._eq_no_pid(last_six_tuples[-2][1], last_six_tuples[-4][1])
                and self._eq_no_pid(last_six_tuples[-2][1], last_six_tuples[-6][1])
            ):
                logger.warning('Action, Observation pattern detected')
                return True

        return False

    def __repr__(self):
        return (
            f'AgentController(id={self.id}, agent={self.agent!r}, '
            f'event_stream={self.event_stream!r}, '
            f'state={self.state!r}, agent_task={self.agent_task!r}, '
            f'delegate={self.delegate!r}, _pending_action={self._pending_action!r})'
        )

    def _eq_no_pid(self, obj1, obj2):
        if isinstance(obj1, CmdOutputObservation) and isinstance(
            obj2, CmdOutputObservation
        ):
            # for loop detection, ignore command_id, which is the pid
            return obj1.command == obj2.command and obj1.exit_code == obj2.exit_code
        elif isinstance(obj1, CmdKillAction) and isinstance(obj2, CmdKillAction):
            # for loop detection, ignore command_id, which is the pid
            return obj1.thought == obj2.thought
        else:
            # this is the default comparison
            return obj1 == obj2<|MERGE_RESOLUTION|>--- conflicted
+++ resolved
@@ -119,13 +119,8 @@
         """
         self.state.last_error = message
         if exception:
-<<<<<<< HEAD
-            self.state.error += f': {exception}'
+            self.state.last_error += f': {exception}'
         self.event_stream.add_event(ErrorObservation(message), EventSource.AGENT)
-=======
-            self.state.last_error += f': {exception}'
-        await self.event_stream.add_event(ErrorObservation(message), EventSource.AGENT)
->>>>>>> 8dae1f93
 
     async def add_history(self, action: Action, observation: Observation):
         if isinstance(action, NullAction) and isinstance(observation, NullObservation):

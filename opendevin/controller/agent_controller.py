import asyncio
import inspect
import traceback
from typing import List, Callable, Literal, Mapping, Awaitable, Any, cast

from termcolor import colored

from opendevin import config
from opendevin.action import (
    Action,
    NullAction,
    AgentFinishAction,
    AddTaskAction,
    ModifyTaskAction,
)
from opendevin.agent import Agent
from opendevin.logger import opendevin_logger as logger
from opendevin.observation import Observation, AgentErrorObservation, NullObservation
from opendevin.plan import Plan
from opendevin.state import State
from .command_manager import CommandManager

ColorType = Literal[
    "red",
    "green",
    "yellow",
    "blue",
    "magenta",
    "cyan",
    "light_grey",
    "dark_grey",
    "light_red",
    "light_green",
    "light_yellow",
    "light_blue",
    "light_magenta",
    "light_cyan",
    "white",
]

DISABLE_COLOR_PRINTING = (
<<<<<<< HEAD
    config.get('DISABLE_COLOR').lower() == 'true'
=======
    config.get_or_default("DISABLE_COLOR", "false").lower() == "true"
>>>>>>> 494a1b68
)
MAX_ITERATIONS = config.get("MAX_ITERATIONS")


def print_with_color(text: Any, print_type: str = "INFO"):
    TYPE_TO_COLOR: Mapping[str, ColorType] = {
        "BACKGROUND LOG": "blue",
        "ACTION": "green",
        "OBSERVATION": "yellow",
        "INFO": "cyan",
        "ERROR": "red",
        "PLAN": "light_magenta",
    }
    color = TYPE_TO_COLOR.get(print_type.upper(), TYPE_TO_COLOR["INFO"])
    if DISABLE_COLOR_PRINTING:
        print(f'\n{print_type.upper()}:\n{str(text)}', flush=True)
    else:
        print(
<<<<<<< HEAD
            colored(f'\n{print_type.upper()}:\n', color, attrs=['bold'])
=======
            colored(f"\n{print_type.upper()}:\n", color, attrs=["bold"])
>>>>>>> 494a1b68
            + colored(str(text), color),
            flush=True,
        )


class AgentController:
    id: str
    agent: Agent
    max_iterations: int
    workdir: str
    command_manager: CommandManager
    callbacks: List[Callable]

    def __init__(
        self,
        agent: Agent,
        workdir: str,
        sid: str = "",
        max_iterations: int = MAX_ITERATIONS,
        container_image: str | None = None,
        callbacks: List[Callable] = [],
    ):
        self.id = sid
        self.agent = agent
        self.max_iterations = max_iterations
        self.workdir = workdir
        self.command_manager = CommandManager(self.id, workdir, container_image)
        self.callbacks = callbacks

    def update_state_for_step(self, i):
        self.state.iteration = i
        self.state.background_commands_obs = self.command_manager.get_background_obs()

    def update_state_after_step(self):
        self.state.updated_info = []

    def add_history(self, action: Action, observation: Observation):
        if not isinstance(action, Action):
            raise ValueError("action must be an instance of Action")
        if not isinstance(observation, Observation):
            raise ValueError("observation must be an instance of Observation")
        self.state.history.append((action, observation))
        self.state.updated_info.append((action, observation))

    async def start_loop(self, task: str):
        finished = False
        plan = Plan(task)
        self.state = State(plan)
        for i in range(self.max_iterations):
            try:
                finished = await self.step(i)
            except Exception as e:
                logger.error("Error in loop", exc_info=True)
                raise e
            if finished:
                break
        if not finished:
            logger.info("Exited before finishing the task.")

    async def step(self, i: int):
        print("\n\n==============", flush=True)
        print("STEP", i, flush=True)
        print_with_color(self.state.plan.main_goal, "PLAN")

        log_obs = self.command_manager.get_background_obs()
        for obs in log_obs:
            self.add_history(NullAction(), obs)
            await self._run_callbacks(obs)
            print_with_color(obs, "BACKGROUND LOG")

        self.update_state_for_step(i)
        action: Action = NullAction()
        observation: Observation = NullObservation("")
        try:
            action = self.agent.step(self.state)
            if action is None:
                raise ValueError("Agent must return an action")
            print_with_color(action, "ACTION")
        except Exception as e:
            observation = AgentErrorObservation(str(e))
            print_with_color(observation, "ERROR")
            traceback.print_exc()
            # TODO Change to more robust error handling
            if (
                "The api_key client option must be set" in observation.content
                or "Incorrect API key provided:" in observation.content
            ):
                raise
        self.update_state_after_step()

        await self._run_callbacks(action)

        finished = isinstance(action, AgentFinishAction)
        if finished:
            print_with_color(action, "INFO")
            return True

        if isinstance(action, AddTaskAction):
            try:
                self.state.plan.add_subtask(action.parent, action.goal, action.subtasks)
            except Exception as e:
                observation = AgentErrorObservation(str(e))
                print_with_color(observation, "ERROR")
                traceback.print_exc()
        elif isinstance(action, ModifyTaskAction):
            try:
                self.state.plan.set_subtask_state(action.id, action.state)
            except Exception as e:
                observation = AgentErrorObservation(str(e))
                print_with_color(observation, "ERROR")
                traceback.print_exc()

        if action.executable:
            try:
                if inspect.isawaitable(action.run(self)):
                    observation = await cast(Awaitable[Observation], action.run(self))
                else:
                    observation = action.run(self)
            except Exception as e:
                observation = AgentErrorObservation(str(e))
                print_with_color(observation, "ERROR")
                traceback.print_exc()

        if not isinstance(observation, NullObservation):
            print_with_color(observation, "OBSERVATION")

        self.add_history(action, observation)
        await self._run_callbacks(observation)

    async def _run_callbacks(self, event):
        if event is None:
            return
        for callback in self.callbacks:
            idx = self.callbacks.index(callback)
            try:
                callback(event)
            except Exception as e:
                logger.exception(f"Callback error: {e}, idx: {idx}")
        await asyncio.sleep(
            0.001
        )  # Give back control for a tick, so we can await in callbacks<|MERGE_RESOLUTION|>--- conflicted
+++ resolved
@@ -39,11 +39,7 @@
 ]
 
 DISABLE_COLOR_PRINTING = (
-<<<<<<< HEAD
     config.get('DISABLE_COLOR').lower() == 'true'
-=======
-    config.get_or_default("DISABLE_COLOR", "false").lower() == "true"
->>>>>>> 494a1b68
 )
 MAX_ITERATIONS = config.get("MAX_ITERATIONS")
 
@@ -62,11 +58,7 @@
         print(f'\n{print_type.upper()}:\n{str(text)}', flush=True)
     else:
         print(
-<<<<<<< HEAD
             colored(f'\n{print_type.upper()}:\n', color, attrs=['bold'])
-=======
-            colored(f"\n{print_type.upper()}:\n", color, attrs=["bold"])
->>>>>>> 494a1b68
             + colored(str(text), color),
             flush=True,
         )

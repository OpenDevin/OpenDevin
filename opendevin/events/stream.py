import asyncio
import json
from datetime import datetime
from enum import Enum
from typing import Callable

from opendevin.core.logger import opendevin_logger as logger
from opendevin.events.serialization.event import event_from_dict, event_to_json
from opendevin.storage import FileStore, get_file_store

from .event import Event


class EventStreamSubscriber(str, Enum):
    AGENT_CONTROLLER = 'agent_controller'
    SERVER = 'server'
    RUNTIME = 'runtime'
    MAIN = 'main'
    TEST = 'test'


class EventSource(str, Enum):
    AGENT = 'agent'
    USER = 'user'


class EventStream:
<<<<<<< HEAD
    sid: str
    _subscribers: dict[str, Callable]
    _events: list[Event]
    _lock = asyncio.Lock()
    _file_store: FileStore

    def __init__(self, sid: str):
        self.sid = sid
        self._file_store = get_file_store()
        self._subscribers = {}
        self._events = []

    def _get_filename_for_event(self, event: Event):
        # TODO: change to .id once that prop is in
        return f'sessions/{self.sid}/events/{event._id}.json'  # type: ignore [attr-defined]

    async def _rehydrate(self):
        async with self._lock:
            self._events = []
            events = self._file_store.list(f'sessions/{self.sid}/events')
            print('list of events', events)
            for event_str in events:
                content = self._file_store.read(event_str)
                data = json.loads(content)
                event = event_from_dict(data)
                self._events.append(event)
=======
    def __init__(self):
        self._subscribers: dict[str, Callable] = {}
        self._events: list[Event] = []
        self._lock = asyncio.Lock()
>>>>>>> 755a4072

    def subscribe(self, id: EventStreamSubscriber, callback: Callable):
        if id in self._subscribers:
            logger.warning('Subscriber subscribed multiple times: ' + id)
        else:
            self._subscribers[id] = callback

    def unsubscribe(self, id: EventStreamSubscriber):
        if id not in self._subscribers:
            logger.warning('Subscriber not found during unsubscribe: ' + id)
        else:
            del self._subscribers[id]

    # TODO: make this not async
    async def add_event(self, event: Event, source: EventSource):
        async with self._lock:
<<<<<<< HEAD
            event._id = len(self._events)  # type: ignore [attr-defined]
            event._timestamp = datetime.now()  # type: ignore [attr-defined]
            event._source = source  # type: ignore [attr-defined]
            self._file_store.write(
                self._get_filename_for_event(event), event_to_json(event)
            )
=======
            event._id = len(self._events)  # type: ignore[attr-defined]
            event._timestamp = datetime.now()  # type: ignore[attr-defined]
            event._source = source  # type: ignore[attr-defined]
>>>>>>> 755a4072
            self._events.append(event)
        for key, fn in self._subscribers.items():
            print('calling subscriber', key)
            await fn(event)<|MERGE_RESOLUTION|>--- conflicted
+++ resolved
@@ -25,11 +25,10 @@
 
 
 class EventStream:
-<<<<<<< HEAD
     sid: str
     _subscribers: dict[str, Callable]
     _events: list[Event]
-    _lock = asyncio.Lock()
+    _lock: asyncio.Lock
     _file_store: FileStore
 
     def __init__(self, sid: str):
@@ -37,6 +36,7 @@
         self._file_store = get_file_store()
         self._subscribers = {}
         self._events = []
+        self._lock = asyncio.Lock()
 
     def _get_filename_for_event(self, event: Event):
         # TODO: change to .id once that prop is in
@@ -46,18 +46,11 @@
         async with self._lock:
             self._events = []
             events = self._file_store.list(f'sessions/{self.sid}/events')
-            print('list of events', events)
             for event_str in events:
                 content = self._file_store.read(event_str)
                 data = json.loads(content)
                 event = event_from_dict(data)
                 self._events.append(event)
-=======
-    def __init__(self):
-        self._subscribers: dict[str, Callable] = {}
-        self._events: list[Event] = []
-        self._lock = asyncio.Lock()
->>>>>>> 755a4072
 
     def subscribe(self, id: EventStreamSubscriber, callback: Callable):
         if id in self._subscribers:
@@ -74,18 +67,12 @@
     # TODO: make this not async
     async def add_event(self, event: Event, source: EventSource):
         async with self._lock:
-<<<<<<< HEAD
             event._id = len(self._events)  # type: ignore [attr-defined]
             event._timestamp = datetime.now()  # type: ignore [attr-defined]
             event._source = source  # type: ignore [attr-defined]
             self._file_store.write(
                 self._get_filename_for_event(event), event_to_json(event)
             )
-=======
-            event._id = len(self._events)  # type: ignore[attr-defined]
-            event._timestamp = datetime.now()  # type: ignore[attr-defined]
-            event._source = source  # type: ignore[attr-defined]
->>>>>>> 755a4072
             self._events.append(event)
         for key, fn in self._subscribers.items():
             print('calling subscriber', key)

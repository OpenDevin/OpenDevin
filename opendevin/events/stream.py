import asyncio
import json
import os
import shutil
import threading
from datetime import datetime
from enum import Enum
from typing import Callable, Iterable

from opendevin.core.logger import opendevin_logger as logger
from opendevin.events.serialization.event import event_from_dict, event_to_dict
from opendevin.storage import (
    FileStore,
    InMemoryFileStore,
    LocalFileStore,
    get_file_store,
)

from .event import Event, EventSource


class EventStreamSubscriber(str, Enum):
    AGENT_CONTROLLER = 'agent_controller'
    SERVER = 'server'
    RUNTIME = 'runtime'
    MAIN = 'main'
    TEST = 'test'


class EventStream:
    sid: str
    # For each subscriber ID, there is a stack of callback functions - useful
    # when there are agent delegates
    _subscribers: dict[str, list[Callable]]
    _cur_id: int
    _lock: threading.Lock
    _file_store: FileStore

    def __init__(self, sid: str, reinitialize: bool = True):
        self.sid = sid
        self._file_store: FileStore = get_file_store()
        self._subscribers = {}
        self._cur_id = 0
        self._lock = threading.Lock()
        if reinitialize:
            self._reinitialize_from_file_store()

    def reset(self):
        """Reset the EventStream instance to its initial state."""
        self._cur_id = 0
        self._subscribers = {}
        self._clear_file_store()
        self._events = []

    def _clear_file_store(self):
        """Clear all events from the file store for this session."""
        session_dir = f'sessions/{self.sid}'

        if isinstance(self._file_store, LocalFileStore):
            self._clear_local_file_store(session_dir)
        elif isinstance(self._file_store, InMemoryFileStore):
            self._clear_in_memory_file_store(session_dir)
        else:
            self._clear_generic_file_store(session_dir)

    @classmethod
    def clear_all_sessions(cls):
        """Clear all sessions from the file store."""
        file_store = get_file_store()

        if isinstance(file_store, LocalFileStore):
            cls._clear_local_sessions(file_store)
        elif isinstance(file_store, InMemoryFileStore):
            cls._clear_in_memory_sessions(file_store)
        else:
            cls._clear_generic_sessions(file_store)

    @staticmethod
    def _clear_in_memory_sessions(file_store: InMemoryFileStore):
        keys_to_delete = [
            key for key in file_store.files.keys() if key.startswith('sessions/')
        ]
        for key in keys_to_delete:
            del file_store.files[key]

    @staticmethod
    def _clear_generic_sessions(file_store: FileStore):
        try:
            sessions = file_store.list('sessions')
            for session in sessions:
                try:
                    events = file_store.list(f'sessions/{session}/events')
                    for event in events:
                        file_store.delete(f'sessions/{session}/events/{event}')
                    file_store.delete(f'sessions/{session}/events')
                except FileNotFoundError:
                    pass
                file_store.delete(f'sessions/{session}')
            file_store.delete('sessions')
        except PermissionError as e:
            logger.error(f'Permission denied when clearing local file store: {e}')

    @staticmethod
    def _clear_local_sessions(file_store: LocalFileStore):
        if not isinstance(file_store, LocalFileStore):
            raise TypeError('Expected LocalFileStore for clearing local sessions')

        local_store = file_store  # type: LocalFileStore
        sessions_dir = local_store.get_full_path('sessions')
        if os.path.exists(sessions_dir):
            shutil.rmtree(sessions_dir)

    def _clear_local_file_store(self, session_dir):
        if not isinstance(self._file_store, LocalFileStore):
            raise TypeError('Expected LocalFileStore for clearing local file store')

        local_store = self._file_store  # type: LocalFileStore
        try:
            full_path = local_store.get_full_path(session_dir)
            if os.path.exists(full_path):
                shutil.rmtree(full_path)
        except PermissionError as e:
            logger.error(f'No permissions to clear local file store: {e}')

    def _clear_in_memory_file_store(self, session_dir):
        if not isinstance(self._file_store, InMemoryFileStore):
            raise TypeError(
                'Expected InMemoryFileStore for clearing in-memory file store'
            )

        in_memory_store = self._file_store  # type: InMemoryFileStore
        try:
            keys_to_delete = [
                key
                for key in in_memory_store.files.keys()
                if key.startswith(session_dir)
            ]
            for key in keys_to_delete:
                in_memory_store.delete(key)
        except Exception as e:
            logger.error(f'Error clearing in-memory file store: {e}')

    def _clear_generic_file_store(self, session_dir):
        try:
            events_dir = f'{session_dir}/events'
            try:
                events = self._file_store.list(events_dir)
                for event in events:
                    self._file_store.delete(f'{events_dir}/{event}')
                self._file_store.delete(events_dir)
            except FileNotFoundError:
                # If the events directory doesn't exist, that's fine
                pass

            try:
                self._file_store.delete(session_dir)
            except FileNotFoundError:
                # If the session directory doesn't exist, that's fine
                pass
        except Exception as e:
            logger.error(f'Error clearing generic file store: {e}')

    def _reinitialize_from_file_store(self):
        try:
            events = self._file_store.list(f'sessions/{self.sid}/events')
        except FileNotFoundError:
            logger.debug(f'No events found for session {self.sid}')
            self._cur_id = 0
            return

        # if we have events, we need to find the highest id to prepare for new events
        for event_str in events:
            id = self._get_id_from_filename(event_str)
            if id >= self._cur_id:
                self._cur_id = id + 1

    def _get_filename_for_id(self, id: int) -> str:
        return f'sessions/{self.sid}/events/{id}.json'

    @staticmethod
    def _get_id_from_filename(filename: str) -> int:
        try:
            return int(filename.split('/')[-1].split('.')[0])
        except ValueError:
            logger.warning(f'get id from filename ({filename}) failed.')
            return -1

    def get_events(
        self,
        start_id=0,
        end_id=None,
        reverse=False,
        filter_out_type: tuple[type[Event], ...] | None = None,
    ) -> Iterable[Event]:
        if reverse:
            if end_id is None:
                end_id = self._cur_id - 1
            event_id = end_id
            while event_id >= start_id:
                try:
                    event = self.get_event(event_id)
                    if filter_out_type is None or not isinstance(
                        event, filter_out_type
                    ):
                        yield event
                except FileNotFoundError:
                    logger.debug(f'No event found for ID {event_id}')
                event_id -= 1
        else:
            event_id = start_id
            while True:
                if end_id is not None and event_id > end_id:
                    break
                try:
                    event = self.get_event(event_id)
                    if filter_out_type is None or not isinstance(
                        event, filter_out_type
                    ):
                        yield event
                except FileNotFoundError:
                    break
                event_id += 1

    def get_event(self, id: int) -> Event:
        filename = self._get_filename_for_id(id)
        content = self._file_store.read(filename)
        data = json.loads(content)
        return event_from_dict(data)

    def get_latest_event(self) -> Event:
        return self.get_event(self._cur_id - 1)

    def get_latest_event_id(self) -> int:
        return self._cur_id - 1

    def subscribe(self, id: EventStreamSubscriber, callback: Callable, append=False):
        if id in self._subscribers:
            if append:
                self._subscribers[id].append(callback)
            else:
                raise ValueError('Subscriber already exists: ' + id)
        else:
            self._subscribers[id] = [callback]

    def unsubscribe(self, id: EventStreamSubscriber):
        if id not in self._subscribers:
            logger.warning('Subscriber not found during unsubscribe: ' + id)
        else:
            self._subscribers[id].pop()
            if len(self._subscribers[id]) == 0:
                del self._subscribers[id]

    async def add_event(self, event: Event, source: EventSource):
        with self._lock:
            event._id = self._cur_id  # type: ignore [attr-defined]
            self._cur_id += 1
        logger.debug(f'Adding {type(event).__name__} id={event.id} from {source.name}')
        event._timestamp = datetime.now()  # type: ignore [attr-defined]
        event._source = source  # type: ignore [attr-defined]
        data = event_to_dict(event)
        if event.id is not None:
            self._file_store.write(
                self._get_filename_for_id(event.id), json.dumps(data)
            )
        for stack in self._subscribers.values():
            callback = stack[-1]
<<<<<<< HEAD
            await asyncio.create_task(callback(event))
=======
            asyncio.create_task(callback(event))

    def filtered_events_by_source(self, source: EventSource):
        for event in self.get_events():
            if event.source == source:
                yield event

    def clear(self):
        self._file_store.delete(f'sessions/{self.sid}')
        self._cur_id = 0
        # self._subscribers = {}
        self._reinitialize_from_file_store()
>>>>>>> 9b9b7549
<|MERGE_RESOLUTION|>--- conflicted
+++ resolved
@@ -9,6 +9,7 @@
 
 from opendevin.core.logger import opendevin_logger as logger
 from opendevin.events.serialization.event import event_from_dict, event_to_dict
+from opendevin.runtime.utils.async_utils import async_to_sync
 from opendevin.storage import (
     FileStore,
     InMemoryFileStore,
@@ -250,7 +251,11 @@
             if len(self._subscribers[id]) == 0:
                 del self._subscribers[id]
 
-    async def add_event(self, event: Event, source: EventSource):
+    @async_to_sync
+    def add_event(self, event: Event, source: EventSource):
+        return self.add_event_async(event, source)
+
+    async def add_event_async(self, event: Event, source: EventSource):
         with self._lock:
             event._id = self._cur_id  # type: ignore [attr-defined]
             self._cur_id += 1
@@ -264,10 +269,7 @@
             )
         for stack in self._subscribers.values():
             callback = stack[-1]
-<<<<<<< HEAD
             await asyncio.create_task(callback(event))
-=======
-            asyncio.create_task(callback(event))
 
     def filtered_events_by_source(self, source: EventSource):
         for event in self.get_events():
@@ -278,5 +280,4 @@
         self._file_store.delete(f'sessions/{self.sid}')
         self._cur_id = 0
         # self._subscribers = {}
-        self._reinitialize_from_file_store()
->>>>>>> 9b9b7549
+        self._reinitialize_from_file_store()
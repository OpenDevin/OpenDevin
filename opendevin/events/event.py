--- conflicted
+++ resolved
@@ -17,19 +17,11 @@
             return self._message  # type: ignore [attr-defined]
         return ''
 
-<<<<<<< HEAD
-    def to_dict(self):
-        d = self.to_memory()
-        d['message'] = self.message
-        d['source'] = self.source
-        return d
-=======
     @property
     def id(self) -> int:
         if hasattr(self, '_id'):
             return self._id  # type: ignore [attr-defined]
         return -1
->>>>>>> 1d568c25
 
     @property
     def timestamp(self) -> Optional[datetime.datetime]:

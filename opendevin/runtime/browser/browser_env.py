--- conflicted
+++ resolved
@@ -76,10 +76,6 @@
 
     def browser_process(self):
         if self.eval_mode:
-<<<<<<< HEAD
-            logger.debug('Creating browser env for evaluation purpose.')
-            env = gym.make(self.browsergym_eval)
-=======
             assert self.browsergym_eval_env is not None
             logger.info('Initializing browser env for web browsing evaluation.')
             if 'webarena' in self.browsergym_eval_env:
@@ -91,7 +87,6 @@
                     f'Unsupported browsergym eval env: {self.browsergym_eval_env}'
                 )
             env = gym.make(self.browsergym_eval_env)
->>>>>>> 0e1a4e1a
         else:
             env = gym.make(
                 'browsergym/openended',
@@ -100,18 +95,6 @@
                 headless=True,
                 disable_env_checker=True,
             )
-<<<<<<< HEAD
-        obs, _ = env.reset()
-        # EVAL only: save the goal into file for evaluation
-        if self.eval_mode:
-            rewards = []  # store rewards if in eval mode
-            logger.debug(obs['goal'])
-            with open(
-                os.path.join(self.eval_dir, 'goal.txt'), 'w', encoding='utf-8'
-            ) as f:
-                f.write(obs['goal'])
-        logger.debug('Browser env started.')
-=======
 
         obs, info = env.reset()
 
@@ -123,7 +106,6 @@
             self.eval_goal = obs['goal']
 
         logger.info('Browser env started.')
->>>>>>> 0e1a4e1a
         while True:
             try:
                 if self.browser_side.poll(timeout=0.01):
@@ -176,12 +158,8 @@
                     pass
                 return
 
-<<<<<<< HEAD
     async def step(self, action_str: str, timeout: float = 30) -> dict:
-=======
-    def step(self, action_str: str, timeout: float = 30) -> dict:
         """Execute an action in the browser environment and return the observation."""
->>>>>>> 0e1a4e1a
         unique_request_id = str(uuid.uuid4())
         self.agent_side.send((unique_request_id, {'action': action_str}))
         start_time = time.time()

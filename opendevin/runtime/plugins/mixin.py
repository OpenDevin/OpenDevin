--- conflicted
+++ resolved
@@ -39,7 +39,6 @@
             logger.info(
                 f'Initializing plugin [{requirement.name}] by executing [{abs_path_to_bash_script}] in the sandbox.'
             )
-<<<<<<< HEAD
             exit_code, output = self.execute(abs_path_to_bash_script, stream=True)
             if isinstance(output, CancellableStream):
                 for line in output:
@@ -56,16 +55,10 @@
             else:
                 if exit_code != 0:
                     raise RuntimeError(
-                        f'Failed to initialize plugin {requirement.name} with exit code {exit_code} and output {output}'
+                        f'Failed to initialize plugin {requirement.name} with exit code {exit_code} and output: {output}'
                     )
                 logger.info(
                     f'Plugin {requirement.name} initialized successfully\n:{output}'
-=======
-            exit_code, output = self.execute(abs_path_to_bash_script)
-            if exit_code != 0:
-                raise RuntimeError(
-                    f'Failed to initialize plugin {requirement.name} with exit code {exit_code} and output: {output}'
->>>>>>> 0fdbe1ee
                 )
 
         if len(requirements) > 0:

import os
import time
from typing import Protocol

from pexpect.exceptions import EOF, TIMEOUT

from opendevin.core.logger import opendevin_logger as logger
from opendevin.core.schema import CancellableStream
from opendevin.runtime.plugins.requirement import PluginRequirement
from opendevin.runtime.utils.async_utils import async_to_sync


class SandboxProtocol(Protocol):
    # https://stackoverflow.com/questions/51930339/how-do-i-correctly-add-type-hints-to-mixin-classes

    @property
    def initialize_plugins(self) -> bool: ...

    def source_bashrc(self): ...

    async def source_bashrc_async(self): ...

    def init_plugins(self, requirements: list[PluginRequirement]): ...

    async def init_plugins_async(self, requirements: list[PluginRequirement]): ...

    def execute(
        self, cmd: str, stream: bool = False
    ) -> tuple[int, str | CancellableStream]: ...

    async def execute_async(
        self, cmd: str, stream: bool = False
    ) -> tuple[int, str | CancellableStream]: ...

    def copy_to(self, host_src: str, sandbox_dest: str, recursive: bool = False): ...

    async def copy_to_async(
        self, host_src: str, sandbox_dest: str, recursive: bool = False
    ): ...


def _handle_stream_output(output: CancellableStream, plugin_name: str):
    total_output = ''
    exit_code_value = None
    start_time = time.time()
    minor_timeout = 10
    timeout = 30
    last_output_time = start_time

    try:
        for line in output:
            line = line.rstrip()
            if line.strip():
                logger.info(f'>>> {line}')
                total_output += line + '\n'
            last_output_time = time.time()

            if line.endswith('[PEXPECT]$') or '[PEXPECT]$' in line:
                logger.debug('Detected [PEXPECT]$ prompt, ending stream.')
                break

            if time.time() - start_time > timeout:
                logger.warning(f'Execution timed out after {timeout} seconds.')
                break

            if time.time() - last_output_time > minor_timeout:
                logger.warning(f'No output for {minor_timeout} seconds, ending stream.')
                break

    except (EOF, TIMEOUT) as e:
        logger.warning(f'Stream interrupted: {e}')
    finally:
        try:
            exit_code_value = output.exit_code()
        except Exception as e:
            logger.error(f'Failed to get exit code: {e}')
            exit_code_value = -1
        output.close()

    if exit_code_value is not None and exit_code_value != 0:
        raise RuntimeError(
            f'Failed to initialize plugin {plugin_name} with exit code {exit_code_value} and output: {total_output.strip()}'
        )


class PluginMixin:
    """Mixin for Sandbox to support plugins."""

    # @async_to_sync
    def source_bashrc(self: SandboxProtocol):
        return self.source_bashrc_async()

    async def source_bashrc_async(self: SandboxProtocol):
        exit_code, output = await self.execute_async('source /opendevin/bash.bashrc')
        if exit_code == 0:
            logger.info('Sourced /opendevin/bash.bashrc')
        else:
            raise RuntimeError(
                f'Failed to source /opendevin/bash.bashrc! Exit code {exit_code} and output: {output}'
            )
        exit_code, output = await self.execute_async('source ~/.bashrc')
        if exit_code == 0:
            logger.info('Sourced ~/.bashrc')
        else:
            raise RuntimeError(
                f'Failed to source ~/.bashrc! Exit code {exit_code} and output: {output}'
            )

    @async_to_sync
    def init_plugins(self: SandboxProtocol, requirements: list[PluginRequirement]):
        return self.init_plugins_async(requirements)

    async def init_plugins_async(
        self: SandboxProtocol, requirements: list[PluginRequirement]
    ):
        """Load plugins into the sandbox."""
        if hasattr(self, 'plugin_initialized') and self.plugin_initialized:
            logger.info('Plugins already initialized, skipping.')
            return

        # Check if the sandbox is initialized
        if hasattr(self, 'initialized') and not self.initialized:
            logger.info('Sandbox not yet initialized. Initializing now...')
            if hasattr(self, 'ainit'):
                await self.ainit()
            else:
                logger.warning('Sandbox has no initialize method, skipping.')

        if self.initialize_plugins:
            logger.info('Initializing plugins in the sandbox.')

            # clean-up ~/.bashrc and touch ~/.bashrc. Do not use "&&"!
            exit_code, output = await self.execute_async('rm -f ~/.bashrc')
            if exit_code == 0:
                exit_code, output = await self.execute_async('touch ~/.bashrc')
            if exit_code != 0:
                logger.warning(
                    f'Failed to clean-up ~/.bashrc with exit code {exit_code} and output: {output}'
                )

            for index, requirement in enumerate(requirements, 1):
                logger.info(
                    f'Initializing plugin {index}/{len(requirements)}: {requirement.name}'
                )

                # source bashrc file when plugin loads
                logger.info(f'Sourcing for {requirement.name}.')
                await self.source_bashrc_async()
                logger.info(f'Sourcing done for {requirement.name}.')

                # copy over the files
                await self.copy_to_async(
                    requirement.host_src, requirement.sandbox_dest, recursive=True
                )
                logger.info(
                    f'Copied files from [{requirement.host_src}] to [{requirement.sandbox_dest}] inside sandbox.'
                )

                abs_path_to_bash_script = os.path.join(
                    requirement.sandbox_dest, requirement.bash_script_path
                )
                logger.info(
                    f'Initializing plugin [{requirement.name}] by executing [{abs_path_to_bash_script}] in the sandbox.'
                )
                exit_code, output = await self.execute_async(
                    abs_path_to_bash_script, stream=False
                )
                if isinstance(output, CancellableStream):
<<<<<<< HEAD
                    logger.info('CancellableStream processing output')
                    # total_output = ''
                    # for line in output:
                    #     line = line.rstrip()
                    #     if 'Requirement already satisfied: ' not in line:
                    #         logger.info(f'>>> {line.strip()}')
                    #     total_output += line + ' '
                    # _exit_code = output.exit_code()
                    # output.close()
                    # if _exit_code != 0:
                    #     raise RuntimeError(
                    #         f'Failed to initialize plugin {requirement.name} with exit code {_exit_code} and output: {total_output.strip()}'
                    #     )
                    _handle_stream_output(output, requirement.name)
=======
                    total_output = ''
                    for line in output:
                        # Removes any trailing whitespace, including \n and \r\n
                        line = line.rstrip()
                        # logger.debug(line)
                        # Avoid text from lines running into each other
                        total_output += line + ' '
                    _exit_code = output.exit_code()
                    output.close()
                    if _exit_code != 0:
                        raise RuntimeError(
                            f'Failed to initialize plugin {requirement.name} with exit code {_exit_code} and output: {total_output.strip()}'
                        )
                    logger.debug(f'Output: {total_output.strip()}')
>>>>>>> bd68249f
                else:
                    if exit_code != 0:
                        raise RuntimeError(
                            f'Failed to initialize plugin {requirement.name} with exit code {exit_code} and output: {output.strip()}'
                        )
<<<<<<< HEAD
                logger.info(f'Plugin {requirement.name} initialized successfully.')
=======
                    logger.debug(f'Output: {output}')
                logger.info(f'Plugin {requirement.name} initialized successfully')
>>>>>>> bd68249f
        else:
            logger.info('Skipping plugin initialization in the sandbox.')

        if len(requirements) > 0:
            await self.source_bashrc_async()

        setattr(self, '_plugin_initialized', True)
        if isinstance(output, CancellableStream):
            output.close()  # Ensure the stream is closed<|MERGE_RESOLUTION|>--- conflicted
+++ resolved
@@ -166,13 +166,14 @@
                     abs_path_to_bash_script, stream=False
                 )
                 if isinstance(output, CancellableStream):
-<<<<<<< HEAD
                     logger.info('CancellableStream processing output')
                     # total_output = ''
                     # for line in output:
+                    # Removes any trailing whitespace, including \n and \r\n
                     #     line = line.rstrip()
                     #     if 'Requirement already satisfied: ' not in line:
                     #         logger.info(f'>>> {line.strip()}')
+                    # Avoid text from lines running into each other
                     #     total_output += line + ' '
                     # _exit_code = output.exit_code()
                     # output.close()
@@ -180,34 +181,14 @@
                     #     raise RuntimeError(
                     #         f'Failed to initialize plugin {requirement.name} with exit code {_exit_code} and output: {total_output.strip()}'
                     #     )
+                    # logger.debug(f'Output: {total_output.strip()}')
                     _handle_stream_output(output, requirement.name)
-=======
-                    total_output = ''
-                    for line in output:
-                        # Removes any trailing whitespace, including \n and \r\n
-                        line = line.rstrip()
-                        # logger.debug(line)
-                        # Avoid text from lines running into each other
-                        total_output += line + ' '
-                    _exit_code = output.exit_code()
-                    output.close()
-                    if _exit_code != 0:
-                        raise RuntimeError(
-                            f'Failed to initialize plugin {requirement.name} with exit code {_exit_code} and output: {total_output.strip()}'
-                        )
-                    logger.debug(f'Output: {total_output.strip()}')
->>>>>>> bd68249f
                 else:
                     if exit_code != 0:
                         raise RuntimeError(
                             f'Failed to initialize plugin {requirement.name} with exit code {exit_code} and output: {output.strip()}'
                         )
-<<<<<<< HEAD
                 logger.info(f'Plugin {requirement.name} initialized successfully.')
-=======
-                    logger.debug(f'Output: {output}')
-                logger.info(f'Plugin {requirement.name} initialized successfully')
->>>>>>> bd68249f
         else:
             logger.info('Skipping plugin initialization in the sandbox.')
 

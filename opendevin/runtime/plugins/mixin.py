import os
from typing import Protocol

from opendevin.core.logger import opendevin_logger as logger
from opendevin.core.schema import CancellableStream
from opendevin.runtime.plugins.requirement import PluginRequirement


class SandboxProtocol(Protocol):
    # https://stackoverflow.com/questions/51930339/how-do-i-correctly-add-type-hints-to-mixin-classes

    @property
    def initialize_plugins(self) -> bool: ...

    def execute(
        self, cmd: str, stream: bool = False
    ) -> tuple[int, str | CancellableStream]: ...

    def copy_to(self, host_src: str, sandbox_dest: str, recursive: bool = False): ...


class PluginMixin:
    """Mixin for Sandbox to support plugins."""

    def init_plugins(self: SandboxProtocol, requirements: list[PluginRequirement]):
        """Load a plugin into the sandbox."""

        if hasattr(self, 'plugin_initialized') and self.plugin_initialized:
            return

<<<<<<< HEAD
        # clean-up ~/.bashrc and touch ~/.bashrc
        exit_code, output = self.execute('rm -f ~/.bashrc && touch ~/.bashrc')

        for requirement in requirements:
            # copy over the files
            self.copy_to(requirement.host_src, requirement.sandbox_dest, recursive=True)
            logger.info(
                f'Copied files from [{requirement.host_src}] to [{requirement.sandbox_dest}] inside sandbox.'
            )

            # Execute the bash script
            abs_path_to_bash_script = os.path.join(
                requirement.sandbox_dest, requirement.bash_script_path
            )
            logger.info(
                f'Initializing plugin [{requirement.name}] by executing [{abs_path_to_bash_script}] in the sandbox.'
            )
            exit_code, output = self.execute(abs_path_to_bash_script, stream=True)
            if isinstance(output, CancellableStream):
                total_output = ''
                for line in output:
                    if line.endswith('\n'):
                        line = line[:-1]
                    logger.debug(line)
                    total_output += line
                _exit_code = output.exit_code()
                output.close()
                if _exit_code != 0:
                    raise RuntimeError(
                        f'Failed to initialize plugin {requirement.name} with exit code {_exit_code} and output {total_output}'
                    )
                logger.info(f'Plugin {requirement.name} initialized successfully')
            else:
                if exit_code != 0:
                    raise RuntimeError(
                        f'Failed to initialize plugin {requirement.name} with exit code {exit_code} and output: {output}'
                    )
                logger.info(f'Plugin {requirement.name} initialized successfully.')
=======
        if self.initialize_plugins:
            logger.info('Initializing plugins in the sandbox')

            # clean-up ~/.bashrc and touch ~/.bashrc
            exit_code, output = self.execute('rm -f ~/.bashrc && touch ~/.bashrc')

            for requirement in requirements:
                # copy over the files
                self.copy_to(
                    requirement.host_src, requirement.sandbox_dest, recursive=True
                )
                logger.info(
                    f'Copied files from [{requirement.host_src}] to [{requirement.sandbox_dest}] inside sandbox.'
                )

                # Execute the bash script
                abs_path_to_bash_script = os.path.join(
                    requirement.sandbox_dest, requirement.bash_script_path
                )
                logger.info(
                    f'Initializing plugin [{requirement.name}] by executing [{abs_path_to_bash_script}] in the sandbox.'
                )
                exit_code, output = self.execute(abs_path_to_bash_script, stream=True)
                if isinstance(output, CancellableStream):
                    for line in output:
                        if line.endswith('\n'):
                            line = line[:-1]
                    _exit_code = output.exit_code()
                    output.close()
                    if _exit_code != 0:
                        raise RuntimeError(
                            f'Failed to initialize plugin {requirement.name} with exit code {_exit_code} and output {output}'
                        )
                    logger.info(f'Plugin {requirement.name} initialized successfully')
                else:
                    if exit_code != 0:
                        raise RuntimeError(
                            f'Failed to initialize plugin {requirement.name} with exit code {exit_code} and output: {output}'
                        )
                    logger.info(f'Plugin {requirement.name} initialized successfully.')
        else:
            logger.info('Skipping plugin initialization in the sandbox')
>>>>>>> d85c548b

        if len(requirements) > 0:
            exit_code, output = self.execute('source ~/.bashrc')
            if exit_code != 0:
                raise RuntimeError(
                    f'Failed to source ~/.bashrc with exit code {exit_code} and output: {output}'
                )
            logger.info('Sourced ~/.bashrc successfully')

        self.plugin_initialized = True<|MERGE_RESOLUTION|>--- conflicted
+++ resolved
@@ -28,46 +28,6 @@
         if hasattr(self, 'plugin_initialized') and self.plugin_initialized:
             return
 
-<<<<<<< HEAD
-        # clean-up ~/.bashrc and touch ~/.bashrc
-        exit_code, output = self.execute('rm -f ~/.bashrc && touch ~/.bashrc')
-
-        for requirement in requirements:
-            # copy over the files
-            self.copy_to(requirement.host_src, requirement.sandbox_dest, recursive=True)
-            logger.info(
-                f'Copied files from [{requirement.host_src}] to [{requirement.sandbox_dest}] inside sandbox.'
-            )
-
-            # Execute the bash script
-            abs_path_to_bash_script = os.path.join(
-                requirement.sandbox_dest, requirement.bash_script_path
-            )
-            logger.info(
-                f'Initializing plugin [{requirement.name}] by executing [{abs_path_to_bash_script}] in the sandbox.'
-            )
-            exit_code, output = self.execute(abs_path_to_bash_script, stream=True)
-            if isinstance(output, CancellableStream):
-                total_output = ''
-                for line in output:
-                    if line.endswith('\n'):
-                        line = line[:-1]
-                    logger.debug(line)
-                    total_output += line
-                _exit_code = output.exit_code()
-                output.close()
-                if _exit_code != 0:
-                    raise RuntimeError(
-                        f'Failed to initialize plugin {requirement.name} with exit code {_exit_code} and output {total_output}'
-                    )
-                logger.info(f'Plugin {requirement.name} initialized successfully')
-            else:
-                if exit_code != 0:
-                    raise RuntimeError(
-                        f'Failed to initialize plugin {requirement.name} with exit code {exit_code} and output: {output}'
-                    )
-                logger.info(f'Plugin {requirement.name} initialized successfully.')
-=======
         if self.initialize_plugins:
             logger.info('Initializing plugins in the sandbox')
 
@@ -92,14 +52,17 @@
                 )
                 exit_code, output = self.execute(abs_path_to_bash_script, stream=True)
                 if isinstance(output, CancellableStream):
+                    total_output = ''
                     for line in output:
                         if line.endswith('\n'):
                             line = line[:-1]
+                        logger.debug(line)
+                        total_output += line
                     _exit_code = output.exit_code()
                     output.close()
                     if _exit_code != 0:
                         raise RuntimeError(
-                            f'Failed to initialize plugin {requirement.name} with exit code {_exit_code} and output {output}'
+                            f'Failed to initialize plugin {requirement.name} with exit code {_exit_code} and output {total_output}'
                         )
                     logger.info(f'Plugin {requirement.name} initialized successfully')
                 else:
@@ -110,7 +73,6 @@
                     logger.info(f'Plugin {requirement.name} initialized successfully.')
         else:
             logger.info('Skipping plugin initialization in the sandbox')
->>>>>>> d85c548b
 
         if len(requirements) > 0:
             exit_code, output = self.execute('source ~/.bashrc')

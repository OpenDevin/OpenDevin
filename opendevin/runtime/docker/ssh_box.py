--- conflicted
+++ resolved
@@ -10,12 +10,8 @@
 from glob import glob
 
 import docker
-<<<<<<< HEAD
 from pexpect import EOF, TIMEOUT, ExceptionPexpect, exceptions, pxssh
-=======
-from pexpect import exceptions, pxssh
 from tenacity import retry, stop_after_attempt, wait_fixed
->>>>>>> 1891fd88
 
 from opendevin.core.config import config
 from opendevin.core.const.guide_url import TROUBLESHOOTING_URL

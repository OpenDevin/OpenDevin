import atexit
import os
import re
import sys
import tarfile
import tempfile
import time
import uuid
from collections import namedtuple
from glob import glob

import docker
from pexpect import EOF, TIMEOUT, ExceptionPexpect, exceptions, pxssh
from tenacity import retry, stop_after_attempt, wait_fixed

from opendevin.core.config import config
from opendevin.core.const.guide_url import TROUBLESHOOTING_URL
from opendevin.core.exceptions import SandboxInvalidBackgroundCommandError
from opendevin.core.logger import opendevin_logger as logger
from opendevin.core.schema import CancellableStream
from opendevin.runtime.docker.process import DockerProcess, Process
from opendevin.runtime.plugins import AgentSkillsRequirement, JupyterRequirement
from opendevin.runtime.sandbox import Sandbox
from opendevin.runtime.utils import find_available_tcp_port

# FIXME: these are not used, can we remove them?
InputType = namedtuple('InputType', ['content'])
OutputType = namedtuple('OutputType', ['content'])


class SSHExecCancellableStream(CancellableStream):
    def __init__(self, ssh, cmd, timeout):
        super().__init__(self.read_output())
        self.ssh = ssh
        self.cmd = cmd
        self.timeout = timeout

    def close(self):
        self.closed = True

    def exit_code(self):
        self.ssh.sendline('echo $?')
        success = self.ssh.prompt(timeout=self.timeout)
        if not success:
            return -1

        _exit_code = self.ssh.before.strip()
        try:
            return int(_exit_code)
        except ValueError:
            logger.error(f'Invalid exit code: {_exit_code}')
            return -1

    def read_output(self):
        st = time.time()
        buf = ''
        crlf = '\r\n'
        lf = '\n'
        prompt_len = len(self.ssh.PROMPT)
        while True:
            try:
                if self.closed:
                    break
                _output = self.ssh.read_nonblocking(timeout=1)
                if not _output:
                    continue

                buf += _output

                if len(buf) < prompt_len:
                    continue

                match = re.search(self.ssh.PROMPT, buf)
                if match:
                    idx, _ = match.span()
                    yield buf[:idx].replace(crlf, lf)
                    buf = ''
                    break

                res = buf[:-prompt_len]
                if len(res) == 0 or res.find(crlf) == -1:
                    continue
                buf = buf[-prompt_len:]
                yield res.replace(crlf, lf)
            except exceptions.TIMEOUT:
                if time.time() - st < self.timeout:
                    match = re.search(self.ssh.PROMPT, buf)
                    if match:
                        idx, _ = match.span()
                        yield buf[:idx].replace(crlf, lf)
                        break
                    continue
                else:
                    yield buf.replace(crlf, lf)
                break
            except exceptions.EOF:
                break


def split_bash_commands(commands):
    # States
    NORMAL = 0
    IN_SINGLE_QUOTE = 1
    IN_DOUBLE_QUOTE = 2
    IN_HEREDOC = 3

    state = NORMAL
    heredoc_trigger = None
    result = []
    current_command: list[str] = []

    i = 0
    while i < len(commands):
        char = commands[i]

        if state == NORMAL:
            if char == "'":
                state = IN_SINGLE_QUOTE
            elif char == '"':
                state = IN_DOUBLE_QUOTE
            elif char == '\\':
                # Check if this is escaping a newline
                if i + 1 < len(commands) and commands[i + 1] == '\n':
                    i += 1  # Skip the newline
                    # Continue with the next line as part of the same command
                    i += 1  # Move to the first character of the next line
                    continue
            elif char == '\n':
                if not heredoc_trigger and current_command:
                    result.append(''.join(current_command).strip())
                    current_command = []
            elif char == '<' and commands[i : i + 2] == '<<':
                # Detect heredoc
                state = IN_HEREDOC
                i += 2  # Skip '<<'
                while commands[i] == ' ':
                    i += 1
                start = i
                while commands[i] not in [' ', '\n']:
                    i += 1
                heredoc_trigger = commands[start:i]
                current_command.append(commands[start - 2 : i])  # Include '<<'
                continue  # Skip incrementing i at the end of the loop
            current_command.append(char)

        elif state == IN_SINGLE_QUOTE:
            current_command.append(char)
            if char == "'" and commands[i - 1] != '\\':
                state = NORMAL

        elif state == IN_DOUBLE_QUOTE:
            current_command.append(char)
            if char == '"' and commands[i - 1] != '\\':
                state = NORMAL

        elif state == IN_HEREDOC:
            current_command.append(char)
            if (
                char == '\n'
                and heredoc_trigger
                and commands[i + 1 : i + 1 + len(heredoc_trigger) + 1]
                == heredoc_trigger + '\n'
            ):
                # Check if the next line starts with the heredoc trigger followed by a newline
                i += (
                    len(heredoc_trigger) + 1
                )  # Move past the heredoc trigger and newline
                current_command.append(
                    heredoc_trigger + '\n'
                )  # Include the heredoc trigger and newline
                result.append(''.join(current_command).strip())
                current_command = []
                heredoc_trigger = None
                state = NORMAL
                continue

        i += 1

    # Add the last command if any
    if current_command:
        result.append(''.join(current_command).strip())

    # Remove any empty strings from the result
    result = [cmd for cmd in result if cmd]

    return result


class DockerSSHBox(Sandbox):
    instance_id: str
    container_image: str
    container_name_prefix = 'opendevin-sandbox-'
    container_name: str
    container: docker.models.containers.Container
    docker_client: docker.DockerClient

    _ssh_password: str
    _ssh_port: int
    ssh: pxssh.pxssh

    cur_background_id = 0
    background_commands: dict[int, Process] = {}

    def __init__(
        self,
        container_image: str | None = None,
        timeout: int = config.sandbox_timeout,
        sid: str | None = None,
    ):
        logger.info(
            f'SSHBox is running as {"opendevin" if self.run_as_devin else "root"} user with USER_ID={self.user_id} in the sandbox'
        )
        # Initialize docker client. Throws an exception if Docker is not reachable.
        try:
            self.docker_client = docker.from_env()
        except Exception as ex:
            logger.exception(
                f'Error creating controller. Please check Docker is running and visit `{TROUBLESHOOTING_URL}` for more debugging information.',
                exc_info=False,
            )
            raise ex

        self.instance_id = (
            sid + str(uuid.uuid4()) if sid is not None else str(uuid.uuid4())
        )

        self.timeout = timeout
        self.container_image = (
            config.sandbox_container_image
            if container_image is None
            else container_image
        )
        self.container_name = self.container_name_prefix + self.instance_id

        # set up random user password
        self._ssh_password = str(uuid.uuid4())
        self._ssh_port = find_available_tcp_port()

        # always restart the container, cuz the initial be regarded as a new session
        n_tries = 5
        while n_tries > 0:
            try:
                self.restart_docker_container()
                break
            except Exception as e:
                logger.exception(
                    'Failed to start Docker container, retrying...', exc_info=False
                )
                n_tries -= 1
                if n_tries == 0:
                    raise e
                time.sleep(5)
        self.setup_user()

        try:
            self.start_ssh_session()
        except pxssh.ExceptionPxssh as e:
            self.close()
            raise e

        # make sure /tmp always exists
        self.execute('mkdir -p /tmp')
        # set git config
        self.execute('git config --global user.name "OpenDevin"')
        self.execute('git config --global user.email "opendevin@opendevin.ai"')
        atexit.register(self.close)
        super().__init__()

    def add_to_env(self, key: str, value: str):
        super().add_to_env(key, value)

    def setup_user(self):
        # Make users sudoers passwordless
        # TODO(sandbox): add this line in the Dockerfile for next minor version of docker image
        exit_code, logs = self.container.exec_run(
            ['/bin/bash', '-c', r"echo '%sudo ALL=(ALL) NOPASSWD:ALL' >> /etc/sudoers"],
            workdir=self.sandbox_workspace_dir,
            environment=self._env,
        )
        if exit_code != 0:
            raise Exception(
                f'Failed to make all users passwordless sudoers in sandbox: {logs}'
            )

        # Check if the opendevin user exists
        exit_code, logs = self.container.exec_run(
            ['/bin/bash', '-c', 'id -u opendevin'],
            workdir=self.sandbox_workspace_dir,
            environment=self._env,
        )
        if exit_code == 0:
            # User exists, delete it
            exit_code, logs = self.container.exec_run(
                ['/bin/bash', '-c', 'userdel -r opendevin'],
                workdir=self.sandbox_workspace_dir,
                environment=self._env,
            )
            if exit_code != 0:
                raise Exception(f'Failed to remove opendevin user in sandbox: {logs}')

        if self.run_as_devin:
            # Create the opendevin user
            exit_code, logs = self.container.exec_run(
                [
                    '/bin/bash',
                    '-c',
                    f'useradd -rm -d /home/opendevin -s /bin/bash -g root -G sudo -u {self.user_id} opendevin',
                ],
                workdir=self.sandbox_workspace_dir,
                environment=self._env,
            )
            if exit_code != 0:
                raise Exception(f'Failed to create opendevin user in sandbox: {logs}')
            exit_code, logs = self.container.exec_run(
                [
                    '/bin/bash',
                    '-c',
                    f"echo 'opendevin:{self._ssh_password}' | chpasswd",
                ],
                workdir=self.sandbox_workspace_dir,
                environment=self._env,
            )
            if exit_code != 0:
                raise Exception(f'Failed to set password in sandbox: {logs}')

            # chown the home directory
            exit_code, logs = self.container.exec_run(
                ['/bin/bash', '-c', 'chown opendevin:root /home/opendevin'],
                workdir=self.sandbox_workspace_dir,
                environment=self._env,
            )
            if exit_code != 0:
                raise Exception(
                    f'Failed to chown home directory for opendevin in sandbox: {logs}'
                )
            exit_code, logs = self.container.exec_run(
                [
                    '/bin/bash',
                    '-c',
                    f'chown opendevin:root {self.sandbox_workspace_dir}',
                ],
                workdir=self.sandbox_workspace_dir,
                environment=self._env,
            )
            if exit_code != 0:
                # This is not a fatal error, just a warning
                logger.warning(
                    f'Failed to chown workspace directory for opendevin in sandbox: {logs}. But this should be fine if the {self.sandbox_workspace_dir=} is mounted by the app docker container.'
                )
        else:
            exit_code, logs = self.container.exec_run(
                # change password for root
                ['/bin/bash', '-c', f"echo 'root:{self._ssh_password}' | chpasswd"],
                workdir=self.sandbox_workspace_dir,
                environment=self._env,
            )
            if exit_code != 0:
                raise Exception(f'Failed to set password for root in sandbox: {logs}')
        exit_code, logs = self.container.exec_run(
            ['/bin/bash', '-c', "echo 'opendevin-sandbox' > /etc/hostname"],
            workdir=self.sandbox_workspace_dir,
            environment=self._env,
        )

<<<<<<< HEAD
    @retry(stop=stop_after_attempt(5), wait=wait_fixed(5))
    def __create_ssh(self):
        try:
            return pxssh.pxssh(
                echo=False,
                timeout=self.timeout,
                encoding='utf-8',
                codec_errors='replace',
            )
        except pxssh.ExceptionPxssh as e:
            logger.exception(
                'Failed to create SSH session, retrying...', exc_info=False
            )
            raise e

=======
>>>>>>> 5114230e
    # Use the retry decorator, with a maximum of 5 attempts and a fixed wait time of 5 seconds between attempts
    @retry(stop=stop_after_attempt(5), wait=wait_fixed(5))
    def __ssh_login(self):
        try:
<<<<<<< HEAD
            self.ssh.login(hostname, username, ssh_password, port=ssh_port)
=======
            self.ssh = pxssh.pxssh(
                echo=False,
                timeout=self.timeout,
                encoding='utf-8',
                codec_errors='replace',
            )
            hostname = self.ssh_hostname
            username = 'opendevin' if self.run_as_devin else 'root'
            logger.info(
                f'Connecting to {username}@{hostname} via ssh. '
                f"If you encounter any issues, you can try `ssh -v -p {self._ssh_port} {username}@{hostname}` with the password '{self._ssh_password}' and report the issue on GitHub. "
                f"If you started OpenDevin with `docker run`, you should try `ssh -v -p {self._ssh_port} {username}@localhost` with the password '{self._ssh_password} on the host machine (where you started the container)."
            )
            self.ssh.login(hostname, username, self._ssh_password, port=self._ssh_port)
>>>>>>> 5114230e
        except pxssh.ExceptionPxssh as e:
            logger.exception(
                'Failed to login to SSH session, retrying...', exc_info=False
            )
            raise e

    def start_ssh_session(self):
        self.__ssh_login()

        # Fix: https://github.com/pexpect/pexpect/issues/669
        self.ssh.sendline("bind 'set enable-bracketed-paste off'")
        self.ssh.prompt()
        # cd to workspace
        self.ssh.sendline(f'cd {self.sandbox_workspace_dir}')
        self.ssh.prompt()

    def get_exec_cmd(self, cmd: str) -> list[str]:
        if self.run_as_devin:
            return ['su', 'opendevin', '-c', cmd]
        else:
            return ['/bin/bash', '-c', cmd]

    def read_logs(self, id) -> str:
        if id not in self.background_commands:
            raise SandboxInvalidBackgroundCommandError()
        bg_cmd = self.background_commands[id]
        return bg_cmd.read_logs()

    def _send_interrupt(
        self,
        cmd: str,
        prev_output: str = '',
        ignore_last_output: bool = False,
    ) -> tuple[int, str]:
        logger.exception('Command timed out, killing process...', exc_info=False)
        # send a SIGINT to the process
        self.ssh.sendintr()
        self.ssh.prompt()
        command_output = prev_output
        if not ignore_last_output:
            command_output += '\n' + self.ssh.before
        return (
            -1,
            f'Command: "{cmd}" timed out. Sent SIGINT to the process: {command_output}',
        )

    def execute(
        self, cmd: str, stream: bool = False, timeout: int | None = None
    ) -> tuple[int, str | CancellableStream]:
        timeout = timeout or self.timeout
        commands = split_bash_commands(cmd)
        if len(commands) > 1:
            all_output = ''
            for command in commands:
                exit_code, output = self.execute(command)
                if all_output:
                    all_output += '\r\n'
                all_output += str(output)
                if exit_code != 0:
                    return exit_code, all_output
            return 0, all_output

        self.ssh.sendline(cmd)
        if stream:
            return 0, SSHExecCancellableStream(self.ssh, cmd, self.timeout)
        prompts = [
            r'Do you want to continue\? \[Y/n\]',
            self.ssh.PROMPT,
            EOF,
            TIMEOUT,
        ]
        command_output = ''
        timeout_counter = 0
        while True:
            try:
                # Wait for one of the prompts
                index = self.ssh.expect(prompts, timeout=1)
                line = self.ssh.before
                logger.info(line)
                command_output += line
                if index == 0:
                    self.ssh.sendline('Y')
                elif index == 1:
                    break
                elif index == 2:
                    logger.debug('End of file')
                    break
                elif index == 3:
                    timeout_counter += 1
                    if timeout_counter > timeout:
                        logger.exception(
                            'Command timed out, killing process...', exc_info=False
                        )
                        return self._send_interrupt(cmd)
            except ExceptionPexpect as e:
                logger.exception(f'Unexpected exception: {e}')
                break

        # once out, make sure that we have *every* output, we while loop until we get an empty output
        while True:
            logger.debug('WAITING FOR .prompt()')
            self.ssh.sendline('\n')
            timeout_not_reached = self.ssh.prompt(timeout=1)
            if not timeout_not_reached:
                logger.debug('TIMEOUT REACHED')
                break
            logger.debug('WAITING FOR .before')
            output = self.ssh.before
            logger.debug(
                f'WAITING FOR END OF command output ({bool(output)}): {output}'
            )
            if isinstance(output, str) and output.strip() == '':
                break
            command_output += str(output)
        command_output = command_output.removesuffix('\r\n')

        # get the exit code
        self.ssh.sendline('echo $?')
        self.ssh.prompt()
        exit_code_str = self.ssh.before.strip()
        _start_time = time.time()
        while not exit_code_str:
            self.ssh.prompt(timeout=1)
            exit_code_str = self.ssh.before.strip()
            logger.debug(f'WAITING FOR exit code: {exit_code_str}')
            if time.time() - _start_time > timeout:
                return self._send_interrupt(
                    cmd, command_output, ignore_last_output=True
                )
        cleaned_exit_code_str = exit_code_str.replace('echo $?', '').strip()

        try:
            exit_code = int(cleaned_exit_code_str)
        except ValueError:
            logger.error(f'Invalid exit code: {cleaned_exit_code_str}')
            # Handle the invalid exit code appropriately (e.g., raise an exception or set a default value)
            exit_code = -1  # or some other appropriate default value

        return exit_code, command_output

    def copy_to(self, host_src: str, sandbox_dest: str, recursive: bool = False):
        # mkdir -p sandbox_dest if it doesn't exist
        exit_code, logs = self.container.exec_run(
            ['/bin/bash', '-c', f'mkdir -p {sandbox_dest}'],
            workdir=self.sandbox_workspace_dir,
            environment=self._env,
        )
        if exit_code != 0:
            raise Exception(
                f'Failed to create directory {sandbox_dest} in sandbox: {logs}'
            )

        # use temp directory to store the tar file to avoid
        # conflict of filename when running multi-processes
        with tempfile.TemporaryDirectory() as tmp_dir:
            if recursive:
                assert os.path.isdir(
                    host_src
                ), 'Source must be a directory when recursive is True'
                files = glob(host_src + '/**/*', recursive=True)
                srcname = os.path.basename(host_src)
                tar_filename = os.path.join(tmp_dir, srcname + '.tar')
                with tarfile.open(tar_filename, mode='w') as tar:
                    for file in files:
                        tar.add(
                            file,
                            arcname=os.path.relpath(file, os.path.dirname(host_src)),
                        )
            else:
                assert os.path.isfile(
                    host_src
                ), 'Source must be a file when recursive is False'
                srcname = os.path.basename(host_src)
                tar_filename = os.path.join(tmp_dir, srcname + '.tar')
                with tarfile.open(tar_filename, mode='w') as tar:
                    tar.add(host_src, arcname=srcname)

            with open(tar_filename, 'rb') as f:
                data = f.read()
            self.container.put_archive(os.path.dirname(sandbox_dest), data)

    def execute_in_background(self, cmd: str) -> Process:
        result = self.container.exec_run(
            self.get_exec_cmd(cmd),
            socket=True,
            workdir=self.sandbox_workspace_dir,
            environment=self._env,
        )
        result.output._sock.setblocking(0)
        pid = self.get_pid(cmd)
        bg_cmd = DockerProcess(self.cur_background_id, cmd, result, pid)
        self.background_commands[bg_cmd.pid] = bg_cmd
        self.cur_background_id += 1
        return bg_cmd

    def get_pid(self, cmd):
        exec_result = self.container.exec_run('ps aux', environment=self._env)
        processes = exec_result.output.decode('utf-8').splitlines()
        cmd = ' '.join(self.get_exec_cmd(cmd))

        for process in processes:
            if cmd in process:
                pid = process.split()[1]  # second column is the pid
                return pid
        return None

    def kill_background(self, id: int) -> Process:
        if id not in self.background_commands:
            raise SandboxInvalidBackgroundCommandError()
        bg_cmd = self.background_commands[id]
        if bg_cmd.pid is not None:
            self.container.exec_run(
                f'kill -9 {bg_cmd.pid}',
                workdir=self.sandbox_workspace_dir,
                environment=self._env,
            )
        assert isinstance(bg_cmd, DockerProcess)
        bg_cmd.result.output.close()
        self.background_commands.pop(id)
        return bg_cmd

    def stop_docker_container(self):
        try:
            container = self.docker_client.containers.get(self.container_name)
            container.stop()
            container.remove()
            elapsed = 0
            while container.status != 'exited':
                time.sleep(1)
                elapsed += 1
                if elapsed > self.timeout:
                    break
                container = self.docker_client.containers.get(self.container_name)
        except docker.errors.NotFound:
            pass

    def get_working_directory(self):
        exit_code, result = self.execute('pwd')
        if exit_code != 0:
            raise Exception('Failed to get working directory')
        return str(result).strip()

    @property
    def user_id(self):
        return config.sandbox_user_id

    @property
    def sandbox_user_id(self):
        return config.sandbox_user_id

    @property
    def run_as_devin(self):
        return config.run_as_devin

    @property
    def sandbox_workspace_dir(self):
        return config.workspace_mount_path_in_sandbox

    @property
    def ssh_hostname(self):
        return config.ssh_hostname

    @property
    def use_host_network(self):
        return config.use_host_network

    def is_container_running(self):
        try:
            container = self.docker_client.containers.get(self.container_name)
            if container.status == 'running':
                self.container = container
                return True
            return False
        except docker.errors.NotFound:
            return False

    @property
    def volumes(self):
        mount_dir = config.workspace_mount_path
        logger.info(f'Mounting workspace directory: {mount_dir}')
        return {
            mount_dir: {'bind': self.sandbox_workspace_dir, 'mode': 'rw'},
            # mount cache directory to /home/opendevin/.cache for pip cache reuse
            config.cache_dir: {
                'bind': (
                    '/home/opendevin/.cache' if self.run_as_devin else '/root/.cache'
                ),
                'mode': 'rw',
            },
        }

    def restart_docker_container(self):
        try:
            self.stop_docker_container()
            logger.info('Container stopped')
        except docker.errors.DockerException as ex:
            logger.exception('Failed to stop container', exc_info=False)
            raise ex

        try:
            network_kwargs: dict[str, str | dict[str, int]] = {}
            if self.use_host_network:
                network_kwargs['network_mode'] = 'host'
            else:
                # FIXME: This is a temporary workaround for Mac OS
                network_kwargs['ports'] = {f'{self._ssh_port}/tcp': self._ssh_port}
                logger.warning(
                    (
                        'Using port forwarding for Mac OS. '
                        'Server started by OpenDevin will not be accessible from the host machine at the moment. '
                        'See https://github.com/OpenDevin/OpenDevin/issues/897 for more information.'
                    )
                )

            # start the container
            logger.info(f'Mounting volumes: {self.volumes}')
            self.container = self.docker_client.containers.run(
                self.container_image,
                # allow root login
                command=f"/usr/sbin/sshd -D -p {self._ssh_port} -o 'PermitRootLogin=yes'",
                **network_kwargs,
                working_dir=self.sandbox_workspace_dir,
                name=self.container_name,
                detach=True,
                volumes=self.volumes,
            )
            logger.info('Container started')
        except Exception as ex:
            logger.exception('Failed to start container', exc_info=False)
            raise ex

        # wait for container to be ready
        elapsed = 0
        while self.container.status != 'running':
            if self.container.status == 'exited':
                logger.info('container exited')
                logger.info('container logs:')
                logger.info(self.container.logs())
                break
            time.sleep(1)
            elapsed += 1
            self.container = self.docker_client.containers.get(self.container_name)
            logger.info(
                f'waiting for container to start: {elapsed}, container status: {self.container.status}'
            )
            if elapsed > self.timeout:
                break
        if self.container.status != 'running':
            raise Exception('Failed to start container')

    # clean up the container, cannot do it in __del__ because the python interpreter is already shutting down
    def close(self):
        containers = self.docker_client.containers.list(all=True)
        for container in containers:
            try:
                if container.name.startswith(self.container_name):
                    # only remove the container we created
                    # otherwise all other containers with the same prefix will be removed
                    # which will mess up with parallel evaluation
                    container.remove(force=True)
            except docker.errors.NotFound:
                pass


if __name__ == '__main__':
    try:
        ssh_box = DockerSSHBox()
    except Exception as e:
        logger.exception('Failed to start Docker container: %s', e)
        sys.exit(1)
    logger.info(
        "Interactive Docker container started. Type 'exit' or use Ctrl+C to exit."
    )
    # Initialize required plugins
    ssh_box.init_plugins([AgentSkillsRequirement(), JupyterRequirement()])
    logger.info(
        '--- AgentSkills COMMAND DOCUMENTATION ---\n'
        f'{AgentSkillsRequirement().documentation}\n'
        '---'
    )

    bg_cmd = ssh_box.execute_in_background(
        "while true; do echo -n '.' && sleep 20; done"
    )

    sys.stdout.flush()
    try:
        while True:
            try:
                user_input = input('$ ')
            except EOFError:
                logger.info('Exiting...')
                break
            if user_input.lower() == 'exit':
                logger.info('Exiting...')
                break
            if user_input.lower() == 'kill':
                ssh_box.kill_background(bg_cmd.pid)
                logger.info('Background process killed')
                continue
            exit_code, output = ssh_box.execute(user_input)
            logger.info('exit code: %d', exit_code)
            if bg_cmd.pid in ssh_box.background_commands:
                logs = ssh_box.read_logs(bg_cmd.pid)
                logger.info('background logs: %s', logs)
            sys.stdout.flush()
    except KeyboardInterrupt:
        logger.info('Exiting...')
    ssh_box.close()<|MERGE_RESOLUTION|>--- conflicted
+++ resolved
@@ -362,31 +362,10 @@
             environment=self._env,
         )
 
-<<<<<<< HEAD
-    @retry(stop=stop_after_attempt(5), wait=wait_fixed(5))
-    def __create_ssh(self):
-        try:
-            return pxssh.pxssh(
-                echo=False,
-                timeout=self.timeout,
-                encoding='utf-8',
-                codec_errors='replace',
-            )
-        except pxssh.ExceptionPxssh as e:
-            logger.exception(
-                'Failed to create SSH session, retrying...', exc_info=False
-            )
-            raise e
-
-=======
->>>>>>> 5114230e
     # Use the retry decorator, with a maximum of 5 attempts and a fixed wait time of 5 seconds between attempts
     @retry(stop=stop_after_attempt(5), wait=wait_fixed(5))
     def __ssh_login(self):
         try:
-<<<<<<< HEAD
-            self.ssh.login(hostname, username, ssh_password, port=ssh_port)
-=======
             self.ssh = pxssh.pxssh(
                 echo=False,
                 timeout=self.timeout,
@@ -401,7 +380,6 @@
                 f"If you started OpenDevin with `docker run`, you should try `ssh -v -p {self._ssh_port} {username}@localhost` with the password '{self._ssh_password} on the host machine (where you started the container)."
             )
             self.ssh.login(hostname, username, self._ssh_password, port=self._ssh_port)
->>>>>>> 5114230e
         except pxssh.ExceptionPxssh as e:
             logger.exception(
                 'Failed to login to SSH session, retrying...', exc_info=False

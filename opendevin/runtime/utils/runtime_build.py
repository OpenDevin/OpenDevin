--- conflicted
+++ resolved
@@ -6,10 +6,8 @@
 
 import docker
 import toml
-<<<<<<< HEAD
 from jinja2 import Environment, FileSystemLoader
-=======
->>>>>>> ce8a11a6
+
 
 import opendevin
 from opendevin.core.logger import opendevin_logger as logger
@@ -68,7 +66,6 @@
 def _generate_dockerfile(
     base_image: str, source_code_dirname: str, skip_init: bool = False
 ) -> str:
-<<<<<<< HEAD
     """Generate the Dockerfile content for the eventstream runtime image based on user-provided base image."""
     env = Environment(
         loader=FileSystemLoader(
@@ -80,73 +77,6 @@
         base_image=base_image,
         source_code_dirname=source_code_dirname,
         skip_init=skip_init,
-=======
-    """Generate the Dockerfile content for the eventstream runtime image based on user-provided base image.
-
-    NOTE: This is only tested on debian yet.
-    """
-    if skip_init:
-        dockerfile_content = f'FROM {base_image}\n'
-    else:
-        # Ubuntu 22.x has libgl1-mesa-glx, but 24.x and above have libgl1!
-        if 'ubuntu' in base_image and (
-            base_image.endswith(':latest') or base_image.endswith(':24.04')
-        ):
-            LIBGL_MESA = 'libgl1'
-        else:
-            LIBGL_MESA = 'libgl1-mesa-glx'
-
-        dockerfile_content = (
-            f'FROM {base_image}\n'
-            # Install necessary packages and clean up in one layer
-            f'RUN apt-get update && apt-get install -y wget sudo apt-utils {LIBGL_MESA} libasound2-plugins && \\\n'
-            f'    apt-get clean && rm -rf /var/lib/apt/lists/*\n'
-            # Create necessary directories
-            f'RUN mkdir -p /opendevin && mkdir -p /opendevin/logs && chmod 777 /opendevin/logs && \\\n'
-            f'    echo "" > /opendevin/bash.bashrc\n'
-            # Install Miniforge3
-            f'RUN if [ ! -d /opendevin/miniforge3 ]; then \\\n'
-            f'        wget --progress=bar:force -O Miniforge3.sh "https://github.com/conda-forge/miniforge/releases/latest/download/Miniforge3-$(uname)-$(uname -m).sh" && \\\n'
-            f'        bash Miniforge3.sh -b -p /opendevin/miniforge3 && \\\n'
-            f'        rm Miniforge3.sh && \\\n'
-            f'        chmod -R g+w /opendevin/miniforge3 && \\\n'
-            f'        bash -c ". /opendevin/miniforge3/etc/profile.d/conda.sh && conda config --set changeps1 False && conda config --append channels conda-forge"; \\\n'
-            f'    fi\n'
-            'RUN /opendevin/miniforge3/bin/mamba install python=3.11 -y\n'
-            'RUN /opendevin/miniforge3/bin/mamba install conda-forge::poetry -y\n'
-        )
-
-    # Copy the project directory to the container
-    dockerfile_content += 'COPY project.tar.gz /opendevin\n'
-    # Remove /opendevin/code if it exists
-    dockerfile_content += (
-        'RUN if [ -d /opendevin/code ]; then rm -rf /opendevin/code; fi\n'
-    )
-    # Unzip the tarball to /opendevin/code
-    dockerfile_content += (
-        'RUN cd /opendevin && tar -xzvf project.tar.gz && rm project.tar.gz\n'
-    )
-    dockerfile_content += f'RUN mv /opendevin/{source_code_dirname} /opendevin/code\n'
-
-    # ALTERNATIVE, but maybe not complete? (toml error!)
-    dockerfile_content += (
-        'RUN cd /opendevin/code && '
-        '/opendevin/miniforge3/bin/mamba run -n base poetry env use python3.11 && '
-        '/opendevin/miniforge3/bin/mamba run -n base poetry install --no-interaction --no-root\n'
-        'RUN /opendevin/miniforge3/bin/mamba run -n base poetry cache clear --all . && \\\n'
-        'apt-get clean && rm -rf /var/lib/apt/lists/* /tmp/* /var/tmp/* &&\\\n'
-        '/opendevin/miniforge3/bin/mamba clean --all\n'
-    )
-
-    # For browser (update if needed)
-    dockerfile_content += (
-        'RUN apt-get update && \\\n'
-        '    cd /opendevin/code && \\\n'
-        '    /opendevin/miniforge3/bin/mamba run -n base poetry run pip install playwright && \\\n'
-        '    /opendevin/miniforge3/bin/mamba run -n base poetry run playwright install --with-deps chromium && \\\n'
-        '    apt-get clean && \\\n'
-        '    rm -rf /var/lib/apt/lists/*\n'
->>>>>>> ce8a11a6
     )
     return dockerfile_content
 

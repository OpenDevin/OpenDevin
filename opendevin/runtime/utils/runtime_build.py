--- conflicted
+++ resolved
@@ -65,62 +65,6 @@
 def _generate_dockerfile(
     base_image: str, source_code_dirname: str, skip_init: bool = False
 ) -> str:
-<<<<<<< HEAD
-    """Generate the Dockerfile content for the eventstream runtime image based on user-provided base image.
-
-    NOTE: This is only tested on debian yet.
-    """
-    dockerfile_content = f'FROM {base_image}\n'
-    if not skip_init:
-        # Ubuntu 22.x has libgl1-mesa-glx, but 24.x and above have libgl1!
-        if 'ubuntu' in base_image and (
-            base_image.endswith(':latest') or base_image.endswith(':24.04')
-        ):
-            LIBGL_MESA = 'libgl1'
-        else:
-            LIBGL_MESA = 'libgl1-mesa-glx'
-        dockerfile_content += (
-            'ENV DEBIAN_FRONTEND=noninteractive '
-            'POETRY_NO_INTERACTION=1 '
-            'POETRY_VIRTUALENVS_IN_PROJECT=1 '
-            'POETRY_VIRTUALENVS_CREATE=1 '
-            'POETRY_CACHE_DIR=/tmp/poetry_cache\n'
-            'SHELL ["/bin/bash", "-c"]\n'
-        )
-        dockerfile_content += (
-            # Install necessary packages and clean up in one layer
-            f'RUN apt-get update && apt-get install -y wget sudo apt-utils {LIBGL_MESA} libasound2-plugins &&\\\n'
-            f'    apt-get clean && rm -rf /var/lib/apt/lists/*\n'
-            # Create necessary directories
-            f'RUN mkdir -p /opendevin && mkdir -p /opendevin/logs && chmod 777 /opendevin/logs &&\\\n'
-            f'    echo "" > /opendevin/bash.bashrc\n'
-            # Install Miniforge3
-            f'RUN if [ ! -d /opendevin/miniforge3 ]; then \\\n'
-            f'        wget --progress=bar:force -O Miniforge3.sh "https://github.com/conda-forge/miniforge/releases/latest/download/Miniforge3-$(uname)-$(uname -m).sh" &&\\\n'
-            f'        bash Miniforge3.sh -b -p /opendevin/miniforge3 &&\\\n'
-            f'        rm Miniforge3.sh &&\\\n'
-            f'        chmod -R g+w /opendevin/miniforge3 &&\\\n'
-            f'        bash -c ". /opendevin/miniforge3/etc/profile.d/conda.sh && conda config --set changeps1 False && conda config --append channels conda-forge";\\\n'
-            f'    fi\n'
-            'RUN /opendevin/miniforge3/bin/mamba install conda-forge::poetry python=3.11 -y\n'
-        )
-
-    # Copy the project directory to the container
-    dockerfile_content += 'COPY project.tar.gz /opendevin\n'
-    # Remove /opendevin/code if it exists
-    dockerfile_content += (
-        'RUN if [ -d /opendevin/code ]; then rm -rf /opendevin/code; fi\n'
-    )
-    # Unzip the tarball to /opendevin/code and install dependencies via poetry
-    dockerfile_content += (
-        'RUN cd /opendevin && tar -xzvf project.tar.gz && rm project.tar.gz\n'
-        f'RUN mv /opendevin/{source_code_dirname} /opendevin/code\n'
-        'WORKDIR /opendevin/code\n'
-        'RUN /opendevin/miniforge3/bin/mamba run -n base poetry env use python3.11\n'
-        # Activate the opendevin virtual environment
-        'RUN source /opendevin/code/.venv/bin/activate\n'
-        'RUN /opendevin/miniforge3/bin/mamba run poetry install --only main --no-interaction --no-root\n'  # -n base
-=======
     """Generate the Dockerfile content for the eventstream runtime image based on user-provided base image."""
     env = Environment(
         loader=FileSystemLoader(
@@ -132,26 +76,10 @@
         base_image=base_image,
         source_code_dirname=source_code_dirname,
         skip_init=skip_init,
->>>>>>> 405c8a04
     )
     return dockerfile_content
 
 
-<<<<<<< HEAD
-    # For browser (update if needed)
-    dockerfile_content += (
-        'RUN apt-get update && \\\n'
-        '  /opendevin/miniforge3/bin/mamba run -n base poetry run pip install --upgrade pip &&\\\n'
-        '  /opendevin/miniforge3/bin/mamba run -n base poetry run pip install playwright'
-        ' jupyterlab notebook jupyter_kernel_gateway flake8 '
-        ' python-docx PyPDF2 python-pptx pylatexenc openai opencv_python'
-        ' diskcache grep-ast tree-sitter pathspec'
-        ' python-dotenv toml pydantic python-docx pyyaml '
-        ' docker pexpect tenacity e2b minio &&\\\n'
-        '  /opendevin/miniforge3/bin/mamba run -n base poetry run playwright install --with-deps chromium &&\\\n'
-        '  apt-get clean && rm -rf /var/lib/apt/lists/* /tmp/* /var/tmp/* &&\\\n'
-        '  /opendevin/miniforge3/bin/mamba clean --all\n'
-=======
 def prep_docker_build_folder(
     dir_path: str,
     base_image: str,
@@ -161,7 +89,6 @@
     source_code_dirname = _put_source_code_to_dir(dir_path)
     dockerfile_content = _generate_dockerfile(
         base_image, source_code_dirname, skip_init=skip_init
->>>>>>> 405c8a04
     )
     logger.info(
         (

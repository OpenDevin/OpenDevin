--- conflicted
+++ resolved
@@ -243,20 +243,15 @@
     async def browse_interactive(self, action: BrowseInteractiveAction) -> Observation:
         return await self.run_action(action)
 
-<<<<<<< HEAD
-=======
     ############################################################################
     # Keep the same with other runtimes
     ############################################################################
 
->>>>>>> e45ddeb2
     def get_working_directory(self):
         raise NotImplementedError(
             'This method is not implemented in the runtime client.'
         )
 
-<<<<<<< HEAD
-=======
     ############################################################################
     # Initialization work inside sandbox image
     ############################################################################
@@ -265,7 +260,6 @@
 
     # Do in the od_runtime_client
     # Overwrite the init_sandbox_plugins
->>>>>>> e45ddeb2
     def init_sandbox_plugins(self, plugins: list[PluginRequirement]) -> None:
         pass
 
@@ -332,11 +326,8 @@
         await runtime.run_action(action_browse), extra={'msg_type': 'OBSERVATION'}
     )
 
-<<<<<<< HEAD
     await runtime.close()
 
-=======
->>>>>>> e45ddeb2
 
 if __name__ == '__main__':
     asyncio.run(test_event_stream())
import os
import tarfile
from glob import glob

from e2b import Sandbox as E2BSandbox
from e2b.sandbox.exception import (
    TimeoutException,
)

from opendevin.core.config import config
from opendevin.core.logger import opendevin_logger as logger
from opendevin.runtime.e2b.process import E2BProcess
from opendevin.runtime.process import Process
from opendevin.runtime.sandbox import Sandbox


class E2BBox(Sandbox):
    closed = False
    cur_background_id = 0
    background_commands: dict[int, Process] = {}
    _cwd: str = '/home/user'

    def __init__(
        self,
        template: str = 'open-devin',
        timeout: int = 120,
    ):
        self.sandbox = E2BSandbox(
            api_key=config.e2b_api_key,
            template=template,
            # It's possible to stream stdout and stderr from sandbox and from each process
            on_stderr=lambda x: logger.info(f'E2B sandbox stderr: {x}'),
            on_stdout=lambda x: logger.info(f'E2B sandbox stdout: {x}'),
            cwd=self._cwd,  # Default workdir inside sandbox
        )
        self.timeout = timeout
        logger.info(f'Started E2B sandbox with ID "{self.sandbox.id}"')
        super().__init__()

    @property
    def filesystem(self):
        return self.sandbox.filesystem

    def _archive(self, host_src: str, recursive: bool = False):
        if recursive:
            assert os.path.isdir(
                host_src
            ), 'Source must be a directory when recursive is True'
            files = glob(host_src + '/**/*', recursive=True)
            srcname = os.path.basename(host_src)
            tar_filename = os.path.join(os.path.dirname(host_src), srcname + '.tar')
            with tarfile.open(tar_filename, mode='w') as tar:
                for file in files:
                    tar.add(
                        file, arcname=os.path.relpath(file, os.path.dirname(host_src))
                    )
        else:
            assert os.path.isfile(
                host_src
            ), 'Source must be a file when recursive is False'
            srcname = os.path.basename(host_src)
            tar_filename = os.path.join(os.path.dirname(host_src), srcname + '.tar')
            with tarfile.open(tar_filename, mode='w') as tar:
                tar.add(host_src, arcname=srcname)
        return tar_filename

    # TODO: This won't work if we didn't wait for the background process to finish
    def read_logs(self, process_id: int) -> str:
        proc = self.background_commands.get(process_id)
        if proc is None:
            raise ValueError(f'Process {process_id} not found')
        assert isinstance(proc, E2BProcess)
        return '\n'.join([m.line for m in proc.output_messages])

<<<<<<< HEAD
    def execute(self, cmd: str, timeout: float | None = None) -> tuple[int, str]:
=======
    def execute(self, cmd: str, timeout: int | None = None) -> tuple[int, str]:
>>>>>>> 1d568c25
        timeout = timeout if timeout is not None else self.timeout
        process = self.sandbox.process.start(cmd, env_vars=self._env)
        try:
            process_output = process.wait(timeout=timeout)
        except TimeoutException:
            logger.info('Command timed out, killing process...')
            process.kill()
            return -1, f'Command: "{cmd}" timed out'

        logs = [m.line for m in process_output.messages]
        logs_str = '\n'.join(logs)
        if process.exit_code is None:
            return -1, logs_str

        assert process_output.exit_code is not None
        return process_output.exit_code, logs_str

    def copy_to(self, host_src: str, sandbox_dest: str, recursive: bool = False):
        """Copies a local file or directory to the sandbox."""
        tar_filename = self._archive(host_src, recursive)

        # Prepend the sandbox destination with our sandbox cwd
        sandbox_dest = os.path.join(self._cwd, sandbox_dest.removeprefix('/'))

        with open(tar_filename, 'rb') as tar_file:
            # Upload the archive to /home/user (default destination that always exists)
            uploaded_path = self.sandbox.upload_file(tar_file)

            # Check if sandbox_dest exists. If not, create it.
            process = self.sandbox.process.start_and_wait(f'test -d {sandbox_dest}')
            if process.exit_code != 0:
                self.sandbox.filesystem.make_dir(sandbox_dest)

            # Extract the archive into the destination and delete the archive
            process = self.sandbox.process.start_and_wait(
                f'sudo tar -xf {uploaded_path} -C {sandbox_dest} && sudo rm {uploaded_path}'
            )
            if process.exit_code != 0:
                raise Exception(
                    f'Failed to extract {uploaded_path} to {sandbox_dest}: {process.stderr}'
                )

        # Delete the local archive
        os.remove(tar_filename)

    def execute_in_background(self, cmd: str) -> Process:
        process = self.sandbox.process.start(cmd)
        e2b_process = E2BProcess(process, cmd)
        self.cur_background_id += 1
        self.background_commands[self.cur_background_id] = e2b_process
        return e2b_process

    def kill_background(self, process_id: int):
        process = self.background_commands.get(process_id)
        if process is None:
            raise ValueError(f'Process {process_id} not found')
        assert isinstance(process, E2BProcess)
        process.kill()
        return process

    def close(self):
        self.sandbox.close()

    def get_working_directory(self):
        return self.sandbox.cwd<|MERGE_RESOLUTION|>--- conflicted
+++ resolved
@@ -72,11 +72,7 @@
         assert isinstance(proc, E2BProcess)
         return '\n'.join([m.line for m in proc.output_messages])
 
-<<<<<<< HEAD
-    def execute(self, cmd: str, timeout: float | None = None) -> tuple[int, str]:
-=======
     def execute(self, cmd: str, timeout: int | None = None) -> tuple[int, str]:
->>>>>>> 1d568c25
         timeout = timeout if timeout is not None else self.timeout
         process = self.sandbox.process.start(cmd, env_vars=self._env)
         try:

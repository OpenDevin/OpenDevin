--- conflicted
+++ resolved
@@ -187,12 +187,7 @@
                     outputs.append(msg['content']['data']['text/plain'])
                     if 'image/png' in msg['content']['data']:
                         # use markdone to display image (in case of large image)
-                        # outputs.append(f"\n<img src=\'data:image/png;base64,{msg['content']['data']['image/png']}\'/>\n")
-<<<<<<< HEAD
                         outputs.append(f"\n![image](data:image/png;base64,{msg['content']['data']['image/png']})\n")
-=======
-                        outputs.append(f"![image](data:image/png;base64,{msg['content']['data']['image/png']})")
->>>>>>> 1c7cdbef
 
                 elif msg_type == 'execute_reply':
                     execution_done = True

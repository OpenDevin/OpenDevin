import copy
import warnings
from functools import partial

from opendevin.core.config import LLMConfig

with warnings.catch_warnings():
    warnings.simplefilter('ignore')
    import litellm
from litellm import completion as litellm_completion
from litellm import completion_cost as litellm_completion_cost
from litellm.exceptions import (
    APIConnectionError,
    ContentPolicyViolationError,
    InternalServerError,
    RateLimitError,
    ServiceUnavailableError,
)
from litellm.types.utils import CostPerToken
from tenacity import (
    retry,
    retry_if_exception_type,
    stop_after_attempt,
    wait_random_exponential,
)

from opendevin.core.logger import llm_prompt_logger, llm_response_logger
from opendevin.core.logger import opendevin_logger as logger
from opendevin.core.metrics import Metrics

__all__ = ['LLM']

message_separator = '\n\n----------\n\n'


class LLM:
    """The LLM class represents a Language Model instance.

    Attributes:
        config: an LLMConfig object specifying the configuration of the LLM.
    """

    def __init__(
        self,
        config: LLMConfig,
        metrics: Metrics | None = None,
    ):
        """Initializes the LLM. If LLMConfig is passed, its values will be the fallback.

        Passing simple parameters always overrides config.

        Args:
            config: The LLM configuration
        """

        self.config = copy.deepcopy(config)
        self.metrics = metrics if metrics is not None else Metrics()
        self.cost_metric_supported = True

        # litellm actually uses base Exception here for unknown model
        self.model_info = None
        try:
            if not config.model.startswith('openrouter'):
                self.model_info = litellm.get_model_info(config.model.split(':')[0])
            else:
                self.model_info = litellm.get_model_info(config.model)
        # noinspection PyBroadException
        except Exception:
            logger.warning(f'Could not get model info for {config.model}')

        # Set the max tokens in an LM-specific way if not set
        if config.max_input_tokens is None:
            if (
                self.model_info is not None
                and 'max_input_tokens' in self.model_info
                and isinstance(self.model_info['max_input_tokens'], int)
            ):
                self.config.max_input_tokens = self.model_info['max_input_tokens']
            else:
                # Max input tokens for gpt3.5, so this is a safe fallback for any potentially viable model
                self.config.max_input_tokens = 4096

        if config.max_output_tokens is None:
            if (
                self.model_info is not None
                and 'max_output_tokens' in self.model_info
                and isinstance(self.model_info['max_output_tokens'], int)
            ):
                self.config.max_output_tokens = self.model_info['max_output_tokens']
            else:
                # Max output tokens for gpt3.5, so this is a safe fallback for any potentially viable model
                self.config.max_output_tokens = 1024

        self._completion = partial(
            litellm_completion,
            model=self.config.model,
            api_key=self.config.api_key,
            base_url=self.config.base_url,
            api_version=self.config.api_version,
            custom_llm_provider=self.config.custom_llm_provider,
            max_tokens=self.config.max_output_tokens,
            timeout=self.config.timeout,
            temperature=self.config.temperature,
            top_p=self.config.top_p,
        )

        completion_unwrapped = self._completion

        def attempt_on_error(retry_state):
            logger.error(
                f'{retry_state.outcome.exception()}. Attempt #{retry_state.attempt_number} | You can customize these settings in the configuration.',
                exc_info=False,
            )
            return None

        @retry(
            reraise=True,
            stop=stop_after_attempt(config.num_retries),
            wait=wait_random_exponential(
                multiplier=config.retry_multiplier,
                min=config.retry_min_wait,
                max=config.retry_max_wait,
            ),
            retry=retry_if_exception_type(
                (
                    RateLimitError,
                    APIConnectionError,
                    ServiceUnavailableError,
                    InternalServerError,
                    ContentPolicyViolationError,
                )
            ),
            after=attempt_on_error,
        )
        def wrapper(*args, **kwargs):
            """Wrapper for the litellm completion function. Logs the input and output of the completion function."""
            # some callers might just send the messages directly
            if 'messages' in kwargs:
                messages = kwargs['messages']
            else:
                messages = args[1]

            # log the prompt
            debug_message = ''
            for message in messages:
                content = message['content']

                if isinstance(content, list):
                    for element in content:
                        if isinstance(element, dict):
                            if 'text' in element:
                                content_str = element['text']
                            elif (
                                'image_url' in element and 'url' in element['image_url']
                            ):
                                content_str = element['image_url']['url']
                            else:
                                content_str = str(element)
                        else:
                            content_str = str(element)

                        debug_message += message_separator + content_str
                else:
                    content_str = str(content)

                debug_message += message_separator + content_str

            llm_prompt_logger.debug(debug_message)

            # call the completion function
            resp = completion_unwrapped(*args, **kwargs)

            # log the response
            message_back = resp['choices'][0]['message']['content']
            llm_response_logger.debug(message_back)

            # post-process to log costs
            self._post_completion(resp)
            return resp

        self._completion = wrapper  # type: ignore

    @property
    def completion(self):
        """Decorator for the litellm completion function.

        Check the complete documentation at https://litellm.vercel.app/docs/completion
        """
        return self._completion

    def supports_vision(self):
        return litellm.supports_vision(self.config.model)

    def _post_completion(self, response: str) -> None:
        """Post-process the completion response."""
        try:
            cur_cost = self.completion_cost(response)
        except Exception:
            cur_cost = 0
        if self.cost_metric_supported:
            logger.info(
                'Cost: %.2f USD | Accumulated Cost: %.2f USD',
                cur_cost,
                self.metrics.accumulated_cost,
            )

    def get_token_count(self, messages):
        """Get the number of tokens in a list of messages.

        Args:
            messages (list): A list of messages.

        Returns:
            int: The number of tokens.
        """
        return litellm.token_counter(model=self.config.model, messages=messages)

    def is_local(self):
        """Determines if the system is using a locally running LLM.

        Returns:
            boolean: True if executing a local model.
        """
        if self.config.base_url is not None:
            for substring in ['localhost', '127.0.0.1' '0.0.0.0']:
                if substring in self.config.base_url:
                    return True
        elif self.config.model is not None:
            if self.config.model.startswith('ollama'):
                return True
        return False

    def completion_cost(self, response):
        """Calculate the cost of a completion response based on the model.  Local models are treated as free.
        Add the current cost into total cost in metrics.

        Args:
            response: A response from a model invocation.

        Returns:
            number: The cost of the response.
        """
        if not self.cost_metric_supported:
            return 0.0

        extra_kwargs = {}
        if (
            self.config.input_cost_per_token is not None
            and self.config.output_cost_per_token is not None
        ):
            cost_per_token = CostPerToken(
                input_cost_per_token=self.config.input_cost_per_token,
                output_cost_per_token=self.config.output_cost_per_token,
            )
            logger.info(f'Using custom cost per token: {cost_per_token}')
            extra_kwargs['custom_cost_per_token'] = cost_per_token

        if not self.is_local():
            try:
                cost = litellm_completion_cost(
                    completion_response=response, **extra_kwargs
                )
                self.metrics.add_cost(cost)
                return cost
            except Exception:
                self.cost_metric_supported = False
                logger.warning('Cost calculation not supported for this model.')
        return 0.0

    def __str__(self):
        if self.config.api_version:
            return f'LLM(model={self.config.model}, api_version={self.config.api_version}, base_url={self.config.base_url})'
        elif self.config.base_url:
            return f'LLM(model={self.config.model}, base_url={self.config.base_url})'
        return f'LLM(model={self.config.model})'

    def __repr__(self):
        return str(self)

<<<<<<< HEAD

MessageContent = list[dict[str, str | dict[str, str]]]
=======
    def reset(self):
        self.metrics = Metrics()
>>>>>>> 8a5bd21d
<|MERGE_RESOLUTION|>--- conflicted
+++ resolved
@@ -277,10 +277,8 @@
     def __repr__(self):
         return str(self)
 
-<<<<<<< HEAD
-
-MessageContent = list[dict[str, str | dict[str, str]]]
-=======
     def reset(self):
         self.metrics = Metrics()
->>>>>>> 8a5bd21d
+
+
+MessageContent = list[dict[str, str | dict[str, str]]]
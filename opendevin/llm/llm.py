--- conflicted
+++ resolved
@@ -153,14 +153,13 @@
             # log the prompt
             debug_message = ''
             for message in messages:
-<<<<<<< HEAD
                 content = message['content']
 
                 if isinstance(content, list):
                     for element in content:
                         if isinstance(element, dict):
                             if 'text' in element:
-                                content_str = element['text']
+                                content_str = element['text'].strip()
                             elif (
                                 'image_url' in element and 'url' in element['image_url']
                             ):
@@ -176,10 +175,6 @@
 
                 debug_message += message_separator + content_str
 
-=======
-                if message['content'].strip():
-                    debug_message += message_separator + message['content']
->>>>>>> 8b4ad35c
             llm_prompt_logger.debug(debug_message)
 
             # skip if messages is empty (thus debug_message is empty)
@@ -246,7 +241,28 @@
             # log the prompt
             debug_message = ''
             for message in messages:
-                debug_message += message_separator + message['content']
+                content = message['content']
+
+                if isinstance(content, list):
+                    for element in content:
+                        if isinstance(element, dict):
+                            if 'text' in element:
+                                content_str = element['text']
+                            elif (
+                                'image_url' in element and 'url' in element['image_url']
+                            ):
+                                content_str = element['image_url']['url']
+                            else:
+                                content_str = str(element)
+                        else:
+                            content_str = str(element)
+
+                        debug_message += message_separator + content_str
+                else:
+                    content_str = str(content)
+
+                debug_message += message_separator + content_str
+
             llm_prompt_logger.debug(debug_message)
 
             async def check_stopped():
@@ -387,10 +403,6 @@
         """
         return self._completion
 
-<<<<<<< HEAD
-    def supports_vision(self):
-        return litellm.supports_vision(self.config.model)
-=======
     @property
     def async_completion(self):
         """Decorator for the async litellm acompletion function.
@@ -406,7 +418,9 @@
         Check the complete documentation at https://litellm.vercel.app/docs/providers/ollama#example-usage---streaming--acompletion
         """
         return self._async_streaming_completion
->>>>>>> 8b4ad35c
+
+    def supports_vision(self):
+        return litellm.supports_vision(self.config.model)
 
     def _post_completion(self, response: str) -> None:
         """Post-process the completion response."""

--- conflicted
+++ resolved
@@ -76,11 +76,7 @@
             logger.warning(f'Could not get model info for {config.model}:\n{e}')
 
         # Set the max tokens in an LM-specific way if not set
-<<<<<<< HEAD
-        if not hasattr(config, 'max_input_tokens') or config.max_input_tokens is None:
-=======
         if self.config.max_input_tokens is None:
->>>>>>> 105f0ffe
             if (
                 self.model_info is not None
                 and 'max_input_tokens' in self.model_info
@@ -91,11 +87,7 @@
                 # Max input tokens for gpt3.5, so this is a safe fallback for any potentially viable model
                 self.config.max_input_tokens = 4096
 
-<<<<<<< HEAD
-        if not hasattr(config, 'max_output_tokens') or config.max_output_tokens is None:
-=======
         if self.config.max_output_tokens is None:
->>>>>>> 105f0ffe
             if (
                 self.model_info is not None
                 and 'max_output_tokens' in self.model_info
@@ -141,32 +133,13 @@
             )
             return None
 
-        num_retries = config.num_retries if hasattr(config, 'num_retries') else 3
-        retry_multiplier = (
-            config.retry_multiplier if hasattr(config, 'retry_multiplier') else 1.5
-        )
-        retry_min_wait = (
-            config.retry_min_wait if hasattr(config, 'retry_min_wait') else 0.1
-        )
-        retry_max_wait = (
-            config.retry_max_wait if hasattr(config, 'retry_max_wait') else 10
-        )
-
         @retry(
             reraise=True,
-<<<<<<< HEAD
-            stop=stop_after_attempt(num_retries),
-            wait=wait_random_exponential(
-                multiplier=retry_multiplier,
-                min=retry_min_wait,
-                max=retry_max_wait,
-=======
             stop=stop_after_attempt(self.config.num_retries),
             wait=wait_random_exponential(
                 multiplier=self.config.retry_multiplier,
                 min=self.config.retry_min_wait,
                 max=self.config.retry_max_wait,
->>>>>>> 105f0ffe
             ),
             retry=retry_if_exception_type(
                 (
@@ -230,19 +203,11 @@
 
         @retry(
             reraise=True,
-<<<<<<< HEAD
-            stop=stop_after_attempt(num_retries),
-            wait=wait_random_exponential(
-                multiplier=retry_multiplier,
-                min=retry_min_wait,
-                max=retry_max_wait,
-=======
             stop=stop_after_attempt(self.config.num_retries),
             wait=wait_random_exponential(
                 multiplier=self.config.retry_multiplier,
                 min=self.config.retry_min_wait,
                 max=self.config.retry_max_wait,
->>>>>>> 105f0ffe
             ),
             retry=retry_if_exception_type(
                 (
@@ -321,19 +286,11 @@
 
         @retry(
             reraise=True,
-<<<<<<< HEAD
-            stop=stop_after_attempt(num_retries),
-            wait=wait_random_exponential(
-                multiplier=retry_multiplier,
-                min=retry_min_wait,
-                max=retry_max_wait,
-=======
             stop=stop_after_attempt(self.config.num_retries),
             wait=wait_random_exponential(
                 multiplier=self.config.retry_multiplier,
                 min=self.config.retry_min_wait,
                 max=self.config.retry_max_wait,
->>>>>>> 105f0ffe
             ),
             retry=retry_if_exception_type(
                 (

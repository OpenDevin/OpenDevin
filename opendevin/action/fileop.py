import os

from dataclasses import dataclass

from opendevin.observation import (
    FileReadObservation,
    FileWriteObservation
)

from opendevin.schema import ActionType
from opendevin.sandbox import E2BBox
from opendevin import config

from .base import ExecutableAction

SANDBOX_PATH_PREFIX = '/workspace/'


def resolve_path(file_path):
    if file_path.startswith(SANDBOX_PATH_PREFIX):
        # Sometimes LLMs include the absolute path of the file inside the sandbox
        file_path = file_path[len(SANDBOX_PATH_PREFIX):]
    return os.path.join(config.get('WORKSPACE_BASE'), file_path)


@dataclass
class FileReadAction(ExecutableAction):
    """
    Reads a file from a given path.
    Can be set to read specific lines using start and end
    Default lines 0:-1 (whole file)
    """
    path: str
    start: int = 0
    end: int = -1
    thoughts: str = ''
    action: str = ActionType.READ

    async def run(self, controller) -> FileReadObservation:
<<<<<<< HEAD
        if isinstance(controller.command_manager.sandbox, E2BBox):
            content = controller.command_manager.sandbox.filesystem.read(
                self.path)
            return FileReadObservation(path=self.path, content=content)
        else:
            path = resolve_path(self.path)
            with open(path, 'r', encoding='utf-8') as file:
                return FileReadObservation(path=path, content=file.read())
=======
        path = resolve_path(self.path)
        self.start = max(self.start, 0)
        with open(path, 'r', encoding='utf-8') as file:
            if self.end == -1:
                if self.start == 0:
                    code_view = file.read()
                else:
                    all_lines = file.readlines()
                    code_slice = all_lines[self.start:]
                    code_view = ''.join(code_slice)
            else:
                all_lines = file.readlines()
                num_lines = len(all_lines)
                begin = max(0, min(self.start, num_lines - 2))
                end = -1 if self.end > num_lines else max(begin + 1, self.end)
                code_slice = all_lines[begin:end]
                code_view = ''.join(code_slice)
        return FileReadObservation(path=path, content=code_view)
>>>>>>> 426f3871

    @property
    def message(self) -> str:
        return f'Reading file: {self.path}'


@dataclass
class FileWriteAction(ExecutableAction):
    path: str
    content: str
    start: int = 0
    end: int = -1
    thoughts: str = ''
    action: str = ActionType.WRITE

<<<<<<< HEAD
    def run(self, controller) -> FileWriteObservation:
        if isinstance(controller.command_manager.sandbox, E2BBox):
            controller.command_manager.sandbox.filesystem.write(
                self.path, self.content)
            return FileWriteObservation(content='', path=self.path)
        else:
            whole_path = resolve_path(self.path)
            with open(whole_path, 'w', encoding='utf-8') as file:
                file.write(self.content)
            return FileWriteObservation(content='', path=self.path)
=======
    async def run(self, controller) -> FileWriteObservation:
        whole_path = resolve_path(self.path)
        mode = 'w' if not os.path.exists(whole_path) else 'r+'
        insert = self.content.split('\n')
        with open(whole_path, mode, encoding='utf-8') as file:
            if mode != 'w':
                all_lines = file.readlines()
                new_file = [''] if self.start == 0 else all_lines[:self.start]
                new_file += [i + '\n' for i in insert]
                new_file += [''] if self.end == -1 else all_lines[self.end:]
            else:
                new_file = insert

            file.seek(0)
            file.writelines(new_file)
            file.truncate()
        obs = f'WRITE OPERATION:\nYou have written to "{self.path}" on these lines: {self.start}:{self.end}.'
        return FileWriteObservation(content=obs + ''.join(new_file), path=self.path)
>>>>>>> 426f3871

    @property
    def message(self) -> str:
        return f'Writing file: {self.path}'<|MERGE_RESOLUTION|>--- conflicted
+++ resolved
@@ -36,36 +36,32 @@
     thoughts: str = ''
     action: str = ActionType.READ
 
+    def _read_lines(self, all_lines: list[str]):
+        if self.end == -1:
+            if self.start == 0:
+                return all_lines
+            else:
+                return all_lines[self.start:]
+        else:
+            num_lines = len(all_lines)
+            begin = max(0, min(self.start, num_lines - 2))
+            end = -1 if self.end > num_lines else max(begin + 1, self.end)
+            return all_lines[begin:end]
+
     async def run(self, controller) -> FileReadObservation:
-<<<<<<< HEAD
+        code_view: str
         if isinstance(controller.command_manager.sandbox, E2BBox):
             content = controller.command_manager.sandbox.filesystem.read(
                 self.path)
-            return FileReadObservation(path=self.path, content=content)
+            read_lines = self._read_lines(content.split('\n'))
+            code_view = ''.join(read_lines)
         else:
             path = resolve_path(self.path)
+            self.start = max(self.start, 0)
             with open(path, 'r', encoding='utf-8') as file:
-                return FileReadObservation(path=path, content=file.read())
-=======
-        path = resolve_path(self.path)
-        self.start = max(self.start, 0)
-        with open(path, 'r', encoding='utf-8') as file:
-            if self.end == -1:
-                if self.start == 0:
-                    code_view = file.read()
-                else:
-                    all_lines = file.readlines()
-                    code_slice = all_lines[self.start:]
-                    code_view = ''.join(code_slice)
-            else:
-                all_lines = file.readlines()
-                num_lines = len(all_lines)
-                begin = max(0, min(self.start, num_lines - 2))
-                end = -1 if self.end > num_lines else max(begin + 1, self.end)
-                code_slice = all_lines[begin:end]
-                code_view = ''.join(code_slice)
+                read_lines = self._read_lines(file.readlines())
+                code_view = ''.join(read_lines)
         return FileReadObservation(path=path, content=code_view)
->>>>>>> 426f3871
 
     @property
     def message(self) -> str:
@@ -81,37 +77,44 @@
     thoughts: str = ''
     action: str = ActionType.WRITE
 
-<<<<<<< HEAD
-    def run(self, controller) -> FileWriteObservation:
+    def _insert_lines(self, to_insert: list[str], original: list[str]):
+        """
+        Insert the new conent to the original content based on self.start and self.end
+        """
+        new_lines = [''] if self.start == 0 else original[:self.start]
+        new_lines += [i + '\n' for i in to_insert]
+        new_lines += [''] if self.end == -1 else original[self.end:]
+        return new_lines
+
+    async def run(self, controller) -> FileWriteObservation:
+        obs = f'WRITE OPERATION:\nYou have written to "{self.path}" on these lines: {self.start}:{self.end}.'
+        insert = self.content.split('\n')
+        new_file: list[str]
+
         if isinstance(controller.command_manager.sandbox, E2BBox):
-            controller.command_manager.sandbox.filesystem.write(
-                self.path, self.content)
-            return FileWriteObservation(content='', path=self.path)
+            files = controller.command_manager.sandbox.filesystem.list(self.path)
+            if self.path in files:
+                all_lines = controller.command_manager.sandbox.filesystem.read(self.path)
+                new_file = self._insert_lines(self.content.split('\n'), all_lines)
+                controller.command_manager.sandbox.filesystem.write(self.path, ''.join(new_file))
+            else:
+                new_file = insert
+                controller.command_manager.sandbox.filesystem.write(self.path, ''.join(new_file))
         else:
             whole_path = resolve_path(self.path)
-            with open(whole_path, 'w', encoding='utf-8') as file:
-                file.write(self.content)
-            return FileWriteObservation(content='', path=self.path)
-=======
-    async def run(self, controller) -> FileWriteObservation:
-        whole_path = resolve_path(self.path)
-        mode = 'w' if not os.path.exists(whole_path) else 'r+'
-        insert = self.content.split('\n')
-        with open(whole_path, mode, encoding='utf-8') as file:
-            if mode != 'w':
-                all_lines = file.readlines()
-                new_file = [''] if self.start == 0 else all_lines[:self.start]
-                new_file += [i + '\n' for i in insert]
-                new_file += [''] if self.end == -1 else all_lines[self.end:]
-            else:
-                new_file = insert
+            mode = 'w' if not os.path.exists(whole_path) else 'r+'
+            with open(whole_path, mode, encoding='utf-8') as file:
+                if mode != 'w':
+                    all_lines = file.readlines()
+                    new_file = self._insert_lines(insert, all_lines)
+                else:
+                    new_file = insert
 
-            file.seek(0)
-            file.writelines(new_file)
-            file.truncate()
-        obs = f'WRITE OPERATION:\nYou have written to "{self.path}" on these lines: {self.start}:{self.end}.'
+                file.seek(0)
+                file.writelines(new_file)
+                file.truncate()
+
         return FileWriteObservation(content=obs + ''.join(new_file), path=self.path)
->>>>>>> 426f3871
 
     @property
     def message(self) -> str:

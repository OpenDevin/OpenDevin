--- conflicted
+++ resolved
@@ -84,22 +84,9 @@
                 elif action == "start":
                     await self.start_task(data)
                 elif action == "chat":
-                    self.controller.add_observation(UserMessageObservation(data["message"]))
+                    self.controller.add_history(NullAction(), UserMessageObservation(data["message"]))
                 else:
-<<<<<<< HEAD
                     raise NotImplementedError("action not implemented")
-=======
-                    if self.controller is None:
-                        await self.send_error("No agent started. Please wait a second...")
-
-                    elif event["action"] == "chat":
-                        self.controller.add_history(NullAction(), UserMessageObservation(event["message"]))
-                    else:
-                        # TODO: we only need to implement user message for now
-                        # since even Devin does not support having the user taking other
-                        # actions (e.g., edit files) while the agent is running
-                        raise NotImplementedError
->>>>>>> 0758db20
 
         except WebSocketDisconnect as e:
             self.websocket = None

import asyncio
import atexit
import json
import os
import uuid

from opendevin.core.logger import opendevin_logger as logger
from opendevin.core.schema.action import ActionType

CACHE_DIR = os.getenv('CACHE_DIR', 'cache')
MSG_CACHE_FILE = os.path.join(CACHE_DIR, 'messages.json')


class Message:
    id: str = str(uuid.uuid4())
    role: str  # "user"| "assistant"
    payload: dict[str, object]

    def __init__(self, role: str, payload: dict[str, object]):
        self.role = role
        self.payload = payload

    def to_dict(self):
        return {'id': self.id, 'role': self.role, 'payload': self.payload}

    @classmethod
    def from_dict(cls, data: dict):
        m = cls(data['role'], data['payload'])
        m.id = data['id']
        return m


class MessageStack:
    _messages: dict[str, list[Message]] = {}

    def __init__(self):
        self._load_messages()
        atexit.register(self.close)

    def close(self):
        logger.info('Saving messages...')
        self._save_messages()

    def add_message(self, sid: str, role: str, message: dict[str, object]):
        if sid not in self._messages:
            self._messages[sid] = []
        self._messages[sid].append(Message(role, message))

    def del_messages(self, sid: str):
        if sid not in self._messages:
            return
        del self._messages[sid]
        asyncio.create_task(self._del_messages(sid))

    def get_messages(self, sid: str) -> list[dict[str, object]]:
        if sid not in self._messages:
            return []
        return [msg.to_dict() for msg in self._messages[sid]]

    def get_message_total(self, sid: str) -> int:
        if sid not in self._messages:
            return 0
        cnt = 0
        for msg in self._messages[sid]:
            # Ignore assistant init message for now.
            if 'action' in msg.payload and msg.payload['action'] in [
                ActionType.INIT,
                ActionType.CHANGE_AGENT_STATE,
            ]:
                continue
            cnt += 1
        return cnt

    def _save_messages(self):
        if not os.path.exists(CACHE_DIR):
            os.makedirs(CACHE_DIR)
        data = {}
        for sid, msgs in self._messages.items():
            data[sid] = [msg.to_dict() for msg in msgs]
        with open(MSG_CACHE_FILE, 'w+') as file:
            json.dump(data, file)

    def _load_messages(self):
        try:
            with open(MSG_CACHE_FILE, 'r') as file:
                data = json.load(file)
                for sid, msgs in data.items():
                    self._messages[sid] = [Message.from_dict(msg) for msg in msgs]
        except FileNotFoundError:
            pass
        except json.decoder.JSONDecodeError:
            pass

    async def _del_messages(self, del_sid: str):
        logger.info('Deleting messages...')
        try:
            with open(MSG_CACHE_FILE, 'r+') as file:
                data = json.load(file)
                new_data = {}
                for sid, msgs in data.items():
                    if sid != del_sid:
<<<<<<< HEAD
                        new_data[sid] = [Message.from_dict(msg) for msg in msgs]
=======
                        new_data[sid] = msgs
                # Move the file pointer to the beginning of the file to overwrite the original contents
                file.seek(0)
                # clean previous content
                file.truncate()
>>>>>>> 1fe290ad
                json.dump(new_data, file)
        except FileNotFoundError:
            pass
        except json.decoder.JSONDecodeError:
            pass


message_stack = MessageStack()<|MERGE_RESOLUTION|>--- conflicted
+++ resolved
@@ -99,15 +99,11 @@
                 new_data = {}
                 for sid, msgs in data.items():
                     if sid != del_sid:
-<<<<<<< HEAD
-                        new_data[sid] = [Message.from_dict(msg) for msg in msgs]
-=======
                         new_data[sid] = msgs
                 # Move the file pointer to the beginning of the file to overwrite the original contents
                 file.seek(0)
                 # clean previous content
                 file.truncate()
->>>>>>> 1fe290ad
                 json.dump(new_data, file)
         except FileNotFoundError:
             pass

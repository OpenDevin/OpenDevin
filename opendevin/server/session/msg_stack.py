import atexit
import json
import os
import uuid
from typing import Dict, List

from opendevin.core.logger import opendevin_logger as logger
from opendevin.core.schema.action import ActionType

CACHE_DIR = os.getenv('CACHE_DIR', 'cache')
MSG_CACHE_FILE = os.path.join(CACHE_DIR, 'messages.json')


class Message:
    id: str = str(uuid.uuid4())
    role: str  # "user"| "assistant"
    payload: Dict[str, object]

    def __init__(self, role: str, payload: Dict[str, object]):
        self.role = role
        self.payload = payload

    def to_dict(self):
        return {'id': self.id, 'role': self.role, 'payload': self.payload}

    @classmethod
    def from_dict(cls, data: Dict):
        m = cls(data['role'], data['payload'])
        m.id = data['id']
        return m


class MessageStack:
    _messages: Dict[str, List[Message]] = {}

    def __init__(self):
        self._load_messages()
        atexit.register(self.close)

    def close(self):
        logger.info('Saving messages...')
        self._save_messages()

    def add_message(self, sid: str, role: str, message: Dict[str, object]):
        if sid not in self._messages:
            self._messages[sid] = []
        self._messages[sid].append(Message(role, message))

    def del_messages(self, sid: str):
        if sid not in self._messages:
            return
        del self._messages[sid]

    def get_messages(self, sid: str) -> List[Dict[str, object]]:
        if sid not in self._messages:
            return []
        return [msg.to_dict() for msg in self._messages[sid]]

    def get_message_total(self, sid: str) -> int:
        if sid not in self._messages:
            return 0
        cnt = 0
        for msg in self._messages[sid]:
<<<<<<< HEAD
            if 'action' in msg.payload and msg.payload['action'] in [
                ActionType.INIT,
                ActionType.RECONNECT,
=======
            # Ignore assistant init message for now.
            if 'action' in msg.payload and msg.payload['action'] in [
                ActionType.INIT,
>>>>>>> 7d2d2ab2
                ActionType.CHANGE_TASK_STATE,
            ]:
                continue
            cnt += 1
        return cnt

    def _save_messages(self):
        if not os.path.exists(CACHE_DIR):
            os.makedirs(CACHE_DIR)
        data = {}
        for sid, msgs in self._messages.items():
            data[sid] = [msg.to_dict() for msg in msgs]
        with open(MSG_CACHE_FILE, 'w+') as file:
            json.dump(data, file)

    def _load_messages(self):
        try:
            # TODO: delete useless messages
            with open(MSG_CACHE_FILE, 'r') as file:
                data = json.load(file)
                for sid, msgs in data.items():
                    self._messages[sid] = [Message.from_dict(msg) for msg in msgs]
        except FileNotFoundError:
            pass
        except json.decoder.JSONDecodeError:
            pass


message_stack = MessageStack()<|MERGE_RESOLUTION|>--- conflicted
+++ resolved
@@ -61,15 +61,9 @@
             return 0
         cnt = 0
         for msg in self._messages[sid]:
-<<<<<<< HEAD
             if 'action' in msg.payload and msg.payload['action'] in [
                 ActionType.INIT,
                 ActionType.RECONNECT,
-=======
-            # Ignore assistant init message for now.
-            if 'action' in msg.payload and msg.payload['action'] in [
-                ActionType.INIT,
->>>>>>> 7d2d2ab2
                 ActionType.CHANGE_TASK_STATE,
             ]:
                 continue

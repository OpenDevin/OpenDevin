--- conflicted
+++ resolved
@@ -98,19 +98,9 @@
                 logger.warning(
                     'CodeActAgent requires DockerSSHBox as sandbox! Using other sandbox that are not stateful (LocalBox, DockerExecBox) will not work properly.'
                 )
-<<<<<<< HEAD
-
         if isinstance(self.runtime, Runtime):
-            if self.runtime.sandbox.is_initial_session:
-                logger.info('Initializing plugins in the sandbox')
-                self.runtime.init_sandbox_plugins(agent.sandbox_plugins)
-            else:
-                logger.info('Plugins are already initialized in the sandbox')
+            self.runtime.init_sandbox_plugins(agent.sandbox_plugins)
             self.runtime.init_runtime_tools(agent.runtime_tools)
-=======
-        self.runtime.init_sandbox_plugins(agent.sandbox_plugins)
-        self.runtime.init_runtime_tools(agent.runtime_tools)
->>>>>>> 4e479038
 
         self.controller = AgentController(
             sid=self.sid,

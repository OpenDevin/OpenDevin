from typing import Optional

from agenthub.codeact_agent.codeact_agent import CodeActAgent
from opendevin.controller import AgentController
from opendevin.controller.agent import Agent
from opendevin.controller.state.state import State
from opendevin.core.config import AppConfig, LLMConfig
from opendevin.core.logger import opendevin_logger as logger
from opendevin.events.stream import EventStream
from opendevin.runtime import DockerSSHBox, get_runtime_cls
from opendevin.runtime.runtime import Runtime
from opendevin.runtime.server.runtime import ServerRuntime
<<<<<<< HEAD
from opendevin.security import SecurityAnalyzer, options
=======
from opendevin.storage.files import FileStore
>>>>>>> eb182f49


class AgentSession:
    """Represents a session with an agent.

    Attributes:
        controller: The AgentController instance for controlling the agent.
    """

    sid: str
    event_stream: EventStream
    controller: Optional[AgentController] = None
    runtime: Optional[Runtime] = None
    security_analyzer: Optional[SecurityAnalyzer] = None
    _closed: bool = False

    def __init__(self, sid: str, file_store: FileStore):
        """Initializes a new instance of the Session class."""
        self.sid = sid
        self.event_stream = EventStream(sid, file_store)
        self.file_store = file_store

    async def start(
        self,
        runtime_name: str,
        config: AppConfig,
        agent: Agent,
        confirmation_mode: bool,
        security_analyzer: str,
        max_iterations: int,
        max_budget_per_task: float | None = None,
        agent_to_llm_config: dict[str, LLMConfig] | None = None,
    ):
        """Starts the agent session.

        Args:
            start_event: The start event data (optional).
        """
        if self.controller or self.runtime:
            raise Exception(
                'Session already started. You need to close this session and start a new one.'
            )
<<<<<<< HEAD
        await self._create_security_analyzer(security_analyzer)
        await self._create_runtime(runtime_name, sandbox_config)
=======
        await self._create_runtime(runtime_name, config)
>>>>>>> eb182f49
        await self._create_controller(
            agent,
            confirmation_mode,
            max_iterations,
            max_budget_per_task=max_budget_per_task,
            agent_to_llm_config=agent_to_llm_config,
        )

    async def close(self):
        if self._closed:
            return
        if self.controller is not None:
            end_state = self.controller.get_state()
            end_state.save_to_session(self.sid, self.file_store)
            await self.controller.close()
        if self.runtime is not None:
            await self.runtime.close()
        if self.security_analyzer is not None:
            await self.security_analyzer.close()
        self._closed = True

<<<<<<< HEAD
    # TODO: Make this configurable
    async def _create_security_analyzer(self, security_analyzer: str):
        """Creates a SecurityAnalyzer instance that will be used to analyze the agent actions."""
        if security_analyzer:
            self.security_analyzer = options.SecurityAnalyzers.get(security_analyzer, SecurityAnalyzer)(self.event_stream)

    async def _create_runtime(self, runtime_name: str, sandbox_config: SandboxConfig):
=======
    async def _create_runtime(self, runtime_name: str, config: AppConfig):
>>>>>>> eb182f49
        """Creates a runtime instance."""
        if self.runtime is not None:
            raise Exception('Runtime already created')

        logger.info(f'Using runtime: {runtime_name}')
        runtime_cls = get_runtime_cls(runtime_name)
        self.runtime = runtime_cls(
            config=config, event_stream=self.event_stream, sid=self.sid
        )
        await self.runtime.ainit()

    async def _create_controller(
        self,
        agent: Agent,
        confirmation_mode: bool,
        max_iterations: int,
        max_budget_per_task: float | None = None,
        agent_to_llm_config: dict[str, LLMConfig] | None = None,
    ):
        """Creates an AgentController instance."""
        if self.controller is not None:
            raise Exception('Controller already created')
        if self.runtime is None:
            raise Exception('Runtime must be initialized before the agent controller')

        logger.info(f'Creating agent {agent.name} using LLM {agent.llm.config.model}')
        if isinstance(agent, CodeActAgent):
            if not self.runtime or not (
                isinstance(self.runtime, ServerRuntime)
                and isinstance(self.runtime.sandbox, DockerSSHBox)
            ):
                logger.warning(
                    'CodeActAgent requires DockerSSHBox as sandbox! Using other sandbox that are not stateful'
                    ' LocalBox will not work properly.'
                )
        self.runtime.init_sandbox_plugins(agent.sandbox_plugins)
        self.runtime.init_runtime_tools(agent.runtime_tools)

        self.controller = AgentController(
            sid=self.sid,
            event_stream=self.event_stream,
            agent=agent,
            max_iterations=int(max_iterations),
            max_budget_per_task=max_budget_per_task,
            agent_to_llm_config=agent_to_llm_config,
            confirmation_mode=confirmation_mode,
            # AgentSession is designed to communicate with the frontend, so we don't want to
            # run the agent in headless mode.
            headless_mode=False,
        )
        try:
            agent_state = State.restore_from_session(self.sid, self.file_store)
            self.controller.set_initial_state(
                agent_state, max_iterations, confirmation_mode
            )
            logger.info(f'Restored agent state from session, sid: {self.sid}')
        except Exception as e:
            print('Error restoring state', e)<|MERGE_RESOLUTION|>--- conflicted
+++ resolved
@@ -10,11 +10,8 @@
 from opendevin.runtime import DockerSSHBox, get_runtime_cls
 from opendevin.runtime.runtime import Runtime
 from opendevin.runtime.server.runtime import ServerRuntime
-<<<<<<< HEAD
+from opendevin.storage.files import FileStore
 from opendevin.security import SecurityAnalyzer, options
-=======
-from opendevin.storage.files import FileStore
->>>>>>> eb182f49
 
 
 class AgentSession:
@@ -57,12 +54,8 @@
             raise Exception(
                 'Session already started. You need to close this session and start a new one.'
             )
-<<<<<<< HEAD
         await self._create_security_analyzer(security_analyzer)
-        await self._create_runtime(runtime_name, sandbox_config)
-=======
         await self._create_runtime(runtime_name, config)
->>>>>>> eb182f49
         await self._create_controller(
             agent,
             confirmation_mode,
@@ -84,17 +77,13 @@
             await self.security_analyzer.close()
         self._closed = True
 
-<<<<<<< HEAD
     # TODO: Make this configurable
     async def _create_security_analyzer(self, security_analyzer: str):
         """Creates a SecurityAnalyzer instance that will be used to analyze the agent actions."""
         if security_analyzer:
             self.security_analyzer = options.SecurityAnalyzers.get(security_analyzer, SecurityAnalyzer)(self.event_stream)
 
-    async def _create_runtime(self, runtime_name: str, sandbox_config: SandboxConfig):
-=======
     async def _create_runtime(self, runtime_name: str, config: AppConfig):
->>>>>>> eb182f49
         """Creates a runtime instance."""
         if self.runtime is not None:
             raise Exception('Runtime already created')

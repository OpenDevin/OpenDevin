from typing import Optional

from agenthub.codeact_agent.codeact_agent import CodeActAgent
from opendevin.controller import AgentController
from opendevin.controller.agent import Agent
from opendevin.controller.state.state import State
from opendevin.core.config import config
from opendevin.core.logger import opendevin_logger as logger
from opendevin.core.schema import ConfigType
from opendevin.events.stream import EventStream
from opendevin.llm.llm import LLM
from opendevin.runtime import DockerSSHBox
from opendevin.runtime.e2b.runtime import E2BRuntime
from opendevin.runtime.runtime import Runtime
from opendevin.runtime.server.runtime import ServerRuntime


class AgentSession:
    """Represents a session with an agent.

    Attributes:
        controller: The AgentController instance for controlling the agent.
    """

    sid: str
    event_stream: EventStream
    controller: Optional[AgentController] = None
    runtime: Optional[Runtime] = None
    _closed: bool = False

    def __init__(self, sid):
        """Initializes a new instance of the Session class."""
        self.sid = sid
        self.event_stream = EventStream(sid)

    async def start(self, start_event: dict):
        """Starts the agent session.

        Args:
            start_event: The start event data (optional).
        """
        if self.controller or self.runtime:
            raise Exception(
                'Session already started. You need to close this session and start a new one.'
            )
        await self._create_runtime()
        await self._create_controller(start_event)

    async def close(self):
        if self._closed:
            return
        if self.controller is not None:
            end_state = self.controller.get_state()
            end_state.save_to_session(self.sid)
            await self.controller.close()
        if self.runtime is not None:
            self.runtime.close()
        self._closed = True

    async def _create_runtime(self):
        if self.runtime is not None:
            raise Exception('Runtime already created')
        if config.runtime == 'server':
            logger.info('Using server runtime')
            self.runtime = ServerRuntime(self.event_stream, self.sid)
        elif config.runtime == 'e2b':
            logger.info('Using E2B runtime')
            self.runtime = E2BRuntime(self.event_stream, self.sid)
        else:
            raise Exception(
                f'Runtime not defined in config, or is invalid: {config.runtime}'
            )

    async def _create_controller(self, start_event: dict):
        """Creates an AgentController instance.

        Args:
            start_event: The start event data.
        """
        if self.controller is not None:
            raise Exception('Controller already created')
        if self.runtime is None:
            raise Exception('Runtime must be initialized before the agent controller')
        args = {
            key: value
            for key, value in start_event.get('args', {}).items()
            if value != ''
        }  # remove empty values, prevent FE from sending empty strings
<<<<<<< HEAD
        agent_cls = args.get(ConfigType.AGENT, config.agent.name)
        model = args.get(ConfigType.LLM_MODEL, config.llm.model)
        api_key = args.get(ConfigType.LLM_API_KEY, config.llm.api_key)
        logger.info('Debug args: %s' % repr(args))
        confirmation_mode = args.get(
            ConfigType.CONFIRMATION_MODE, config.confirmation_mode
        )
        api_base = config.llm.base_url
=======
        agent_cls = args.get(ConfigType.AGENT, config.default_agent)
        llm_config = config.get_llm_config_from_agent(agent_cls)
        model = args.get(ConfigType.LLM_MODEL, llm_config.model)
        api_key = args.get(ConfigType.LLM_API_KEY, llm_config.api_key)
        api_base = llm_config.base_url
>>>>>>> c68478f4
        max_iterations = args.get(ConfigType.MAX_ITERATIONS, config.max_iterations)

        logger.info(f'Creating agent {agent_cls} using LLM {model}')
        llm = LLM(model=model, api_key=api_key, base_url=api_base)
        agent = Agent.get_cls(agent_cls)(llm)
        if isinstance(agent, CodeActAgent):
            if not self.runtime or not isinstance(self.runtime.sandbox, DockerSSHBox):
                logger.warning(
                    'CodeActAgent requires DockerSSHBox as sandbox! Using other sandbox that are not stateful'
                    ' LocalBox will not work properly.'
                )
        self.runtime.init_sandbox_plugins(agent.sandbox_plugins)
        self.runtime.init_runtime_tools(agent.runtime_tools)

        self.controller = AgentController(
            sid=self.sid,
            event_stream=self.event_stream,
            agent=agent,
            max_iterations=int(max_iterations),
            confirmation_mode=confirmation_mode,
        )
        try:
            agent_state = State.restore_from_session(self.sid)
            self.controller.set_initial_state(agent_state)
            logger.info(f'Restored agent state from session, sid: {self.sid}')
        except Exception as e:
            print('Error restoring state', e)<|MERGE_RESOLUTION|>--- conflicted
+++ resolved
@@ -86,22 +86,14 @@
             for key, value in start_event.get('args', {}).items()
             if value != ''
         }  # remove empty values, prevent FE from sending empty strings
-<<<<<<< HEAD
-        agent_cls = args.get(ConfigType.AGENT, config.agent.name)
-        model = args.get(ConfigType.LLM_MODEL, config.llm.model)
-        api_key = args.get(ConfigType.LLM_API_KEY, config.llm.api_key)
-        logger.info('Debug args: %s' % repr(args))
-        confirmation_mode = args.get(
-            ConfigType.CONFIRMATION_MODE, config.confirmation_mode
-        )
-        api_base = config.llm.base_url
-=======
         agent_cls = args.get(ConfigType.AGENT, config.default_agent)
         llm_config = config.get_llm_config_from_agent(agent_cls)
         model = args.get(ConfigType.LLM_MODEL, llm_config.model)
         api_key = args.get(ConfigType.LLM_API_KEY, llm_config.api_key)
         api_base = llm_config.base_url
->>>>>>> c68478f4
+        confirmation_mode = args.get(
+            ConfigType.CONFIRMATION_MODE, config.confirmation_mode
+        )
         max_iterations = args.get(ConfigType.MAX_ITERATIONS, config.max_iterations)
 
         logger.info(f'Creating agent {agent_cls} using LLM {model}')

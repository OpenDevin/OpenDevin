--- conflicted
+++ resolved
@@ -56,13 +56,9 @@
             end_state.save_to_session(self.sid)
             await self.controller.close()
         if self.runtime is not None:
-<<<<<<< HEAD
-            self.runtime.close()
+            await self.runtime.close()
         if self.security_analyzer is not None:
             self.security_analyzer.close()
-=======
-            await self.runtime.close()
->>>>>>> 9b1f59a5
         self._closed = True
 
     # TODO: Make this configurable

--- conflicted
+++ resolved
@@ -49,14 +49,9 @@
             raise Exception(
                 'Session already started. You need to close this session and start a new one.'
             )
-<<<<<<< HEAD
         await self._create_security_analyzer(start_event)
-        await self._create_runtime()
-        await self._create_controller(start_event)
-=======
         await self._create_runtime(runtime_name, sandbox_config)
         await self._create_controller(agent, confirmation_mode, max_iterations)
->>>>>>> b60890c0
 
     async def close(self):
         if self._closed:
@@ -71,7 +66,6 @@
             await self.security_analyzer.close()
         self._closed = True
 
-<<<<<<< HEAD
     # TODO: Make this configurable
     async def _create_security_analyzer(self, start_event: dict):
         """Creates a SecurityAnalyzer instance that will be used to analyze the agent actions."""
@@ -84,11 +78,8 @@
         if security_analyzer:
             self.security_analyzer = options.SecurityAnalyzers.get(security_analyzer, SecurityAnalyzer)(self.event_stream)
 
-    async def _create_runtime(self):
-=======
     async def _create_runtime(self, runtime_name: str, sandbox_config: SandboxConfig):
         """Creates a runtime instance."""
->>>>>>> b60890c0
         if self.runtime is not None:
             raise Exception('Runtime already created')
 

import asyncio
from typing import Optional

from agenthub.codeact_agent.codeact_agent import CodeActAgent
from opendevin.controller import AgentController
from opendevin.controller.agent import Agent
from opendevin.controller.state.state import State
from opendevin.core.config import AppConfig, LLMConfig
from opendevin.core.logger import opendevin_logger as logger
from opendevin.events.stream import EventStream
from opendevin.runtime import DockerSSHBox, get_runtime_cls
from opendevin.runtime.runtime import Runtime
from opendevin.runtime.server.runtime import ServerRuntime
from opendevin.storage.files import FileStore


class AgentSession:
    """Represents a session with an agent.

    Attributes:
        sid: The session ID.
        event_stream: The event stream associated with the session.
        controller: The AgentController instance for controlling the agent.
        runtime: The runtime environment for the session.
        _closed: A flag indicating whether the session is closed.
        controller: The AgentController instance for controlling the agent.
    """

    sid: str
    event_stream: EventStream
    controller: Optional[AgentController] = None
    runtime: Optional[Runtime] = None
    _closed: bool = False

<<<<<<< HEAD
    def __init__(self, sid):
        """Initializes a new instance of the AgentSession class."""
=======
    def __init__(self, sid: str, file_store: FileStore):
        """Initializes a new instance of the Session class."""
>>>>>>> c0adca1e
        self.sid = sid
        self.event_stream = EventStream(sid, file_store)
        self.file_store = file_store

    async def start(
        self,
        runtime_name: str,
        config: AppConfig,
        agent: Agent,
        confirmation_mode: bool,
        max_iterations: int,
        max_budget_per_task: float | None = None,
        agent_to_llm_config: dict[str, LLMConfig] | None = None,
    ):
        """Starts the agent session.

        Args:
            start_event: The start event data (optional).
        """
        if self.controller or self.runtime:
            raise RuntimeError(
                'Session already started. You need to close this session and start a new one.'
            )
        await self._create_runtime(runtime_name, config)
        await self._create_controller(
            agent,
            confirmation_mode,
            max_iterations,
            max_budget_per_task=max_budget_per_task,
            agent_to_llm_config=agent_to_llm_config,
        )

    async def close(self):
        if self._closed:
            return
        if self.controller is not None:
            end_state = self.controller.get_state()
            end_state.save_to_session(self.sid, self.file_store)
            await self.controller.close()
        if self.runtime is not None:
            if asyncio.iscoroutinefunction(self.runtime.close):
                await self.runtime.close()
            else:
                self.runtime.close()
        self._closed = True

    async def _create_runtime(self, runtime_name: str, config: AppConfig):
        """Creates a runtime instance."""
        if self.runtime is not None:
            raise Exception('Runtime already created')

        logger.info(f'Using runtime: {runtime_name}')
        runtime_cls = get_runtime_cls(runtime_name)
        self.runtime = runtime_cls(
            config=config, event_stream=self.event_stream, sid=self.sid
        )
        await self.runtime.ainit()

    async def _create_controller(
        self,
        agent: Agent,
        confirmation_mode: bool,
        max_iterations: int,
        max_budget_per_task: float | None = None,
        agent_to_llm_config: dict[str, LLMConfig] | None = None,
    ):
        """Creates an AgentController instance."""
        if self.controller is not None:
            raise RuntimeError('Controller already created')
        if self.runtime is None:
            raise Exception('Runtime must be initialized before the agent controller')

        logger.info(f'Creating agent {agent.name} using LLM {agent.llm.config.model}')
        if isinstance(agent, CodeActAgent):
            if not self.runtime or not (
                isinstance(self.runtime, ServerRuntime)
                and isinstance(self.runtime.sandbox, DockerSSHBox)
            ):
                logger.warning(
                    'CodeActAgent requires DockerSSHBox as sandbox! Using a different sandbox that are'
                    ' not stateful, like LocalBox, will not work properly.'
                )
        await self.runtime.init_sandbox_plugins(agent.sandbox_plugins)
        self.runtime.init_runtime_tools(agent.runtime_tools)

        self.controller = AgentController(
            sid=self.sid,
            event_stream=self.event_stream,
            agent=agent,
            max_iterations=int(max_iterations),
            max_budget_per_task=max_budget_per_task,
            agent_to_llm_config=agent_to_llm_config,
            confirmation_mode=confirmation_mode,
            # AgentSession is designed to communicate with the frontend, so we don't want to
            # run the agent in headless mode.
            headless_mode=False,
        )
        try:
            agent_state = State.restore_from_session(self.sid, self.file_store)
            self.controller.set_initial_state(
                agent_state, max_iterations, confirmation_mode
            )
            logger.info(f'Restored agent state from session, sid: {self.sid}')
            agent.llm.config.stop_requested_callback = self.controller.is_stopped
        except Exception as e:
            print('Error restoring state', e)<|MERGE_RESOLUTION|>--- conflicted
+++ resolved
@@ -32,13 +32,8 @@
     runtime: Optional[Runtime] = None
     _closed: bool = False
 
-<<<<<<< HEAD
-    def __init__(self, sid):
-        """Initializes a new instance of the AgentSession class."""
-=======
     def __init__(self, sid: str, file_store: FileStore):
         """Initializes a new instance of the Session class."""
->>>>>>> c0adca1e
         self.sid = sid
         self.event_stream = EventStream(sid, file_store)
         self.file_store = file_store

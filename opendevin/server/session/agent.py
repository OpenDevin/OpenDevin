import asyncio
from typing import Optional

from agenthub.codeact_agent.codeact_agent import CodeActAgent
from opendevin.controller import AgentController
from opendevin.controller.agent import Agent
from opendevin.controller.state.state import State
from opendevin.core.config import config
from opendevin.core.logger import opendevin_logger as logger
from opendevin.core.schema import ConfigType
from opendevin.events.stream import EventStream
from opendevin.llm.llm import LLM
from opendevin.runtime import DockerSSHBox, get_runtime_cls
from opendevin.runtime.runtime import Runtime
from opendevin.runtime.server.runtime import ServerRuntime


class AgentSession:
    """Represents a session with an agent.

    Attributes:
        sid: The session ID.
        event_stream: The event stream associated with the session.
        controller: The AgentController instance for controlling the agent.
        runtime: The runtime environment for the session.
        _closed: A flag indicating whether the session is closed.
        controller: The AgentController instance for controlling the agent.
    """

    sid: str
    event_stream: EventStream
    controller: Optional[AgentController] = None
    runtime: Optional[Runtime] = None
    _closed: bool = False

    def __init__(self, sid):
        """Initializes a new instance of the AgentSession class."""
        self.sid = sid
        self.event_stream = EventStream(sid)

    async def start(self, start_event: dict):
        """Starts the agent session.

        Args:
            start_event: The start event data (optional).
        """
        if self.controller or self.runtime:
            raise RuntimeError(
                'Session already started. You need to close this session and start a new one.'
            )
        await self._create_runtime()
        await self._create_controller(start_event)

    async def close(self):
        if self._closed:
            return
        if self.controller is not None:
            end_state = self.controller.get_state()
            end_state.save_to_session(self.sid)
            await self.controller.close()
        if self.runtime is not None:
            if asyncio.iscoroutinefunction(self.runtime.close):
                await self.runtime.close()
            else:
                self.runtime.close()
        self._closed = True

    async def _create_runtime(self):
        if self.runtime is not None:
            raise RuntimeError('Runtime already created')
        try:
            runtime_cls = get_runtime_cls(config.runtime)
            self.runtime = runtime_cls(self.event_stream, self.sid)
            await self.runtime.ainit()
        except Exception as e:
            logger.error(f'Error initializing runtime: {e}')
            raise RuntimeError(f'Failed to initialize runtime: {e}') from e
        logger.info(f'Using runtime: {config.runtime}')
<<<<<<< HEAD
=======
        runtime_cls = get_runtime_cls(config.runtime)
        self.runtime = runtime_cls(
            sandbox_config=config.sandbox, event_stream=self.event_stream, sid=self.sid
        )
        await self.runtime.ainit()
>>>>>>> 5a571300

    async def _create_controller(self, start_event: dict):
        """Creates an AgentController instance.

        Args:
            start_event: The start event data.
        """
        if self.controller is not None:
            raise RuntimeError('Controller already created')
        if self.runtime is None:
            raise RuntimeError(
                'Runtime must be initialized before the agent controller'
            )
        args = {
            key: value
            for key, value in start_event.get('args', {}).items()
            if value != ''
        }  # remove empty values, prevent FE from sending empty strings
        agent_cls = args.get(ConfigType.AGENT, config.default_agent)
        confirmation_mode = args.get(
            ConfigType.CONFIRMATION_MODE, config.confirmation_mode
        )
        max_iterations = args.get(ConfigType.MAX_ITERATIONS, config.max_iterations)

        # override default LLM config
        default_llm_config = config.get_llm_config()
        default_llm_config.model = args.get(
            ConfigType.LLM_MODEL, default_llm_config.model
        )
        default_llm_config.api_key = args.get(
            ConfigType.LLM_API_KEY, default_llm_config.api_key
        )

        # TODO: override other LLM config & agent config groups (#2075)

        llm = LLM(config=config.get_llm_config_from_agent(agent_cls))
        agent = Agent.get_cls(agent_cls)(llm)
        logger.info(f'Creating agent {agent.name} using LLM {llm}')
        if isinstance(agent, CodeActAgent):
            if not self.runtime or not (
                isinstance(self.runtime, ServerRuntime)
                and isinstance(self.runtime.sandbox, DockerSSHBox)
            ):
                logger.warning(
                    'CodeActAgent requires DockerSSHBox as sandbox! Using a different sandbox that are'
                    ' not stateful, like LocalBox, will not work properly.'
                )
        await self.runtime.init_sandbox_plugins(agent.sandbox_plugins)
        self.runtime.init_runtime_tools(agent.runtime_tools)

        self.controller = AgentController(
            sid=self.sid,
            event_stream=self.event_stream,
            agent=agent,
            max_iterations=int(max_iterations),
            confirmation_mode=confirmation_mode,
        )
        try:
            agent_state = State.restore_from_session(self.sid)
            llm.config.stop_requested_callback = self.controller.is_stopped
            self.controller.set_initial_state(agent_state)
            logger.info(f'Restored agent state from session, sid: {self.sid}')
        except Exception as e:
            print('Error restoring state', e)<|MERGE_RESOLUTION|>--- conflicted
+++ resolved
@@ -70,20 +70,16 @@
             raise RuntimeError('Runtime already created')
         try:
             runtime_cls = get_runtime_cls(config.runtime)
-            self.runtime = runtime_cls(self.event_stream, self.sid)
+            self.runtime = runtime_cls(
+                sandbox_config=config.sandbox,
+                event_stream=self.event_stream,
+                sid=self.sid,
+            )
             await self.runtime.ainit()
         except Exception as e:
             logger.error(f'Error initializing runtime: {e}')
             raise RuntimeError(f'Failed to initialize runtime: {e}') from e
         logger.info(f'Using runtime: {config.runtime}')
-<<<<<<< HEAD
-=======
-        runtime_cls = get_runtime_cls(config.runtime)
-        self.runtime = runtime_cls(
-            sandbox_config=config.sandbox, event_stream=self.event_stream, sid=self.sid
-        )
-        await self.runtime.ainit()
->>>>>>> 5a571300
 
     async def _create_controller(self, start_event: dict):
         """Creates an AgentController instance.

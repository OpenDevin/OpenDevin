import json
import uuid
from pathlib import Path

import litellm
<<<<<<< HEAD
from fastapi import Depends, FastAPI, Response, WebSocket, status
=======
from fastapi import Depends, FastAPI, WebSocket, HTTPException, Query, status
>>>>>>> fe3d4b12
from fastapi.middleware.cors import CORSMiddleware
from fastapi.responses import JSONResponse, RedirectResponse
from fastapi.security import HTTPAuthorizationCredentials, HTTPBearer
from fastapi.staticfiles import StaticFiles

import agenthub  # noqa F401 (we import this to get the agents registered)
from opendevin import config, files
from opendevin.agent import Agent
from opendevin.logger import opendevin_logger as logger
from opendevin.server.agent import agent_manager
from opendevin.server.auth import get_sid_from_token, sign_token
from opendevin.server.session import message_stack, session_manager

app = FastAPI()
app.add_middleware(
    CORSMiddleware,
    allow_origins=['http://localhost:3001'],
    allow_credentials=True,
    allow_methods=['*'],
    allow_headers=['*'],
)

security_scheme = HTTPBearer()


# This endpoint receives events from the client (i.e. the browser)
@app.websocket('/ws')
async def websocket_endpoint(websocket: WebSocket):
    await websocket.accept()
    sid = get_sid_from_token(websocket.query_params.get('token') or '')
    if sid == '':
        logger.error('Failed to decode token')
        return
    session_manager.add_session(sid, websocket)
    # TODO: actually the agent_manager is created for each websocket connection, even if the session id is the same,
    # we need to manage the agent in memory for reconnecting the same session id to the same agent
    agent_manager.register_agent(sid)
    await session_manager.loop_recv(sid, agent_manager.dispatch)


@app.get('/api/litellm-models')
async def get_litellm_models():
    '''
    Get all models supported by LiteLLM.
    '''
    return list(set(litellm.model_list + list(litellm.model_cost.keys())))


@app.get('/api/agents')
async def get_agents():
    """
    Get all agents supported by LiteLLM.
    """
    agents = Agent.list_agents()
    return agents


@app.get('/api/auth')
async def get_token(
    credentials: HTTPAuthorizationCredentials = Depends(security_scheme),
):
    """
    Generate a JWT for authentication when starting a WebSocket connection. This endpoint checks if valid credentials
    are provided and uses them to get a session ID. If no valid credentials are provided, it generates a new session ID.
    """
    if credentials and credentials.credentials:
        sid = get_sid_from_token(credentials.credentials)
        if not sid:
            sid = str(uuid.uuid4())
            logger.info(
                f'Invalid or missing credentials, generating new session ID: {sid}'
            )
    else:
        sid = str(uuid.uuid4())
        logger.info(f'No credentials provided, generating new session ID: {sid}')

    token = sign_token({'sid': sid})
    return {'token': token, 'status': 'ok'}


@app.get('/api/messages')
async def get_messages(
    credentials: HTTPAuthorizationCredentials = Depends(security_scheme),
):
    data = []
    sid = get_sid_from_token(credentials.credentials)
    if sid != '':
        data = message_stack.get_messages(sid)

    return {'messages': data}


@app.get('/api/messages/total')
async def get_message_total(
    credentials: HTTPAuthorizationCredentials = Depends(security_scheme),
):
    sid = get_sid_from_token(credentials.credentials)
    return {'msg_total': message_stack.get_message_total(sid)}


@app.delete('/api/messages')
async def del_messages(
    credentials: HTTPAuthorizationCredentials = Depends(security_scheme),
):
    sid = get_sid_from_token(credentials.credentials)
    message_stack.del_messages(sid)
    return {'ok': True}


@app.get('/api/refresh-files')
def refresh_files():
    structure = files.get_folder_structure(Path(str(config.get('WORKSPACE_BASE'))))
    return structure.to_dict()


@app.get('/api/list-files')
def list_files(relpath: str = Query(None, description='Relative path from workspace base')):
    """Refreshes and returns the files and directories from a specified subdirectory or the base directory if no subdirectory is specified, limited to one level deep."""
    base_path = Path(config.get('WORKSPACE_BASE')).resolve()
    full_path = (base_path / relpath).resolve() if relpath is not None else base_path

    logger.debug(f'Listing files at {full_path}')

    # Ensure path exists, is a directory,
    # And is within the workspace base directory - to prevent directory traversal attacks
    # https://owasp.org/www-community/attacks/Path_Traversal
    if not full_path.exists() or not full_path.is_dir() or not str(full_path).startswith(str(base_path)):
        raise HTTPException(status_code=400, detail='Invalid path provided.')

    structure = files.get_single_level_folder_structure(base_path, full_path)
    return {'files': structure}


@app.get('/api/select-file')
def select_file(file: str):
    try:
        workspace_base = config.get('WORKSPACE_BASE')
        file_path = Path(workspace_base, file)
        # The following will check if the file is within the workspace base and throw an exception if not
        file_path.resolve().relative_to(Path(workspace_base).resolve())
        with open(file_path, 'r') as selected_file:
            content = selected_file.read()
    except Exception as e:
        logger.error(f'Error opening file {file}: {e}', exc_info=False)
        error_msg = f'Error opening file: {e}'
        return JSONResponse(
            status_code=status.HTTP_500_INTERNAL_SERVER_ERROR,
            content={'error': error_msg},
        )
    return {'code': content}


@app.get('/api/plan')
def get_plan(
    credentials: HTTPAuthorizationCredentials = Depends(security_scheme),
):
    sid = get_sid_from_token(credentials.credentials)
    agent = agent_manager.sid_to_agent[sid]
    controller = agent.controller
    if controller is not None:
        state = controller.get_state()
        if state is not None:
            return JSONResponse(
                status_code=status.HTTP_200_OK,
                content=json.dumps(
                    {
                        'mainGoal': state.plan.main_goal,
                        'task': state.plan.task.to_dict(),
                    }
                ),
            )
    return Response(status_code=status.HTTP_204_NO_CONTENT)


@app.get('/')
async def docs_redirect():
    response = RedirectResponse(url='/index.html')
    return response


app.mount('/', StaticFiles(directory='./frontend/dist'), name='dist')<|MERGE_RESOLUTION|>--- conflicted
+++ resolved
@@ -3,11 +3,7 @@
 from pathlib import Path
 
 import litellm
-<<<<<<< HEAD
-from fastapi import Depends, FastAPI, Response, WebSocket, status
-=======
-from fastapi import Depends, FastAPI, WebSocket, HTTPException, Query, status
->>>>>>> fe3d4b12
+from fastapi import Depends, FastAPI, HTTPException, Query, Response, WebSocket, status
 from fastapi.middleware.cors import CORSMiddleware
 from fastapi.responses import JSONResponse, RedirectResponse
 from fastapi.security import HTTPAuthorizationCredentials, HTTPBearer
@@ -124,7 +120,9 @@
 
 
 @app.get('/api/list-files')
-def list_files(relpath: str = Query(None, description='Relative path from workspace base')):
+def list_files(
+    relpath: str = Query(None, description='Relative path from workspace base')
+):
     """Refreshes and returns the files and directories from a specified subdirectory or the base directory if no subdirectory is specified, limited to one level deep."""
     base_path = Path(config.get('WORKSPACE_BASE')).resolve()
     full_path = (base_path / relpath).resolve() if relpath is not None else base_path
@@ -134,7 +132,11 @@
     # Ensure path exists, is a directory,
     # And is within the workspace base directory - to prevent directory traversal attacks
     # https://owasp.org/www-community/attacks/Path_Traversal
-    if not full_path.exists() or not full_path.is_dir() or not str(full_path).startswith(str(base_path)):
+    if (
+        not full_path.exists()
+        or not full_path.is_dir()
+        or not str(full_path).startswith(str(base_path))
+    ):
         raise HTTPException(status_code=400, detail='Invalid path provided.')
 
     structure = files.get_single_level_folder_structure(base_path, full_path)

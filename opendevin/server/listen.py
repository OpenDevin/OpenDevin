--- conflicted
+++ resolved
@@ -228,13 +228,8 @@
     return {'code': content}
 
 
-<<<<<<< HEAD
-@app.post('/api/upload-file')
-async def upload_file(request: Request, file: UploadFile):
-=======
 @app.post('/api/upload-files')
-async def upload_files(files: list[UploadFile]):
->>>>>>> 0fdbe1ee
+async def upload_file(request: Request, files: list[UploadFile]):
     """
     Upload files to the workspace.
 
@@ -243,32 +238,19 @@
     curl -X POST -F "file=@<file_path1>" -F "file=@<file_path2>" http://localhost:3000/api/upload-files
     ```
     """
-    file_contents = await file.read()
     try:
-<<<<<<< HEAD
-        request.state.session.agent.runtime.file_store.write(
-            file.filename, file_contents
-        )
-=======
-        workspace_base = config.workspace_base
         for file in files:
-            file_path = Path(workspace_base, file.filename)
-            # The following will check if the file is within the workspace base and throw an exception if not
-            file_path.resolve().relative_to(Path(workspace_base).resolve())
-            with open(file_path, 'wb') as buffer:
-                shutil.copyfileobj(file.file, buffer)
->>>>>>> 0fdbe1ee
+            file_contents = await file.read()
+            request.state.session.agent.runtime.file_store.write(
+                file.filename, file_contents
+            )
     except Exception as e:
         logger.error(f'Error saving files: {e}', exc_info=True)
         return JSONResponse(
             status_code=status.HTTP_500_INTERNAL_SERVER_ERROR,
             content={'error': f'Error saving file:s {e}'},
         )
-<<<<<<< HEAD
-    return {'filename': file.filename}
-=======
     return {'message': 'Files uploaded successfully', 'file_count': len(files)}
->>>>>>> 0fdbe1ee
 
 
 @app.get('/api/root_task')

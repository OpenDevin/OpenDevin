--- conflicted
+++ resolved
@@ -267,22 +267,16 @@
     return {'code': content}
 
 
-<<<<<<< HEAD
 @app.post('/api/upload-files')
 async def upload_files(files: list[UploadFile]):
-    print(files)
-=======
-@app.post('/api/upload-file')
-async def upload_file(file: UploadFile):
-    """
-    Upload a file.
-
-    To upload a file:
-    ```sh
-    curl -X POST -F "file=@<file_path>" http://localhost:3000/api/upload-file
-    ```
-    """
->>>>>>> f861db66
+    """
+    Upload files to the workspace.
+
+    To upload files:
+    ```sh
+    curl -X POST -F "file=@<file_path1>" -F "file=@<file_path2>" http://localhost:3000/api/upload-files
+    ```
+    """
     try:
         workspace_base = config.workspace_base
         for file in files:

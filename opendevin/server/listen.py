import uuid
from pathlib import Path

import litellm
from fastapi import Depends, FastAPI, WebSocket, Response
from fastapi.middleware.cors import CORSMiddleware
from fastapi.responses import RedirectResponse
from fastapi.security import HTTPAuthorizationCredentials, HTTPBearer
from fastapi.staticfiles import StaticFiles
from starlette import status
from starlette.responses import JSONResponse

import agenthub  # noqa F401 (we import this to get the agents registered)
from opendevin import config, files
from opendevin.agent import Agent
from opendevin.logger import opendevin_logger as logger
from opendevin.server.agent import agent_manager
from opendevin.server.auth import get_sid_from_token, sign_token
from opendevin.server.session import message_stack, session_manager

app = FastAPI()
app.add_middleware(
    CORSMiddleware,
    allow_origins=['http://localhost:3001'],
    allow_credentials=True,
    allow_methods=['*'],
    allow_headers=['*'],
)

security_scheme = HTTPBearer()


# This endpoint receives events from the client (i.e. the browser)
@app.websocket('/ws')
async def websocket_endpoint(websocket: WebSocket):
    await websocket.accept()
    sid = get_sid_from_token(websocket.query_params.get('token') or '')
    if sid == '':
        return
    session_manager.add_session(sid, websocket)
    # TODO: actually the agent_manager is created for each websocket connection, even if the session id is the same,
    # we need to manage the agent in memory for reconnecting the same session id to the same agent
    agent_manager.register_agent(sid)
    await session_manager.loop_recv(sid, agent_manager.dispatch)


@app.get('/api/litellm-models')
async def get_litellm_models():
    """
    Get all models supported by LiteLLM.
    """
    return list(set(litellm.model_list + list(litellm.model_cost.keys())))


@app.get('/api/litellm-agents')
async def get_litellm_agents():
    """
    Get all agents supported by LiteLLM.
    """
    return Agent.list_agents()


@app.get('/api/auth')
async def get_token(
    credentials: HTTPAuthorizationCredentials = Depends(security_scheme),
):
    """
    Get token for authentication when starts a websocket connection.
    """
    sid = get_sid_from_token(credentials.credentials) or str(uuid.uuid4())
    token = sign_token({'sid': sid})
    return JSONResponse(
        status_code=status.HTTP_200_OK,
        content={'token': token},
    )


@app.get('/api/messages')
async def get_messages(
    credentials: HTTPAuthorizationCredentials = Depends(security_scheme),
):
    data = []
    sid = get_sid_from_token(credentials.credentials)
    if sid != '':
        data = message_stack.get_messages(sid)

    return JSONResponse(
        status_code=status.HTTP_200_OK,
        content={'messages': data},
    )


@app.get('/api/messages/total')
async def get_message_total(
    credentials: HTTPAuthorizationCredentials = Depends(security_scheme),
):
    sid = get_sid_from_token(credentials.credentials)
    return JSONResponse(
        status_code=status.HTTP_200_OK,
        content={'msg_total': message_stack.get_message_total(sid)},
    )


@app.delete('/api/messages')
async def del_messages(
    credentials: HTTPAuthorizationCredentials = Depends(security_scheme),
):
    sid = get_sid_from_token(credentials.credentials)
    message_stack.del_messages(sid)
    return JSONResponse(
        status_code=status.HTTP_200_OK,
        content={'ok': True},
    )


@app.get('/api/configurations')
def read_default_model():
    return config.get_fe_config()


@app.get('/api/refresh-files')
def refresh_files():
    structure = files.get_folder_structure(Path(str(config.get('WORKSPACE_BASE'))))
    return structure.to_dict()


@app.get('/api/select-file')
def select_file(file: str):
<<<<<<< HEAD
    with open(
        Path(Path(str(config.get('WORKSPACE_BASE'))), file), 'r'
    ) as selected_file:
        content = selected_file.read()
=======
    try:
        workspace_base = config.get('WORKSPACE_BASE')
        file_path = Path(workspace_base, file)
        with open(file_path, 'r') as selected_file:
            content = selected_file.read()
    except Exception as e:
        logger.error(f'Error opening file {file}: {e}', exc_info=False)
        error_msg = f'Error opening file: {e}'
        return Response(f'{{"error": "{error_msg}"}}', status_code=500)
>>>>>>> 5881857d
    return {'code': content}


@app.get('/')
async def docs_redirect():
    response = RedirectResponse(url='/index.html')
    return response


app.mount('/', StaticFiles(directory='./frontend/dist'), name='dist')<|MERGE_RESOLUTION|>--- conflicted
+++ resolved
@@ -126,12 +126,6 @@
 
 @app.get('/api/select-file')
 def select_file(file: str):
-<<<<<<< HEAD
-    with open(
-        Path(Path(str(config.get('WORKSPACE_BASE'))), file), 'r'
-    ) as selected_file:
-        content = selected_file.read()
-=======
     try:
         workspace_base = config.get('WORKSPACE_BASE')
         file_path = Path(workspace_base, file)
@@ -141,7 +135,6 @@
         logger.error(f'Error opening file {file}: {e}', exc_info=False)
         error_msg = f'Error opening file: {e}'
         return Response(f'{{"error": "{error_msg}"}}', status_code=500)
->>>>>>> 5881857d
     return {'code': content}
 
 

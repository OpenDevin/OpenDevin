import os
import argparse
import toml
import pathlib
import platform
from dotenv import load_dotenv

from opendevin.schema import ConfigType
import logging

logger = logging.getLogger(__name__)

DEFAULT_CONTAINER_IMAGE = 'ghcr.io/opendevin/sandbox'
if os.getenv('OPEN_DEVIN_BUILD_VERSION'):
    DEFAULT_CONTAINER_IMAGE += ':' + (os.getenv('OPEN_DEVIN_BUILD_VERSION') or '')
else:
    DEFAULT_CONTAINER_IMAGE += ':main'

load_dotenv()

DEFAULT_CONFIG: dict = {
    ConfigType.LLM_API_KEY: None,
    ConfigType.LLM_BASE_URL: None,
    ConfigType.WORKSPACE_BASE: os.getcwd(),
    ConfigType.WORKSPACE_MOUNT_PATH: None,
    ConfigType.WORKSPACE_MOUNT_PATH_IN_SANDBOX: '/workspace',
    ConfigType.WORKSPACE_MOUNT_REWRITE: None,
    ConfigType.CACHE_DIR: '/tmp/cache',  # '/tmp/cache' is the default cache directory
    ConfigType.LLM_MODEL: 'gpt-3.5-turbo-1106',
    ConfigType.SANDBOX_CONTAINER_IMAGE: DEFAULT_CONTAINER_IMAGE,
    ConfigType.RUN_AS_DEVIN: 'true',
    ConfigType.LLM_EMBEDDING_MODEL: 'local',
    ConfigType.LLM_EMBEDDING_DEPLOYMENT_NAME: None,
    ConfigType.LLM_API_VERSION: None,
    ConfigType.LLM_NUM_RETRIES: 5,
    ConfigType.LLM_RETRY_MIN_WAIT: 3,
    ConfigType.LLM_RETRY_MAX_WAIT: 60,
    ConfigType.MAX_ITERATIONS: 100,
    ConfigType.AGENT_MEMORY_MAX_THREADS: 2,
    ConfigType.AGENT_MEMORY_ENABLED: False,
    ConfigType.LLM_TIMEOUT: None,
    ConfigType.LLM_MAX_RETURN_TOKENS: None,
    # GPT-4 pricing is $10 per 1M input tokens. Since tokenization happens on LLM side,
    # we cannot easily count number of tokens, but we can count characters.
    # Assuming 5 characters per token, 5 million is a reasonable default limit.
    ConfigType.MAX_CHARS: 5_000_000,
    ConfigType.AGENT: 'MonologueAgent',
    ConfigType.E2B_API_KEY: '',
    ConfigType.SANDBOX_TYPE: 'ssh',  # Can be 'ssh', 'exec', or 'e2b'
    ConfigType.USE_HOST_NETWORK: 'false',
    ConfigType.SSH_HOSTNAME: 'localhost',
    ConfigType.DISABLE_COLOR: 'false',
<<<<<<< HEAD
    ConfigType.SANDBOX_TIMEOUT: 120
=======
    ConfigType.GITHUB_TOKEN: None,
>>>>>>> a5f61caa
}

config_str = ''
if os.path.exists('config.toml'):
    with open('config.toml', 'rb') as f:
        config_str = f.read().decode('utf-8')


def int_value(value, default, config_key):
    # FIXME use a library
    try:
        return int(value)
    except ValueError:
        logger.warning(f'Invalid value for {config_key}: {value} not applied. Using default value {default}')
        return default


tomlConfig = toml.loads(config_str)
config = DEFAULT_CONFIG.copy()
for k, v in config.items():
    if k in os.environ:
        config[k] = os.environ[k]
    elif k in tomlConfig:
        config[k] = tomlConfig[k]
    if k in [ConfigType.LLM_NUM_RETRIES, ConfigType.LLM_RETRY_MIN_WAIT, ConfigType.LLM_RETRY_MAX_WAIT]:
        config[k] = int_value(config[k], v, config_key=k)

# In local there is no sandbox, the workspace will have the same pwd as the host
if config[ConfigType.SANDBOX_TYPE] == 'local':
    config[ConfigType.WORKSPACE_MOUNT_PATH_IN_SANDBOX] = config[ConfigType.WORKSPACE_MOUNT_PATH]

def get_parser():
    parser = argparse.ArgumentParser(
        description='Run an agent with a specific task')
    parser.add_argument(
        '-d',
        '--directory',
        type=str,
        help='The working directory for the agent',
    )
    parser.add_argument(
        '-t', '--task', type=str, default='', help='The task for the agent to perform'
    )
    parser.add_argument(
        '-f',
        '--file',
        type=str,
        help='Path to a file containing the task. Overrides -t if both are provided.',
    )
    parser.add_argument(
        '-c',
        '--agent-cls',
        default=config.get(ConfigType.AGENT),
        type=str,
        help='The agent class to use',
    )
    parser.add_argument(
        '-m',
        '--model-name',
        default=config.get(ConfigType.LLM_MODEL),
        type=str,
        help='The (litellm) model name to use',
    )
    parser.add_argument(
        '-i',
        '--max-iterations',
        default=config.get(ConfigType.MAX_ITERATIONS),
        type=int,
        help='The maximum number of iterations to run the agent',
    )
    parser.add_argument(
        '-n',
        '--max-chars',
        default=config.get(ConfigType.MAX_CHARS),
        type=int,
        help='The maximum number of characters to send to and receive from LLM per task',
    )
    return parser


def parse_arguments():
    parser = get_parser()
    args, _ = parser.parse_known_args()
    if args.directory:
        config[ConfigType.WORKSPACE_BASE] = os.path.abspath(args.directory)
        print(f'Setting workspace base to {config[ConfigType.WORKSPACE_BASE]}')
    return args


args = parse_arguments()


def finalize_config():
    if config.get(ConfigType.WORKSPACE_MOUNT_REWRITE) and not config.get(ConfigType.WORKSPACE_MOUNT_PATH):
        base = config.get(ConfigType.WORKSPACE_BASE) or os.getcwd()
        parts = config[ConfigType.WORKSPACE_MOUNT_REWRITE].split(':')
        config[ConfigType.WORKSPACE_MOUNT_PATH] = base.replace(parts[0], parts[1])

    if config.get(ConfigType.WORKSPACE_MOUNT_PATH) is None:
        config[ConfigType.WORKSPACE_MOUNT_PATH] = os.path.abspath(config[ConfigType.WORKSPACE_BASE])

    USE_HOST_NETWORK = config[ConfigType.USE_HOST_NETWORK].lower() != 'false'
    if USE_HOST_NETWORK and platform.system() == 'Darwin':
        logger.warning(
            'Please upgrade to Docker Desktop 4.29.0 or later to use host network mode on macOS. '
            'See https://github.com/docker/roadmap/issues/238#issuecomment-2044688144 for more information.'
        )
    config[ConfigType.USE_HOST_NETWORK] = USE_HOST_NETWORK

    if config.get(ConfigType.WORKSPACE_MOUNT_PATH) is None:
        config[ConfigType.WORKSPACE_MOUNT_PATH] = config.get(ConfigType.WORKSPACE_BASE)


finalize_config()


def get(key: ConfigType, required: bool = False):
    """
    Get a key from the environment variables or config.toml or default configs.
    """
    if not isinstance(key, ConfigType):
        raise ValueError(f"key '{key}' must be an instance of ConfigType Enum")
    value = config.get(key)
    if not value and required:
        raise KeyError(f"Please set '{key}' in `config.toml` or `.env`.")
    return value


_cache_dir = config.get(ConfigType.CACHE_DIR)
if _cache_dir:
    pathlib.Path(_cache_dir).mkdir(parents=True, exist_ok=True)<|MERGE_RESOLUTION|>--- conflicted
+++ resolved
@@ -50,11 +50,8 @@
     ConfigType.USE_HOST_NETWORK: 'false',
     ConfigType.SSH_HOSTNAME: 'localhost',
     ConfigType.DISABLE_COLOR: 'false',
-<<<<<<< HEAD
-    ConfigType.SANDBOX_TIMEOUT: 120
-=======
-    ConfigType.GITHUB_TOKEN: None,
->>>>>>> a5f61caa
+    ConfigType.SANDBOX_TIMEOUT: 120,
+    ConfigType.GITHUB_TOKEN: None
 }
 
 config_str = ''

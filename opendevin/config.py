--- conflicted
+++ resolved
@@ -135,10 +135,9 @@
         parts = config[ConfigType.WORKSPACE_MOUNT_REWRITE].split(':')
         config[ConfigType.WORKSPACE_MOUNT_PATH] = base.replace(parts[0], parts[1])
 
-<<<<<<< HEAD
     if config.get(ConfigType.WORKSPACE_MOUNT_PATH) is None:
         config[ConfigType.WORKSPACE_MOUNT_PATH] = config.get(ConfigType.WORKSPACE_BASE)
-=======
+
     USE_HOST_NETWORK = config[ConfigType.USE_HOST_NETWORK].lower() != 'false'
     if USE_HOST_NETWORK and platform.system() == 'Darwin':
         logger.warning(
@@ -146,7 +145,6 @@
             'See https://github.com/docker/roadmap/issues/238#issuecomment-2044688144 for more information.'
         )
     config[ConfigType.USE_HOST_NETWORK] = USE_HOST_NETWORK
->>>>>>> a5e83227
 
 
 finalize_config()

--- conflicted
+++ resolved
@@ -36,13 +36,10 @@
     ConfigType.LLM_RETRY_MIN_WAIT: 3,
     ConfigType.LLM_RETRY_MAX_WAIT: 60,
     ConfigType.MAX_ITERATIONS: 100,
-<<<<<<< HEAD
+    ConfigType.AGENT_MEMORY_MAX_THREADS: 2,
+    ConfigType.AGENT_MEMORY_ENABLED: False,
     ConfigType.LLM_TIMEOUT: None,
     ConfigType.LLM_MAX_RETURN_TOKENS: None,
-=======
-    ConfigType.AGENT_MEMORY_MAX_THREADS: 2,
-    ConfigType.AGENT_MEMORY_ENABLED: False,
->>>>>>> d1f62bb6
     # GPT-4 pricing is $10 per 1M input tokens. Since tokenization happens on LLM side,
     # we cannot easily count number of tokens, but we can count characters.
     # Assuming 5 characters per token, 5 million is a reasonable default limit.

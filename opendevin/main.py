--- conflicted
+++ resolved
@@ -1,13 +1,9 @@
 import asyncio
 import argparse
 
-<<<<<<< HEAD
 from typing import Type
 
-import agenthub  # noqa
-=======
 import agenthub # noqa F401 (we import this to get the agents registered)
->>>>>>> 8a64d7c9
 from opendevin.agent import Agent
 from opendevin.controller import AgentController
 

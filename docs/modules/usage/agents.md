---
sidebar_position: 3
---

# 🧠 Agents and Capabilities

<<<<<<< HEAD
=======
## CodeAct Agent

### Description

This agent implements the CodeAct idea ([paper](https://arxiv.org/abs/2402.13463), [tweet](https://twitter.com/xingyaow_/status/1754556835703751087)) that consolidates LLM agents’ **act**ions into a unified **code** action space for both _simplicity_ and _performance_ (see paper for more details).

The conceptual idea is illustrated below. At each turn, the agent can:

1. **Converse**: Communicate with humans in natural language to ask for clarification, confirmation, etc.
2. **CodeAct**: Choose to perform the task by executing code

- Execute any valid Linux `bash` command
- Execute any valid `Python` code with [an interactive Python interpreter](https://ipython.org/). This is simulated through `bash` command, see plugin system below for more details.

![image](https://github.com/OpenDevin/OpenDevin/assets/38853559/92b622e3-72ad-4a61-8f41-8c040b6d5fb3)

### Plugin System

To make the CodeAct agent more powerful with only access to `bash` action space, CodeAct agent leverages OpenDevin&#x27;s plugin system:

- [Jupyter plugin](https://github.com/OpenDevin/OpenDevin/tree/main/opendevin/runtime/plugins/jupyter): for IPython execution via bash command
- [SWE-agent tool plugin](https://github.com/OpenDevin/OpenDevin/tree/main/opendevin/runtime/plugins/swe_agent_commands): Powerful bash command line tools for software development tasks introduced by [swe-agent](https://github.com/princeton-nlp/swe-agent).

### Demo

https://github.com/OpenDevin/OpenDevin/assets/38853559/f592a192-e86c-4f48-ad31-d69282d5f6ac

_Example of CodeActAgent with `gpt-4-turbo-2024-04-09` performing a data science task (linear regression)_

### Actions

`Action`,
`CmdRunAction`,
`IPythonRunCellAction`,
`AgentEchoAction`,
`AgentFinishAction`,
`AgentTalkAction`

### Observations

`CmdOutputObservation`,
`IPythonRunCellObservation`,
`AgentMessageObservation`,
`UserMessageObservation`

### Methods

| Method          | Description                                                                                                                                     |
| --------------- | ----------------------------------------------------------------------------------------------------------------------------------------------- |
| `__init__`      | Initializes an agent with `llm` and a list of messages `list[Mapping[str, str]]`                                                                |
| `step`          | Performs one step using the CodeAct Agent. This includes gathering info on previous steps and prompting the model to make a command to execute. |
| `search_memory` | Not yet implemented                                                                                                                             |

### Work-in-progress &amp; Next step

[] Support web-browsing
[] Complete the workflow for CodeAct agent to submit Github PRs

>>>>>>> eba5ef8e
## Monologue Agent

### Description

The Monologue Agent utilizes long and short term memory to complete tasks.
Long term memory is stored as a LongTermMemory object and the model uses it to search for examples from the past.
Short term memory is stored as a Monologue object and the model can condense it as necessary.

### Actions

`Action`,
`NullAction`,
`CmdRunAction`,
`FileWriteAction`,
`FileReadAction`,
`AgentRecallAction`,
`BrowseURLAction`,
`GithubPushAction`,
`AgentThinkAction`

### Observations

`Observation`,
`NullObservation`,
`CmdOutputObservation`,
`FileReadObservation`,
`AgentRecallObservation`,
`BrowserOutputObservation`

### Methods

| Method          | Description                                                                                                                                   |
| --------------- | --------------------------------------------------------------------------------------------------------------------------------------------- |
| `__init__`      | Initializes the agent with a long term memory, and an internal monologue                                                                      |
| `_add_event`    | Appends events to the monologue of the agent and condenses with summary automatically if the monologue is too long                            |
| `_initialize`   | Utilizes the `INITIAL_THOUGHTS` list to give the agent a context for its capabilities and how to navigate the `/workspace`                    |
| `step`          | Modifies the current state by adding the most recent actions and observations, then prompts the model to think about its next action to take. |
| `search_memory` | Uses `VectorIndexRetriever` to find related memories within the long term memory.                                                             |

## Planner Agent

### Description

The planner agent utilizes a special prompting strategy to create long term plans for solving problems.
The agent is given its previous action-observation pairs, current task, and hint based on last action taken at every step.

### Actions

`NullAction`,
`CmdRunAction`,
`CmdKillAction`,
`BrowseURLAction`,
`GithubPushAction`,
`FileReadAction`,
`FileWriteAction`,
`AgentRecallAction`,
`AgentThinkAction`,
`AgentFinishAction`,
`AgentSummarizeAction`,
`AddTaskAction`,
`ModifyTaskAction`,

### Observations

`Observation`,
`NullObservation`,
`CmdOutputObservation`,
`FileReadObservation`,
`AgentRecallObservation`,
`BrowserOutputObservation`

### Methods

| Method          | Description                                                                                                                                                                               |
| --------------- | ----------------------------------------------------------------------------------------------------------------------------------------------------------------------------------------- |
| `__init__`      | Initializes an agent with `llm`                                                                                                                                                           |
| `step`          | Checks to see if current step is completed, returns `AgentFinishAction` if True. Otherwise, creates a plan prompt and sends to model for inference, adding the result as the next action. |
| `search_memory` | Not yet implemented                                                                                                                                                                       |

## CodeAct Agent

### Description

The Code Act Agent is a minimalist agent. The agent works by passing the model a list of action-observation pairs and prompting the model to take the next step.

### Actions

`Action`,
`CmdRunAction`,
`AgentEchoAction`,
`AgentFinishAction`,

### Observations

`CmdOutputObservation`,
`AgentMessageObservation`,

### Methods

| Method          | Description                                                                                                                                                                                                                                             |
| --------------- | ------------------------------------------------------------------------------------------------------------------------------------------------------------------------------------------------------------------------------------------------------- |
| `__init__`      | Initializes an agent with `llm` and a list of messages `List[Mapping[str, str]]`                                                                                                                                                                        |
| `step`          | First, gets messages from state and then compiles them into a list for context. Next, pass the context list with the prompt to get the next command to execute. Finally, Execute command if valid, else return `AgentEchoAction(INVALID_INPUT_MESSAGE)` |
| `search_memory` | Not yet implemented                                                                                                                                                                                                                                     |<|MERGE_RESOLUTION|>--- conflicted
+++ resolved
@@ -4,8 +4,6 @@
 
 # 🧠 Agents and Capabilities
 
-<<<<<<< HEAD
-=======
 ## CodeAct Agent
 
 ### Description
@@ -64,7 +62,6 @@
 [] Support web-browsing
 [] Complete the workflow for CodeAct agent to submit Github PRs
 
->>>>>>> eba5ef8e
 ## Monologue Agent
 
 ### Description

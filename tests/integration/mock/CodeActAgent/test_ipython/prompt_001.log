--- conflicted
+++ resolved
@@ -216,12 +216,8 @@
 
 NOW, LET'S START!
 
-<<<<<<< HEAD
+----------
+
 Use Jupyter IPython to write a text file containing 'hello world' to '/workspace/test.txt'. Do not ask me for confirmation at any point.
 
-ENVIRONMENT REMINDER: You have 9 turns left to complete the task.
-=======
-----------
-
-Use Jupyter IPython to write a text file containing 'hello world' to '/workspace/test.txt'. Do not ask me for confirmation at any point.
->>>>>>> 3d53d363
+ENVIRONMENT REMINDER: You have 9 turns left to complete the task.
--- conflicted
+++ resolved
@@ -23,13 +23,8 @@
 )
 def test_write_simple_script():
     task = "Write a shell script 'hello.sh' that prints 'hello'. Do not ask me for confirmation at any point."
-<<<<<<< HEAD
-    final_agent_state = asyncio.run(main(task, exit_on_message=True))
-    assert final_agent_state == AgentState.FINISHED
-=======
     final_state: State = asyncio.run(main(task, exit_on_message=True))
     assert final_state.agent_state == AgentState.STOPPED
->>>>>>> bf14b478
 
     # Verify the script file exists
     script_path = os.path.join(workspace_base, 'hello.sh')
@@ -94,13 +89,8 @@
 def test_ipython():
     # Execute the task
     task = "Use Jupyter IPython to write a text file containing 'hello world' to '/workspace/test.txt'. Do not ask me for confirmation at any point."
-<<<<<<< HEAD
-    final_agent_state = asyncio.run(main(task, exit_on_message=True))
-    assert final_agent_state == AgentState.FINISHED
-=======
     final_state: State = asyncio.run(main(task, exit_on_message=True))
     assert final_state.agent_state == AgentState.STOPPED
->>>>>>> bf14b478
 
     # Verify the file exists
     file_path = os.path.join(workspace_base, 'test.txt')

--- conflicted
+++ resolved
@@ -22,12 +22,8 @@
 )
 def test_write_simple_script():
     task = "Write a shell script 'hello.sh' that prints 'hello'. Do not ask me for confirmation at any point."
-<<<<<<< HEAD
-    final_agent_state = asyncio.run(main(task))
+    final_agent_state = asyncio.run(main(task, exit_on_message=True))
     assert final_agent_state == AgentState.FINISHED
-=======
-    asyncio.run(main(task, exit_on_message=True))
->>>>>>> b84f25ab
 
     # Verify the script file exists
     script_path = os.path.join(workspace_base, 'hello.sh')
@@ -91,12 +87,8 @@
 def test_ipython():
     # Execute the task
     task = "Use Jupyter IPython to write a text file containing 'hello world' to '/workspace/test.txt'. Do not ask me for confirmation at any point."
-<<<<<<< HEAD
-    final_agent_state = asyncio.run(main(task))
+    final_agent_state = asyncio.run(main(task, exit_on_message=True))
     assert final_agent_state == AgentState.FINISHED
-=======
-    asyncio.run(main(task, exit_on_message=True))
->>>>>>> b84f25ab
 
     # Verify the file exists
     file_path = os.path.join(workspace_base, 'test.txt')

--- conflicted
+++ resolved
@@ -14,15 +14,9 @@
 SANDBOX_TYPE="ssh"
 MAX_ITERATIONS=10
 
-<<<<<<< HEAD
 # FIXME: SWEAgent hangs, so it goes last
 agents=("ManagerAgent" "MonologueAgent" "CodeActAgent" "PlannerAgent" "SWEAgent")
-# only enable iteration reminder for CodeActAgent in tests
 remind_iterations_config=(false false true false false)
-=======
-agents=("MonologueAgent" "CodeActAgent" "PlannerAgent" "SWEAgent")
-remind_iterations_config=(false true false false)
->>>>>>> b84f25ab
 tasks=(
   "Fix typos in bad.txt."
   "Write a shell script 'hello.sh' that prints 'hello'."

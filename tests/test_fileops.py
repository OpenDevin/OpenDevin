from pathlib import Path

import pytest

<<<<<<< HEAD
from opendevin.config import config
from opendevin.action import fileop
=======
from opendevin import config
from opendevin.events.action import files
>>>>>>> 4292a4aa
from opendevin.schema import ConfigType

SANDBOX_PATH_PREFIX = '/workspace'

def test_resolve_path():
<<<<<<< HEAD
    assert fileop.resolve_path('test.txt', '/workspace') == Path(config.workspace_base) / 'test.txt'
    assert fileop.resolve_path('subdir/test.txt', '/workspace') == \
        Path(config.workspace_base) / 'subdir' / 'test.txt'
    assert fileop.resolve_path(Path(fileop.SANDBOX_PATH_PREFIX) / 'test.txt', '/workspace') == \
        Path(config.workspace_base) / 'test.txt'
    assert fileop.resolve_path(Path(fileop.SANDBOX_PATH_PREFIX) / 'subdir' / 'test.txt',
                               '/workspace') == Path(config.workspace_base) / 'subdir' / 'test.txt'
    assert fileop.resolve_path(Path(fileop.SANDBOX_PATH_PREFIX) / 'subdir' / '..' / 'test.txt',
                               '/workspace') == Path(config.workspace_base) / 'test.txt'
=======
    assert files.resolve_path('test.txt', '/workspace') == Path(config.get(ConfigType.WORKSPACE_BASE)) / 'test.txt'
    assert files.resolve_path('subdir/test.txt', '/workspace') == \
        Path(config.get(ConfigType.WORKSPACE_BASE)) / 'subdir' / 'test.txt'
    assert files.resolve_path(Path(SANDBOX_PATH_PREFIX) / 'test.txt', '/workspace') == \
        Path(config.get(ConfigType.WORKSPACE_BASE)) / 'test.txt'
    assert files.resolve_path(Path(SANDBOX_PATH_PREFIX) / 'subdir' / 'test.txt',
                               '/workspace') == Path(config.get(ConfigType.WORKSPACE_BASE)) / 'subdir' / 'test.txt'
    assert files.resolve_path(Path(SANDBOX_PATH_PREFIX) / 'subdir' / '..' / 'test.txt',
                               '/workspace') == Path(config.get(ConfigType.WORKSPACE_BASE)) / 'test.txt'
>>>>>>> 4292a4aa
    with pytest.raises(PermissionError):
        files.resolve_path(Path(SANDBOX_PATH_PREFIX) / '..' / 'test.txt', '/workspace')
    with pytest.raises(PermissionError):
        files.resolve_path(Path('..') / 'test.txt', '/workspace')
    with pytest.raises(PermissionError):
<<<<<<< HEAD
        fileop.resolve_path(Path('/') / 'test.txt', '/workspace')
    assert fileop.resolve_path('test.txt', '/workspace/test') == \
        Path(config.workspace_base) / 'test' / 'test.txt'
=======
        files.resolve_path(Path('/') / 'test.txt', '/workspace')
    assert files.resolve_path('test.txt', '/workspace/test') == \
        Path(config.get(ConfigType.WORKSPACE_BASE)) / 'test' / 'test.txt'
>>>>>>> 4292a4aa
<|MERGE_RESOLUTION|>--- conflicted
+++ resolved
@@ -2,50 +2,44 @@
 
 import pytest
 
-<<<<<<< HEAD
-from opendevin.config import config
-from opendevin.action import fileop
-=======
-from opendevin import config
+from opendevin.core.config import config
 from opendevin.events.action import files
->>>>>>> 4292a4aa
-from opendevin.schema import ConfigType
 
 SANDBOX_PATH_PREFIX = '/workspace'
 
+
 def test_resolve_path():
-<<<<<<< HEAD
-    assert fileop.resolve_path('test.txt', '/workspace') == Path(config.workspace_base) / 'test.txt'
-    assert fileop.resolve_path('subdir/test.txt', '/workspace') == \
-        Path(config.workspace_base) / 'subdir' / 'test.txt'
-    assert fileop.resolve_path(Path(fileop.SANDBOX_PATH_PREFIX) / 'test.txt', '/workspace') == \
-        Path(config.workspace_base) / 'test.txt'
-    assert fileop.resolve_path(Path(fileop.SANDBOX_PATH_PREFIX) / 'subdir' / 'test.txt',
-                               '/workspace') == Path(config.workspace_base) / 'subdir' / 'test.txt'
-    assert fileop.resolve_path(Path(fileop.SANDBOX_PATH_PREFIX) / 'subdir' / '..' / 'test.txt',
-                               '/workspace') == Path(config.workspace_base) / 'test.txt'
-=======
-    assert files.resolve_path('test.txt', '/workspace') == Path(config.get(ConfigType.WORKSPACE_BASE)) / 'test.txt'
-    assert files.resolve_path('subdir/test.txt', '/workspace') == \
-        Path(config.get(ConfigType.WORKSPACE_BASE)) / 'subdir' / 'test.txt'
-    assert files.resolve_path(Path(SANDBOX_PATH_PREFIX) / 'test.txt', '/workspace') == \
-        Path(config.get(ConfigType.WORKSPACE_BASE)) / 'test.txt'
-    assert files.resolve_path(Path(SANDBOX_PATH_PREFIX) / 'subdir' / 'test.txt',
-                               '/workspace') == Path(config.get(ConfigType.WORKSPACE_BASE)) / 'subdir' / 'test.txt'
-    assert files.resolve_path(Path(SANDBOX_PATH_PREFIX) / 'subdir' / '..' / 'test.txt',
-                               '/workspace') == Path(config.get(ConfigType.WORKSPACE_BASE)) / 'test.txt'
->>>>>>> 4292a4aa
+    assert (
+        files.resolve_path('test.txt', '/workspace')
+        == Path(config.workspace_base) / 'test.txt'
+    )
+    assert (
+        files.resolve_path('subdir/test.txt', '/workspace')
+        == Path(config.workspace_base) / 'subdir' / 'test.txt'
+    )
+    assert (
+        files.resolve_path(Path(SANDBOX_PATH_PREFIX) / 'test.txt', '/workspace')
+        == Path(config.workspace_base) / 'test.txt'
+    )
+    assert (
+        files.resolve_path(
+            Path(SANDBOX_PATH_PREFIX) / 'subdir' / 'test.txt', '/workspace'
+        )
+        == Path(config.workspace_base) / 'subdir' / 'test.txt'
+    )
+    assert (
+        files.resolve_path(
+            Path(SANDBOX_PATH_PREFIX) / 'subdir' / '..' / 'test.txt', '/workspace'
+        )
+        == Path(config.workspace_base) / 'test.txt'
+    )
     with pytest.raises(PermissionError):
         files.resolve_path(Path(SANDBOX_PATH_PREFIX) / '..' / 'test.txt', '/workspace')
     with pytest.raises(PermissionError):
         files.resolve_path(Path('..') / 'test.txt', '/workspace')
     with pytest.raises(PermissionError):
-<<<<<<< HEAD
-        fileop.resolve_path(Path('/') / 'test.txt', '/workspace')
-    assert fileop.resolve_path('test.txt', '/workspace/test') == \
-        Path(config.workspace_base) / 'test' / 'test.txt'
-=======
         files.resolve_path(Path('/') / 'test.txt', '/workspace')
-    assert files.resolve_path('test.txt', '/workspace/test') == \
-        Path(config.get(ConfigType.WORKSPACE_BASE)) / 'test' / 'test.txt'
->>>>>>> 4292a4aa
+    assert (
+        files.resolve_path('test.txt', '/workspace/test')
+        == Path(config.workspace_base) / 'test' / 'test.txt'
+    )
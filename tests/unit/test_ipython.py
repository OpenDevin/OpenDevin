import pathlib
import tempfile

import pytest

from opendevin.core.config import SandboxConfig
<<<<<<< HEAD
from opendevin.runtime.docker.ssh_box import DockerSSHBox
from opendevin.runtime.plugins import JupyterRequirement
=======
from opendevin.events.action import IPythonRunCellAction
from opendevin.events.observation import IPythonRunCellObservation
from opendevin.runtime.server.runtime import ServerRuntime
>>>>>>> 6c4cce01


@pytest.fixture
def temp_dir(monkeypatch):
    # get a temporary directory
    with tempfile.TemporaryDirectory() as temp_dir:
        pathlib.Path().mkdir(parents=True, exist_ok=True)
        yield temp_dir


@pytest.mark.asyncio
<<<<<<< HEAD
async def test_sandbox_jupyter_plugin_backticks(temp_dir):
    box = DockerSSHBox(
        config=SandboxConfig(),
        persist_sandbox=False,
        workspace_mount_path=temp_dir,
        sandbox_workspace_dir='/workspace',
        cache_dir='/tmp/cache',
        run_as_devin=True,
    )
    await box.initialize()
    await box._init_plugins_async([JupyterRequirement])
    test_code = "print('Hello, `World`!')"
    expected_write_command = (
        "cat > /tmp/opendevin_jupyter_temp.py <<'EOL'\n" f'{test_code}\n' 'EOL'
    )
    expected_execute_command = 'cat /tmp/opendevin_jupyter_temp.py | execute_cli'
    exit_code, output = await box.execute_async(expected_write_command)
    exit_code, output = await box.execute_async(expected_execute_command)
    print(output)
    assert exit_code == 0, 'The exit code should be 0 for ' + box.__class__.__name__
    assert output.strip() == 'Hello, `World`!', (
        'The output should be the same as the input for ' + box.__class__.__name__
    )
    await box.close()
=======
async def test_run_python_backticks():
    # Create a mock event_stream
    mock_event_stream = MagicMock()

    test_code = "print('Hello, `World`!\n')"

    # Mock the asynchronous sandbox execute method
    mock_sandbox_execute = MagicMock()
    mock_sandbox_execute.side_effect = [
        (0, ''),  # Initial call during DockerSSHBox initialization
        (0, ''),  # Initial call during DockerSSHBox initialization
        (0, ''),  # Initial call during DockerSSHBox initialization
        (0, ''),  # Write command
        (0, test_code),  # Execute command
    ]

    # Set up the patches for the runtime and sandbox
    with patch(
        'opendevin.runtime.docker.ssh_box.DockerSSHBox.execute',
        new=mock_sandbox_execute,
    ):
        # Initialize the runtime with the mock event_stream
        runtime = ServerRuntime(
            sandbox_config=SandboxConfig(box_type='ssh', persist_sandbox=False),
            event_stream=mock_event_stream,
        )

        # Define the test action with a simple IPython command
        action = IPythonRunCellAction(code=test_code)

        # Call the run_ipython method with the test action
        result = await runtime.run_action(action)

        # Assert that the result is an instance of IPythonRunCellObservation
        assert isinstance(result, IPythonRunCellObservation)

        # Assert that the execute method was called with the correct commands
        expected_write_command = (
            "cat > /tmp/opendevin_jupyter_temp.py <<'EOL'\n" f'{test_code}\n' 'EOL'
        )
        expected_execute_command = 'cat /tmp/opendevin_jupyter_temp.py | execute_cli'
        mock_sandbox_execute.assert_has_calls(
            [
                call('mkdir -p /tmp'),
                call('git config --global user.name "OpenDevin"'),
                call('git config --global user.email "opendevin@all-hands.dev"'),
                call(expected_write_command),
                call(expected_execute_command),
            ]
        )

        assert (
            test_code == result.content
        ), f'The output should contain the expected print output, got: {result.content}'
>>>>>>> 6c4cce01
<|MERGE_RESOLUTION|>--- conflicted
+++ resolved
@@ -1,17 +1,13 @@
 import pathlib
 import tempfile
+from unittest.mock import MagicMock, call, patch
 
 import pytest
 
 from opendevin.core.config import SandboxConfig
-<<<<<<< HEAD
-from opendevin.runtime.docker.ssh_box import DockerSSHBox
-from opendevin.runtime.plugins import JupyterRequirement
-=======
 from opendevin.events.action import IPythonRunCellAction
 from opendevin.events.observation import IPythonRunCellObservation
 from opendevin.runtime.server.runtime import ServerRuntime
->>>>>>> 6c4cce01
 
 
 @pytest.fixture
@@ -22,33 +18,6 @@
         yield temp_dir
 
 
-@pytest.mark.asyncio
-<<<<<<< HEAD
-async def test_sandbox_jupyter_plugin_backticks(temp_dir):
-    box = DockerSSHBox(
-        config=SandboxConfig(),
-        persist_sandbox=False,
-        workspace_mount_path=temp_dir,
-        sandbox_workspace_dir='/workspace',
-        cache_dir='/tmp/cache',
-        run_as_devin=True,
-    )
-    await box.initialize()
-    await box._init_plugins_async([JupyterRequirement])
-    test_code = "print('Hello, `World`!')"
-    expected_write_command = (
-        "cat > /tmp/opendevin_jupyter_temp.py <<'EOL'\n" f'{test_code}\n' 'EOL'
-    )
-    expected_execute_command = 'cat /tmp/opendevin_jupyter_temp.py | execute_cli'
-    exit_code, output = await box.execute_async(expected_write_command)
-    exit_code, output = await box.execute_async(expected_execute_command)
-    print(output)
-    assert exit_code == 0, 'The exit code should be 0 for ' + box.__class__.__name__
-    assert output.strip() == 'Hello, `World`!', (
-        'The output should be the same as the input for ' + box.__class__.__name__
-    )
-    await box.close()
-=======
 async def test_run_python_backticks():
     # Create a mock event_stream
     mock_event_stream = MagicMock()
@@ -102,5 +71,4 @@
 
         assert (
             test_code == result.content
-        ), f'The output should contain the expected print output, got: {result.content}'
->>>>>>> 6c4cce01
+        ), f'The output should contain the expected print output, got: {result.content}'
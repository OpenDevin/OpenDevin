--- conflicted
+++ resolved
@@ -9,13 +9,9 @@
 import toml
 from pytest import TempPathFactory
 
-<<<<<<< HEAD
-from openhands import get_version
-=======
 from openhands import __version__ as oh_version
 from openhands.core.logger import openhands_logger as logger
 from openhands.runtime.builder.docker import DockerRuntimeBuilder
->>>>>>> b78f646b
 from openhands.runtime.utils.runtime_build import (
     _generate_dockerfile,
     _put_source_code_to_dir,
@@ -25,12 +21,8 @@
     prep_docker_build_folder,
 )
 
-<<<<<<< HEAD
-OH_VERSION = f'oh_v{get_version()}'
-=======
 OH_VERSION = f'oh_v{oh_version}'
 DEFAULT_BASE_IMAGE = 'nikolaik/python-nodejs:python3.11-nodejs22'
->>>>>>> b78f646b
 
 
 @pytest.fixture

--- conflicted
+++ resolved
@@ -7,10 +7,7 @@
 from opendevin.controller.state.state import State
 from opendevin.controller.stuck import StuckDetector
 from opendevin.events.action import CmdRunAction, FileReadAction, MessageAction
-<<<<<<< HEAD
 from opendevin.events.action.commands import CmdKillAction, IPythonRunCellAction
-=======
->>>>>>> 82f256be
 from opendevin.events.observation import (
     CmdOutputObservation,
     FileReadObservation,
@@ -423,7 +420,6 @@
         read_observation_2._cause = read_action_2._id
         event_stream.add_event(read_observation_2, EventSource.USER)
 
-<<<<<<< HEAD
         message_null_observation = NullObservation(content='')
         event_stream.add_event(message_action, EventSource.USER)
         event_stream.add_event(message_null_observation, EventSource.USER)
@@ -445,78 +441,6 @@
         event_stream.add_event(read_observation_3, EventSource.USER)
 
         assert stuck_detector.is_stuck() is False
-
-    def test_is_stuck_four_tuples_cmd_kill_and_output(
-        self, stuck_detector: StuckDetector, event_stream: EventStream
-    ):
-        message_action = MessageAction(content='Done', wait_for_response=False)
-        message_action._source = EventSource.USER
-
-        hello_action = MessageAction(content='Hello', wait_for_response=False)
-        event_stream.add_event(hello_action, EventSource.USER)
-        hello_observation = NullObservation(content='')
-        hello_observation._cause = hello_action._id
-        event_stream.add_event(hello_observation, EventSource.USER)
-
-        cmd_kill_action_1 = CmdKillAction(
-            command_id=42, thought='It looks like storybook is stuck, lets kill it'
-        )
-        event_stream.add_event(cmd_kill_action_1, EventSource.AGENT)
-        cmd_output_observation_1 = CmdOutputObservation(
-            content='Background command storybook has been killed.',
-            command_id=42,
-            command='storybook',
-            exit_code=0,
-        )
-        cmd_output_observation_1._cause = cmd_kill_action_1._id
-        event_stream.add_event(cmd_output_observation_1, EventSource.USER)
-
-        cmd_kill_action_2 = CmdKillAction(
-            command_id=343, thought='It looks like storybook is stuck, lets kill it'
-        )
-        event_stream.add_event(cmd_kill_action_2, EventSource.AGENT)
-        cmd_output_observation_2 = CmdOutputObservation(
-            content='Background command storybook has been killed.',
-            command_id=343,
-            command='storybook',
-            exit_code=0,
-        )
-        cmd_output_observation_2._cause = cmd_kill_action_2._id
-        event_stream.add_event(cmd_output_observation_2, EventSource.USER)
-
-        message_null_observation = NullObservation(content='')
-        event_stream.add_event(message_action, EventSource.USER)
-        event_stream.add_event(message_null_observation, EventSource.USER)
-
-        cmd_kill_action_3 = CmdKillAction(
-            command_id=30, thought='It looks like storybook is stuck, lets kill it'
-        )
-        event_stream.add_event(cmd_kill_action_3, EventSource.AGENT)
-        cmd_output_observation_3 = CmdOutputObservation(
-            content='Background command storybook has been killed.',
-            command_id=30,
-            command='storybook',
-            exit_code=0,
-        )
-        cmd_output_observation_3._cause = cmd_kill_action_3._id
-        event_stream.add_event(cmd_output_observation_3, EventSource.USER)
-
-        cmd_kill_action_4 = CmdKillAction(
-            command_id=4, thought='It looks like storybook is stuck, lets kill it'
-        )
-        event_stream.add_event(cmd_kill_action_4, EventSource.AGENT)
-        cmd_output_observation_4 = CmdOutputObservation(
-            content='Background command storybook has been killed.',
-            command_id=4,
-            command='storybook',
-            exit_code=0,
-        )
-        cmd_output_observation_4._cause = cmd_kill_action_4._id
-        event_stream.add_event(cmd_output_observation_4, EventSource.USER)
-
-        with patch('logging.Logger.warning') as mock_warning:
-            assert stuck_detector.is_stuck() is True
-            mock_warning.assert_called_once_with('Action, Observation loop detected')
 
     def test_is_stuck_monologue(self, stuck_detector, event_stream):
         # Add events to the event stream
@@ -587,9 +511,6 @@
         return controller
 
     def test_is_stuck_delegate_stuck(self, controller: AgentController):
-=======
-    def test_is_stuck_delegate_stuck(self, controller):
->>>>>>> 82f256be
         controller.delegate = Mock()
         controller.delegate._is_stuck.return_value = True
         assert controller._is_stuck() is True
import json
import pytest

import pytest

from opendevin.events import EventSource, EventStream
from opendevin.events.action import NullAction
from opendevin.events.observation import NullObservation

pytestmark = pytest.mark.order


def clear_all_sessions():
    EventStream.clear_all_sessions()


# Call clear_all_sessions at the module level
clear_all_sessions()


@pytest.fixture(autouse=True)
def clear_sessions_before_each_test():
    EventStream.clear_all_sessions()


@pytest.fixture
def event_stream():
    event_stream = EventStream('abc')
    yield event_stream

    # clear after each test
    event_stream.clear()


def collect_events(stream):
    events = list(stream.get_events())
    return events


<<<<<<< HEAD
@pytest.mark.order(1)
@pytest.mark.asyncio
async def test_basic_flow():
    clear_all_sessions()  # Ensure a clean state before the test
    stream = EventStream(
        'abc', reinitialize=False
    )  # Don't reinitialize from file store
    initial_events = collect_events(stream)
    assert (
        len(initial_events) == 0
    ), f'Expected 0 events, but found {len(initial_events)}'

    await stream.add_event(NullAction(), EventSource.AGENT)
    events_after_add = collect_events(stream)
    assert (
        len(events_after_add) == 1
    ), f'Expected 1 event, but found {len(events_after_add)}'


@pytest.mark.order(2)
@pytest.mark.asyncio
async def test_stream_storage():
    sid = 'def'
    stream = EventStream(sid, reinitialize=False)  # Don't reinitialize from file store
    await stream.add_event(NullObservation(''), EventSource.AGENT)
    assert len(collect_events(stream)) == 1
    content = stream._file_store.read(f'sessions/{sid}/events/0.json')
=======
def test_basic_flow(event_stream: EventStream):
    event_stream.add_event(NullAction(), EventSource.AGENT)
    assert len(collect_events(event_stream)) == 1


def test_stream_storage(event_stream: EventStream):
    event_stream.add_event(NullObservation(''), EventSource.AGENT)
    assert len(collect_events(event_stream)) == 1
    content = event_stream._file_store.read('sessions/abc/events/0.json')
>>>>>>> 9b9b7549
    assert content is not None
    data = json.loads(content)
    assert 'timestamp' in data
    del data['timestamp']
    assert data == {
        'id': 0,
        'source': 'agent',
        'observation': 'null',
        'content': '',
        'extras': {},
        'message': 'No observation',
    }


<<<<<<< HEAD
@pytest.mark.order(3)
@pytest.mark.asyncio
async def test_rehydration():
    # Clear all sessions before starting the test
    clear_all_sessions()

    # Create and populate stream1
    stream1 = EventStream('es1', reinitialize=False)
    await stream1.add_event(NullObservation('obs1'), EventSource.AGENT)
    await stream1.add_event(NullObservation('obs2'), EventSource.AGENT)
    assert len(collect_events(stream1)) == 2
=======
def test_rehydration(event_stream: EventStream):
    event_stream.add_event(NullObservation('obs1'), EventSource.AGENT)
    event_stream.add_event(NullObservation('obs2'), EventSource.AGENT)
    assert len(collect_events(event_stream)) == 2
>>>>>>> 9b9b7549

    # Create and check stream2
    stream2 = EventStream('es2', reinitialize=False)
    assert len(collect_events(stream2)) == 0

<<<<<<< HEAD
    # Reset stream1
    stream1.reset()
    assert len(collect_events(stream1)) == 0

    # Rehydrate stream1
    stream1rehydrated = EventStream('es1', reinitialize=True)
=======
    stream1rehydrated = EventStream('abc')
>>>>>>> 9b9b7549
    events = collect_events(stream1rehydrated)
    assert len(events) == 0

    # Add events to rehydrated stream and check
    await stream1rehydrated.add_event(NullObservation('obs3'), EventSource.AGENT)
    events_after_add = collect_events(stream1rehydrated)
    assert len(events_after_add) == 1<|MERGE_RESOLUTION|>--- conflicted
+++ resolved
@@ -1,13 +1,10 @@
 import json
-import pytest
 
 import pytest
 
 from opendevin.events import EventSource, EventStream
 from opendevin.events.action import NullAction
 from opendevin.events.observation import NullObservation
-
-pytestmark = pytest.mark.order
 
 
 def clear_all_sessions():
@@ -37,8 +34,6 @@
     return events
 
 
-<<<<<<< HEAD
-@pytest.mark.order(1)
 @pytest.mark.asyncio
 async def test_basic_flow():
     clear_all_sessions()  # Ensure a clean state before the test
@@ -57,7 +52,6 @@
     ), f'Expected 1 event, but found {len(events_after_add)}'
 
 
-@pytest.mark.order(2)
 @pytest.mark.asyncio
 async def test_stream_storage():
     sid = 'def'
@@ -65,17 +59,6 @@
     await stream.add_event(NullObservation(''), EventSource.AGENT)
     assert len(collect_events(stream)) == 1
     content = stream._file_store.read(f'sessions/{sid}/events/0.json')
-=======
-def test_basic_flow(event_stream: EventStream):
-    event_stream.add_event(NullAction(), EventSource.AGENT)
-    assert len(collect_events(event_stream)) == 1
-
-
-def test_stream_storage(event_stream: EventStream):
-    event_stream.add_event(NullObservation(''), EventSource.AGENT)
-    assert len(collect_events(event_stream)) == 1
-    content = event_stream._file_store.read('sessions/abc/events/0.json')
->>>>>>> 9b9b7549
     assert content is not None
     data = json.loads(content)
     assert 'timestamp' in data
@@ -90,43 +73,21 @@
     }
 
 
-<<<<<<< HEAD
-@pytest.mark.order(3)
 @pytest.mark.asyncio
-async def test_rehydration():
+async def test_rehydration(event_stream: EventStream):
     # Clear all sessions before starting the test
     clear_all_sessions()
 
-    # Create and populate stream1
-    stream1 = EventStream('es1', reinitialize=False)
-    await stream1.add_event(NullObservation('obs1'), EventSource.AGENT)
-    await stream1.add_event(NullObservation('obs2'), EventSource.AGENT)
-    assert len(collect_events(stream1)) == 2
-=======
-def test_rehydration(event_stream: EventStream):
-    event_stream.add_event(NullObservation('obs1'), EventSource.AGENT)
-    event_stream.add_event(NullObservation('obs2'), EventSource.AGENT)
+    await event_stream.add_event(NullObservation('obs1'), EventSource.AGENT)
+    await event_stream.add_event(NullObservation('obs2'), EventSource.AGENT)
     assert len(collect_events(event_stream)) == 2
->>>>>>> 9b9b7549
 
     # Create and check stream2
-    stream2 = EventStream('es2', reinitialize=False)
+    stream2 = EventStream('es2')
     assert len(collect_events(stream2)) == 0
 
-<<<<<<< HEAD
-    # Reset stream1
-    stream1.reset()
-    assert len(collect_events(stream1)) == 0
-
-    # Rehydrate stream1
-    stream1rehydrated = EventStream('es1', reinitialize=True)
-=======
     stream1rehydrated = EventStream('abc')
->>>>>>> 9b9b7549
     events = collect_events(stream1rehydrated)
-    assert len(events) == 0
-
-    # Add events to rehydrated stream and check
-    await stream1rehydrated.add_event(NullObservation('obs3'), EventSource.AGENT)
-    events_after_add = collect_events(stream1rehydrated)
-    assert len(events_after_add) == 1+    assert len(events) == 2
+    assert events[0].content == 'obs1'
+    assert events[1].content == 'obs2'
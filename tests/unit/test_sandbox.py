--- conflicted
+++ resolved
@@ -5,16 +5,10 @@
 
 import pytest
 
-<<<<<<< HEAD
-from opendevin.core import config
-from opendevin.runtime.docker.exec_box import DockerExecBox
-from opendevin.runtime.docker.ssh_box import DockerSSHBox, split_bash_commands
-=======
 from opendevin.core.config import AppConfig, config
 from opendevin.runtime.docker.exec_box import DockerExecBox
 from opendevin.runtime.docker.local_box import LocalBox
-from opendevin.runtime.docker.ssh_box import DockerSSHBox
->>>>>>> 8bfae841
+from opendevin.runtime.docker.ssh_box import DockerSSHBox, split_bash_commands
 
 
 @pytest.fixture
@@ -108,7 +102,6 @@
     ), patch.object(config, 'run_as_devin', new='true'), patch.object(
         config, 'sandbox_type', new='ssh'
     ):
-<<<<<<< HEAD
         for box in [
             DockerSSHBox()
         ]:  # FIXME: permission error on mkdir test for exec box
@@ -117,21 +110,17 @@
                 'The exit code should be 0 for ' + box.__class__.__name__
             )
             assert output.strip() == 'total 0'
-=======
-        ssh_box = DockerSSHBox()
-
-        # test the ssh box
-        assert config.workspace_base == temp_dir
-        exit_code, output = ssh_box.execute('ls -l')
-        assert exit_code == 0, 'The exit code should be 0.'
-        assert output.strip() == 'total 0'
->>>>>>> 8bfae841
 
             exit_code, output = box.execute('mkdir test')
             assert exit_code == 0, (
                 'The exit code should be 0 for ' + box.__class__.__name__
             )
             assert output.strip() == ''
+
+            assert config.workspace_base == temp_dir
+            exit_code, output = box.execute('ls -l')
+            assert exit_code == 0, 'The exit code should be 0.'
+            assert output.strip() == 'total 0'
 
             exit_code, output = box.execute('ls -l')
             assert exit_code == 0, 'The exit code should be 0.'

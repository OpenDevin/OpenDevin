--- conflicted
+++ resolved
@@ -5,15 +5,10 @@
 import pytest
 
 from opendevin.core.config import AppConfig, SandboxConfig
-<<<<<<< HEAD
 from opendevin.runtime.docker.ssh_box import DockerSSHBox
 from opendevin.runtime.plugins import AgentSkillsRequirement, JupyterRequirement
 from opendevin.runtime.utils import split_bash_commands
-=======
-from opendevin.runtime.docker.local_box import LocalBox
-from opendevin.runtime.docker.ssh_box import DockerSSHBox, split_bash_commands
-from opendevin.runtime.plugins import AgentSkillsRequirement, JupyterRequirement
->>>>>>> cf3d2298
+
 
 
 def create_docker_box_from_app_config(
@@ -48,33 +43,6 @@
         yield temp_dir
 
 
-<<<<<<< HEAD
-=======
-def test_env_vars(temp_dir):
-    os.environ['SANDBOX_ENV_FOOBAR'] = 'BAZ'
-    ssh_box = create_docker_box_from_app_config(temp_dir)
-
-    local_box_config = AppConfig(
-        sandbox=SandboxConfig(
-            box_type='local',
-        )
-    )
-    local_box = LocalBox(local_box_config.sandbox, temp_dir)
-    for box in [
-        ssh_box,
-        local_box,
-    ]:
-        box.add_to_env(key='QUUX', value='abc"def')
-        assert box._env['FOOBAR'] == 'BAZ'
-        assert box._env['QUUX'] == 'abc"def'
-        exit_code, output = box.execute('echo $FOOBAR $QUUX')
-        assert exit_code == 0, 'The exit code should be 0.'
-        assert (
-            output.strip() == 'BAZ abc"def'
-        ), f'Output: {output} for {box.__class__.__name__}'
-
-
->>>>>>> cf3d2298
 def test_split_commands():
     cmds = [
         'ls -l',
@@ -346,23 +314,6 @@
     assert not config.sandbox.enable_auto_lint
     box = create_docker_box_from_app_config(temp_dir, config)
     _test_sandbox_jupyter_agentskills_fileop_pwd_impl(box, config)
-<<<<<<< HEAD
-=======
-
-
-def test_sandbox_jupyter_agentskills_fileop_pwd_with_lint(temp_dir):
-    # get a temporary directory
-    config = AppConfig(
-        sandbox=SandboxConfig(
-            box_type='ssh',
-            persist_sandbox=False,
-            enable_auto_lint=True,
-        )
-    )
-    assert config.sandbox.enable_auto_lint
-    box = create_docker_box_from_app_config(temp_dir, config)
-    _test_sandbox_jupyter_agentskills_fileop_pwd_impl(box, config)
->>>>>>> cf3d2298
 
 
 @pytest.mark.skipif(

--- conflicted
+++ resolved
@@ -373,16 +373,10 @@
     # get a temporary directory
     with patch.object(config, 'workspace_base', new=temp_dir), patch.object(
         config, 'workspace_mount_path', new=temp_dir
-<<<<<<< HEAD
-    ), patch.object(config, 'run_as_devin', new='true'), patch.object(
-        config.sandbox, 'type', new='ssh'
-    ):
-=======
-    ), patch.object(config, 'run_as_devin', new=True), patch.object(
-        config, 'sandbox_type', new='ssh'
+    ), patch.object(config, 'run_as_devin', new='true'), patch.object(
+        config.sandbox, 'type', new='ssh'
     ), patch.object(config, 'enable_auto_lint', new=True):
         assert config.enable_auto_lint
->>>>>>> 917d96e0
         for box in [DockerSSHBox()]:
             _test_sandbox_jupyter_agentskills_fileop_pwd_impl(box)
 

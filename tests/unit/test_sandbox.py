import os, shutil
from unittest.mock import patch

import pytest

from opendevin.core.config import config
from opendevin.runtime.docker.exec_box import DockerExecBox
from opendevin.runtime.docker.local_box import LocalBox
from opendevin.runtime.docker.ssh_box import DockerSSHBox, split_bash_commands
from opendevin.runtime.plugins import AgentSkillsRequirement, JupyterRequirement


@pytest.fixture
def clean_up_workspace():
    folder = config.workspace_base
    for filename in os.listdir(folder):
        file_path = os.path.join(folder, filename)
        try:
            if os.path.isfile(file_path) or os.path.islink(file_path):
                os.unlink(file_path)
            elif os.path.isdir(file_path):
                shutil.rmtree(file_path)
        except Exception as e:
            print('Failed to delete %s. Reason: %s' % (file_path, e))

    print('Cleaned up workspace.')


def test_env_vars():
    os.environ['SANDBOX_ENV_FOOBAR'] = 'BAZ'
    for box_class in [DockerSSHBox, DockerExecBox, LocalBox]:
        box = box_class()
        box.add_to_env('QUUX', 'abc"def')
        assert box._env['FOOBAR'] == 'BAZ'
        assert box._env['QUUX'] == 'abc"def'
        exit_code, output = box.execute('echo $FOOBAR $QUUX')
        assert exit_code == 0, 'The exit code should be 0.'
        assert output.strip() == 'BAZ abc"def', f'Output: {output} for {box_class}'


def test_split_commands():
    cmds = [
        'ls -l',
        'echo -e "hello\nworld"',
        """
echo -e 'hello it\\'s me'
""".strip(),
        """
echo \\
    -e 'hello' \\
    -v
""".strip(),
        """
echo -e 'hello\\nworld\\nare\\nyou\\nthere?'
""".strip(),
        """
echo -e 'hello
world
are
you\\n
there?'
""".strip(),
        """
echo -e 'hello
world "
'
""".strip(),
        """
kubectl apply -f - <<EOF
apiVersion: v1
kind: Pod
metadata:
  name: busybox-sleep
spec:
  containers:
  - name: busybox
    image: busybox:1.28
    args:
    - sleep
    - "1000000"
EOF
""".strip(),
    ]
    joined_cmds = '\n'.join(cmds)
    split_cmds = split_bash_commands(joined_cmds)
    for s in split_cmds:
        print('\nCMD')
        print(s)
    cmds = [
        c.replace('\\\n', '') for c in cmds
    ]  # The function strips escaped newlines, but this shouldn't matter
    assert (
        split_cmds == cmds
    ), 'The split commands should be the same as the input commands.'


def test_ssh_box_run_as_devin():
    with patch.object(config, 'run_as_devin', new='true'), patch.object(
        config, 'sandbox_type', new='ssh'
    ):
        for box in [
            DockerSSHBox()
        ]:  # FIXME: permission error on mkdir test for exec box
            exit_code, output = box.execute('ls -l')
            assert exit_code == 0, (
                'The exit code should be 0 for ' + box.__class__.__name__
            )
            assert output.strip() == 'total 0'

            exit_code, output = box.execute('ls -l')
            assert exit_code == 0, 'The exit code should be 0.'
            assert output.strip() == 'total 0'

            exit_code, output = box.execute('mkdir test')
            assert exit_code == 0, 'The exit code should be 0.'
            assert output.strip() == ''

            exit_code, output = box.execute('ls -l')
            assert exit_code == 0, 'The exit code should be 0.'
            assert (
                'opendevin' in output
            ), "The output should contain username 'opendevin'"
            assert 'test' in output, 'The output should contain the test directory'

            exit_code, output = box.execute('touch test/foo.txt')
            assert exit_code == 0, 'The exit code should be 0.'
            assert output.strip() == ''

            exit_code, output = box.execute('ls -l test')
            assert exit_code == 0, 'The exit code should be 0.'
            assert 'foo.txt' in output, 'The output should contain the foo.txt file'
            box.close()


def test_ssh_box_multi_line_cmd_run_as_devin(clean_up_workspace):
    with patch.object(config, 'run_as_devin', new='true'), patch.object(
        config, 'sandbox_type', new='ssh'
    ):
        for box in [DockerSSHBox(), DockerExecBox()]:
            exit_code, output = box.execute('pwd && ls -l')
            assert exit_code == 0, (
                'The exit code should be 0 for ' + box.__class__.__name__
            )
            expected_lines = ['/workspace', 'total 0']
            line_sep = '\r\n' if isinstance(box, DockerSSHBox) else '\n'
            assert output == line_sep.join(expected_lines), (
                'The output should be the same as the input for '
                + box.__class__.__name__
            )
            box.close()


def test_ssh_box_stateful_cmd_run_as_devin(clean_up_workspace):
    with patch.object(config, 'run_as_devin', new='true'), patch.object(
        config, 'sandbox_type', new='ssh'
    ):
        for box in [
            DockerSSHBox()
        ]:  # FIXME: DockerExecBox() does not work with stateful commands
            exit_code, output = box.execute('mkdir test')
            assert exit_code == 0, 'The exit code should be 0.'
            assert output.strip() == ''

            exit_code, output = box.execute('cd test')
            assert exit_code == 0, (
                'The exit code should be 0 for ' + box.__class__.__name__
            )
            assert output.strip() == '', (
                'The output should be empty for ' + box.__class__.__name__
            )

            exit_code, output = box.execute('pwd')
            assert exit_code == 0, (
                'The exit code should be 0 for ' + box.__class__.__name__
            )
            assert output.strip() == '/workspace/test', (
                'The output should be /workspace for ' + box.__class__.__name__
            )
            box.close()


def test_ssh_box_failed_cmd_run_as_devin():
    with patch.object(config, 'run_as_devin', new='true'), patch.object(
        config, 'sandbox_type', new='ssh'
    ):
        for box in [DockerSSHBox(), DockerExecBox()]:
            exit_code, output = box.execute('non_existing_command')
            assert exit_code != 0, (
                'The exit code should not be 0 for a failed command for '
                + box.__class__.__name__
            )
            box.close()


def test_single_multiline_command():
    with patch.object(config, 'run_as_devin', new='true'), patch.object(
        config, 'sandbox_type', new='ssh'
    ):
        for box in [DockerSSHBox(), DockerExecBox()]:
            exit_code, output = box.execute('echo \\\n -e "foo"')
            assert exit_code == 0, (
                'The exit code should be 0 for ' + box.__class__.__name__
            )
            if isinstance(box, DockerExecBox):
                assert output == 'foo', (
                    'The output should be the same as the input for '
                    + box.__class__.__name__
                )
            else:
                # FIXME: why is there a `>` in the output? Probably PS2?
                assert output == '> foo', (
                    'The output should be the same as the input for '
                    + box.__class__.__name__
                )
            box.close()


def test_multiline_echo():
    with patch.object(config, 'run_as_devin', new='true'), patch.object(
        config, 'sandbox_type', new='ssh'
    ):
        for box in [DockerSSHBox(), DockerExecBox()]:
            exit_code, output = box.execute('echo -e "hello\nworld"')
            assert exit_code == 0, (
                'The exit code should be 0 for ' + box.__class__.__name__
            )
            if isinstance(box, DockerExecBox):
                assert output == 'hello\nworld', (
                    'The output should be the same as the input for '
                    + box.__class__.__name__
                )
            else:
                # FIXME: why is there a `>` in the output?
                assert output == '> hello\r\nworld', (
                    'The output should be the same as the input for '
                    + box.__class__.__name__
                )
            box.close()


def test_sandbox_whitespace():
    with patch.object(config, 'run_as_devin', new='true'), patch.object(
        config, 'sandbox_type', new='ssh'
    ):
        for box in [DockerSSHBox(), DockerExecBox()]:
            exit_code, output = box.execute('echo -e "\\n\\n\\n"')
            assert exit_code == 0, (
                'The exit code should be 0 for ' + box.__class__.__name__
            )
            if isinstance(box, DockerExecBox):
                assert output == '\n\n\n', (
                    'The output should be the same as the input for '
                    + box.__class__.__name__
                )
            else:
                assert output == '\r\n\r\n\r\n', (
                    'The output should be the same as the input for '
                    + box.__class__.__name__
                )
            box.close()


def test_sandbox_jupyter_plugin():
    with patch.object(config, 'run_as_devin', new='true'), patch.object(
        config, 'sandbox_type', new='ssh'
    ):
        for box in [DockerSSHBox()]:
            box.init_plugins([JupyterRequirement])
            exit_code, output = box.execute('echo "print(1)" | execute_cli')
            print(output)
            assert exit_code == 0, (
                'The exit code should be 0 for ' + box.__class__.__name__
            )
            assert output == '1\r\n', (
                'The output should be the same as the input for '
                + box.__class__.__name__
            )
            box.close()


<<<<<<< HEAD
def test_sandbox_jupyter_agentskills_fileop_pwd(clean_up_workspace):
    with patch.object(config, 'run_as_devin', new='true'), patch.object(
=======
def _test_sandbox_jupyter_agentskills_fileop_pwd_impl(box):
    box.init_plugins([AgentSkillsRequirement, JupyterRequirement])
    exit_code, output = box.execute('mkdir test')
    print(output)
    assert exit_code == 0, 'The exit code should be 0 for ' + box.__class__.__name__

    exit_code, output = box.execute('echo "create_file(\'a.txt\')" | execute_cli')
    print(output)
    assert exit_code == 0, 'The exit code should be 0 for ' + box.__class__.__name__
    assert output.strip().split('\r\n') == (
        '[File: /workspace/a.txt (1 lines total)]\r\n' '1|\r\n' '[File a.txt created.]'
    ).strip().split('\r\n')

    exit_code, output = box.execute('cd test')
    print(output)
    assert exit_code == 0, 'The exit code should be 0 for ' + box.__class__.__name__

    exit_code, output = box.execute('echo "create_file(\'a.txt\')" | execute_cli')
    print(output)
    assert exit_code == 0, 'The exit code should be 0 for ' + box.__class__.__name__
    assert output.strip().split('\r\n') == (
        '[File: /workspace/test/a.txt (1 lines total)]\r\n'
        '1|\r\n'
        '[File a.txt created.]'
    ).strip().split('\r\n')

    exit_code, output = box.execute('rm -rf /workspace/*')
    assert exit_code == 0, 'The exit code should be 0 for ' + box.__class__.__name__
    box.close()


def test_sandbox_jupyter_agentskills_fileop_pwd(temp_dir):
    # get a temporary directory
    with patch.object(config, 'workspace_base', new=temp_dir), patch.object(
        config, 'workspace_mount_path', new=temp_dir
    ), patch.object(config, 'run_as_devin', new='true'), patch.object(
>>>>>>> 868b7460
        config, 'sandbox_type', new='ssh'
    ):
        for box in [DockerSSHBox()]:
            _test_sandbox_jupyter_agentskills_fileop_pwd_impl(box)


@pytest.mark.skipif(
    os.getenv('TEST_IN_CI') != 'true',
    reason='The unittest need to download image, so only run on CI',
)
def test_agnostic_sandbox_jupyter_agentskills_fileop_pwd(temp_dir):
    for base_sandbox_image in ['ubuntu:22.04', 'debian:11']:
        # get a temporary directory
        with patch.object(config, 'workspace_base', new=temp_dir), patch.object(
            config, 'workspace_mount_path', new=temp_dir
        ), patch.object(config, 'run_as_devin', new='true'), patch.object(
            config, 'sandbox_type', new='ssh'
        ), patch.object(config, 'sandbox_container_image', new=base_sandbox_image):
            for box in [DockerSSHBox()]:
                _test_sandbox_jupyter_agentskills_fileop_pwd_impl(box)<|MERGE_RESOLUTION|>--- conflicted
+++ resolved
@@ -278,10 +278,6 @@
             box.close()
 
 
-<<<<<<< HEAD
-def test_sandbox_jupyter_agentskills_fileop_pwd(clean_up_workspace):
-    with patch.object(config, 'run_as_devin', new='true'), patch.object(
-=======
 def _test_sandbox_jupyter_agentskills_fileop_pwd_impl(box):
     box.init_plugins([AgentSkillsRequirement, JupyterRequirement])
     exit_code, output = box.execute('mkdir test')
@@ -313,12 +309,8 @@
     box.close()
 
 
-def test_sandbox_jupyter_agentskills_fileop_pwd(temp_dir):
-    # get a temporary directory
-    with patch.object(config, 'workspace_base', new=temp_dir), patch.object(
-        config, 'workspace_mount_path', new=temp_dir
-    ), patch.object(config, 'run_as_devin', new='true'), patch.object(
->>>>>>> 868b7460
+def test_sandbox_jupyter_agentskills_fileop_pwd(clean_up_workspace):
+    with patch.object(config, 'run_as_devin', new='true'), patch.object(
         config, 'sandbox_type', new='ssh'
     ):
         for box in [DockerSSHBox()]:

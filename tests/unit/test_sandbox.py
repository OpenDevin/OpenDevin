import os
import pathlib
import tempfile
import time

import pytest

from opendevin.core.config import AppConfig, SandboxConfig
from opendevin.runtime.docker.local_box import LocalBox
from opendevin.runtime.docker.ssh_box import DockerSSHBox
from opendevin.runtime.plugins import AgentSkillsRequirement, JupyterRequirement


@pytest.mark.asyncio
async def create_docker_box_from_app_config(
    path: str, config: AppConfig | None = None
) -> DockerSSHBox:
    if config is None:
        config = AppConfig(
            sandbox=SandboxConfig(
                box_type='ssh',
            ),
            persist_sandbox=False,
        )
    box = DockerSSHBox(
        config=config.sandbox,
        persist_sandbox=config.persist_sandbox,
        workspace_mount_path=path,
        sandbox_workspace_dir=config.workspace_mount_path_in_sandbox,
        cache_dir=config.cache_dir,
        run_as_devin=True,
        ssh_hostname=config.ssh_hostname,
        ssh_password=config.ssh_password,
        ssh_port=config.ssh_port,
    )
    await box.ainit()
    return box


@pytest.fixture
def temp_dir(monkeypatch):
    # get a temporary directory
    with tempfile.TemporaryDirectory() as temp_dir:
        pathlib.Path().mkdir(parents=True, exist_ok=True)
        yield temp_dir


<<<<<<< HEAD
@pytest.fixture(autouse=True)
def reset_docker_ssh_box():
    DockerSSHBox._instance = None
    yield
    if DockerSSHBox._instance:
        DockerSSHBox._instance.close()
        DockerSSHBox._instance = None
        time.sleep(1)


@pytest.mark.asyncio
async def test_env_vars(temp_dir):
    os.environ['SANDBOX_ENV_FOOBAR'] = 'BAZ'
    config = AppConfig(
        sandbox=SandboxConfig(
            box_type='local',
        )
    )
    box = LocalBox(config.sandbox, temp_dir)
    await box.ainit()
    await box.add_to_env(key='QUUX', value='abc"def')
    assert box._env['FOOBAR'] == 'BAZ'
    assert box._env['QUUX'] == 'abc"def'
    exit_code, output = await box.execute_async('echo $FOOBAR $QUUX')
    assert exit_code == 0, 'The exit code should be 0.'
    assert (
        output.strip() == 'BAZ abc"def'
    ), f'Output: {output} for {box.__class__.__name__}'


@pytest.mark.asyncio
async def test_split_commands():
    cmds = [
        'ls -l',
        'echo -e "hello\nworld"',
        """
echo -e 'hello it\\'s me'
""".strip(),
        """
echo \\
    -e 'hello' \\
    -v
""".strip(),
        """
echo -e 'hello\\nworld\\nare\\nyou\\nthere?'
""".strip(),
        """
echo -e 'hello
world
are
you\\n
there?'
""".strip(),
        """
echo -e 'hello
world "
'
""".strip(),
        """
kubectl apply -f - <<EOF
apiVersion: v1
kind: Pod
metadata:
  name: busybox-sleep
spec:
  containers:
  - name: busybox
    image: busybox:1.28
    args:
    - sleep
    - "1000000"
EOF
""".strip(),
    ]
    joined_cmds = '\n'.join(cmds)
    split_cmds = split_bash_commands(joined_cmds)
    for s in split_cmds:
        print('\nCMD')
        print(s)
    cmds = [
        c.replace('\\\n', '') for c in cmds
    ]  # The function strips escaped newlines, but this shouldn't matter
    assert (
        split_cmds == cmds
    ), 'The split commands should be the same as the input commands.'


@pytest.mark.asyncio
async def test_ssh_box_run_as_devin(temp_dir):
=======
def test_ssh_box_run_as_devin(temp_dir):
>>>>>>> b1ea204c
    # get a temporary directory
    box = await create_docker_box_from_app_config(temp_dir)
    exit_code, output = await box.execute_async('ls -l')
    assert exit_code == 0, 'The exit code should be 0 for ' + box.__class__.__name__
    assert output.strip() == 'total 0'

    assert box.workspace_mount_path == temp_dir
    exit_code, output = await box.execute_async('ls -l')
    assert exit_code == 0, 'The exit code should be 0.'
    assert output.strip() == 'total 0'

    exit_code, output = await box.execute_async('mkdir test')
    assert exit_code == 0, 'The exit code should be 0.'
    assert output.strip() == ''

    exit_code, output = await box.execute_async('ls -l')
    assert exit_code == 0, 'The exit code should be 0.'
    assert 'opendevin' in output, "The output should contain username 'opendevin'"
    assert 'test' in output, 'The output should contain the test directory'

    exit_code, output = await box.execute_async('touch test/foo.txt')
    assert exit_code == 0, 'The exit code should be 0.'
    assert output.strip() == ''

    exit_code, output = await box.execute_async('ls -l test')
    assert exit_code == 0, 'The exit code should be 0.'
    assert 'foo.txt' in output, 'The output should contain the foo.txt file'
    await box.close()


@pytest.mark.asyncio
async def test_ssh_box_multi_line_cmd_run_as_devin(temp_dir):
    box = await create_docker_box_from_app_config(temp_dir)
    exit_code, output = await box.execute_async('pwd && ls -l')
    assert exit_code == 0, 'The exit code should be 0 for ' + box.__class__.__name__
    expected_lines = ['/workspace', 'total 0']
    line_sep = '\r\n' if isinstance(box, DockerSSHBox) else '\n'
    assert output == line_sep.join(expected_lines), (
        'The output should be the same as the input for ' + box.__class__.__name__
    )
    await box.close()


@pytest.mark.asyncio
async def test_ssh_box_stateful_cmd_run_as_devin(temp_dir):
    box = await create_docker_box_from_app_config(temp_dir)
    exit_code, output = await box.execute_async('mkdir test')
    assert exit_code == 0, 'The exit code should be 0.'
    assert output.strip() == ''

    exit_code, output = await box.execute_async('cd test')
    assert exit_code == 0, 'The exit code should be 0 for ' + box.__class__.__name__
    assert output.strip() == '', (
        'The output should be empty for ' + box.__class__.__name__
    )

    exit_code, output = await box.execute_async('pwd')
    assert exit_code == 0, 'The exit code should be 0 for ' + box.__class__.__name__
    assert output.strip() == '/workspace/test', (
        'The output should be /workspace for ' + box.__class__.__name__
    )
    await box.close()


@pytest.mark.asyncio
async def test_ssh_box_failed_cmd_run_as_devin(temp_dir):
    box = await create_docker_box_from_app_config(temp_dir)
    exit_code, output = await box.execute_async('non_existing_command')
    assert exit_code != 0, (
        'The exit code should not be 0 for a failed command for '
        + box.__class__.__name__
    )
    await box.close()


@pytest.mark.asyncio
async def test_single_multiline_command(temp_dir):
    box = await create_docker_box_from_app_config(temp_dir)
    exit_code, output = await box.execute_async('echo \\\n -e "foo"')
    assert exit_code == 0, 'The exit code should be 0 for ' + box.__class__.__name__
    # FIXME: why is there a `>` in the output? Probably PS2?
    assert output == '> foo', (
        'The output should be the same as the input for ' + box.__class__.__name__
    )
    await box.close()


@pytest.mark.asyncio
async def test_multiline_echo(temp_dir):
    box = await create_docker_box_from_app_config(temp_dir)
    exit_code, output = await box.execute_async('echo -e "hello\nworld"')
    assert exit_code == 0, 'The exit code should be 0 for ' + box.__class__.__name__
    # FIXME: why is there a `>` in the output?
    assert output == '> hello\r\nworld', (
        'The output should be the same as the input for ' + box.__class__.__name__
    )
    await box.close()


@pytest.mark.asyncio
async def test_sandbox_whitespace(temp_dir):
    box = await create_docker_box_from_app_config(temp_dir)
    exit_code, output = await box.execute_async('echo -e "\\n\\n\\n"')
    assert exit_code == 0, 'The exit code should be 0 for ' + box.__class__.__name__
    assert output == '\r\n\r\n\r\n', (
        'The output should be the same as the input for ' + box.__class__.__name__
    )
    await box.close()


@pytest.mark.asyncio
async def test_sandbox_jupyter_plugin(temp_dir):
    box = await create_docker_box_from_app_config(temp_dir)
    await box.init_plugins([JupyterRequirement])
    exit_code, output = await box.execute_async('echo "print(1)" | execute_cli')
    print(output)
    assert exit_code == 0, 'The exit code should be 0 for ' + box.__class__.__name__
    assert output == '1\r\n', (
        'The output should be the same as the input for ' + box.__class__.__name__
    )
    await box.close()


@pytest.mark.asyncio
async def _test_sandbox_jupyter_agentskills_fileop_pwd_impl(box, config: AppConfig):
    await box.init_plugins([AgentSkillsRequirement, JupyterRequirement])
    exit_code, output = await box.execute('mkdir test')
    print(output)
    assert exit_code == 0, 'The exit code should be 0 for ' + box.__class__.__name__

    exit_code, output = await box.execute('cd test')
    print(output)
    assert exit_code == 0, 'The exit code should be 0 for ' + box.__class__.__name__

    exit_code, output = await box.execute(
        'echo "create_file(\'hello.py\')" | execute_cli'
    )
    print(output)
    assert exit_code == 0, 'The exit code should be 0 for ' + box.__class__.__name__
    assert output.strip().split('\r\n') == (
        '[File: /workspace/test/hello.py (1 lines total)]\r\n'
        '(this is the beginning of the file)\r\n'
        '1|\r\n'
        '(this is the end of the file)\r\n'
        '[File hello.py created.]\r\n'
    ).strip().split('\r\n')

    if config.sandbox.enable_auto_lint:
        # edit file, but make a mistake in indentation
        exit_code, output = await box.execute(
            'echo "insert_content_at_line(\'hello.py\', 1, \'  print(\\"hello world\\")\')" | execute_cli'
        )
        print(output)
        assert exit_code == 0, 'The exit code should be 0 for ' + box.__class__.__name__
        assert output.strip().split('\r\n') == (
            """
[Your proposed edit has introduced new syntax error(s). Please understand the errors and retry your edit command.]
ERRORS:
/workspace/test/hello.py:1:3: E999 IndentationError: unexpected indent
[This is how your edit would have looked if applied]
-------------------------------------------------
(this is the beginning of the file)
1|  print("hello world")
(this is the end of the file)
-------------------------------------------------

[This is the original code before your edit]
-------------------------------------------------
(this is the beginning of the file)
1|
(this is the end of the file)
-------------------------------------------------
Your changes have NOT been applied. Please fix your edit command and try again.
You either need to 1) Specify the correct start/end line arguments or 2) Correct your edit code.
DO NOT re-run the same failed edit command. Running it again will lead to the same error.
"""
        ).strip().split('\n')

    # edit file with correct indentation
    exit_code, output = await box.execute(
        'echo "insert_content_at_line(\'hello.py\', 1, \'print(\\"hello world\\")\')" | execute_cli'
    )
    print(output)
    assert exit_code == 0, 'The exit code should be 0 for ' + box.__class__.__name__
    assert output.strip().split('\r\n') == (
        """
[File: /workspace/test/hello.py (1 lines total after edit)]
(this is the beginning of the file)
1|print("hello world")
(this is the end of the file)
[File updated (edited at line 1). Please review the changes and make sure they are correct (correct indentation, no duplicate lines, etc). Edit the file again if necessary.]
"""
    ).strip().split('\n')

    exit_code, output = await box.execute('rm -rf /workspace/*')
    assert exit_code == 0, 'The exit code should be 0 for ' + box.__class__.__name__


@pytest.mark.asyncio
async def test_sandbox_jupyter_agentskills_fileop_pwd(temp_dir):
    # get a temporary directory
    config = AppConfig(
        sandbox=SandboxConfig(
            box_type='ssh',
            enable_auto_lint=False,
        ),
        persist_sandbox=False,
    )
    assert not config.sandbox.enable_auto_lint
    box = await create_docker_box_from_app_config(temp_dir, config)
    await box.ainit()
    await _test_sandbox_jupyter_agentskills_fileop_pwd_impl(box, config)
    await box.close()


@pytest.mark.skipif(
    os.getenv('TEST_IN_CI') != 'true',
    reason='The unittest need to download image, so only run on CI',
)
@pytest.mark.asyncio
async def test_agnostic_sandbox_jupyter_agentskills_fileop_pwd(temp_dir):
    for base_sandbox_image in ['ubuntu:22.04', 'debian:11']:
        config = AppConfig(
            sandbox=SandboxConfig(
                box_type='ssh',
                container_image=base_sandbox_image,
                enable_auto_lint=False,
            ),
            persist_sandbox=False,
        )
        assert not config.sandbox.enable_auto_lint
        box = await create_docker_box_from_app_config(temp_dir, config)
        await box.ainit()
        await _test_sandbox_jupyter_agentskills_fileop_pwd_impl(box, config)
        await box.close()


@pytest.mark.asyncio
async def test_sandbox_jupyter_plugin_backticks(temp_dir):
    config = AppConfig(
        sandbox=SandboxConfig(
            box_type='ssh',
        ),
        persist_sandbox=False,
    )
    box = DockerSSHBox(
        config=config.sandbox,
        persist_sandbox=config.persist_sandbox,
        workspace_mount_path=temp_dir,
        sandbox_workspace_dir=config.workspace_mount_path_in_sandbox,
        cache_dir=config.cache_dir,
        run_as_devin=True,
        ssh_hostname=config.ssh_hostname,
        ssh_password=config.ssh_password,
        ssh_port=config.ssh_port,
    )
    await box.ainit()
    await box.init_plugins([JupyterRequirement])
    test_code = "print('Hello, `World`!')"
    expected_write_command = (
        "cat > /tmp/opendevin_jupyter_temp.py <<'EOL'\n" f'{test_code}\n' 'EOL'
    )
    expected_execute_command = 'cat /tmp/opendevin_jupyter_temp.py | execute_cli'
    exit_code, output = await box.execute_async(expected_write_command)
    exit_code, output = await box.execute_async(expected_execute_command)
    print(output)
    assert exit_code == 0, 'The exit code should be 0 for ' + box.__class__.__name__
    assert output.strip() == 'Hello, `World`!', (
        'The output should be the same as the input for ' + box.__class__.__name__
    )
    await box.close()<|MERGE_RESOLUTION|>--- conflicted
+++ resolved
@@ -6,7 +6,6 @@
 import pytest
 
 from opendevin.core.config import AppConfig, SandboxConfig
-from opendevin.runtime.docker.local_box import LocalBox
 from opendevin.runtime.docker.ssh_box import DockerSSHBox
 from opendevin.runtime.plugins import AgentSkillsRequirement, JupyterRequirement
 
@@ -37,6 +36,13 @@
     return box
 
 
+@pytest.fixture(autouse=True)
+def print_method_name(request):
+    print('\n########################################################################')
+    print(f'Running test: {request.node.name}')
+    print('########################################################################')
+
+
 @pytest.fixture
 def temp_dir(monkeypatch):
     # get a temporary directory
@@ -45,7 +51,6 @@
         yield temp_dir
 
 
-<<<<<<< HEAD
 @pytest.fixture(autouse=True)
 def reset_docker_ssh_box():
     DockerSSHBox._instance = None
@@ -57,87 +62,7 @@
 
 
 @pytest.mark.asyncio
-async def test_env_vars(temp_dir):
-    os.environ['SANDBOX_ENV_FOOBAR'] = 'BAZ'
-    config = AppConfig(
-        sandbox=SandboxConfig(
-            box_type='local',
-        )
-    )
-    box = LocalBox(config.sandbox, temp_dir)
-    await box.ainit()
-    await box.add_to_env(key='QUUX', value='abc"def')
-    assert box._env['FOOBAR'] == 'BAZ'
-    assert box._env['QUUX'] == 'abc"def'
-    exit_code, output = await box.execute_async('echo $FOOBAR $QUUX')
-    assert exit_code == 0, 'The exit code should be 0.'
-    assert (
-        output.strip() == 'BAZ abc"def'
-    ), f'Output: {output} for {box.__class__.__name__}'
-
-
-@pytest.mark.asyncio
-async def test_split_commands():
-    cmds = [
-        'ls -l',
-        'echo -e "hello\nworld"',
-        """
-echo -e 'hello it\\'s me'
-""".strip(),
-        """
-echo \\
-    -e 'hello' \\
-    -v
-""".strip(),
-        """
-echo -e 'hello\\nworld\\nare\\nyou\\nthere?'
-""".strip(),
-        """
-echo -e 'hello
-world
-are
-you\\n
-there?'
-""".strip(),
-        """
-echo -e 'hello
-world "
-'
-""".strip(),
-        """
-kubectl apply -f - <<EOF
-apiVersion: v1
-kind: Pod
-metadata:
-  name: busybox-sleep
-spec:
-  containers:
-  - name: busybox
-    image: busybox:1.28
-    args:
-    - sleep
-    - "1000000"
-EOF
-""".strip(),
-    ]
-    joined_cmds = '\n'.join(cmds)
-    split_cmds = split_bash_commands(joined_cmds)
-    for s in split_cmds:
-        print('\nCMD')
-        print(s)
-    cmds = [
-        c.replace('\\\n', '') for c in cmds
-    ]  # The function strips escaped newlines, but this shouldn't matter
-    assert (
-        split_cmds == cmds
-    ), 'The split commands should be the same as the input commands.'
-
-
-@pytest.mark.asyncio
 async def test_ssh_box_run_as_devin(temp_dir):
-=======
-def test_ssh_box_run_as_devin(temp_dir):
->>>>>>> b1ea204c
     # get a temporary directory
     box = await create_docker_box_from_app_config(temp_dir)
     exit_code, output = await box.execute_async('ls -l')

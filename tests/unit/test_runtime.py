"""Test the EventStreamRuntime, which connects to the RuntimeClient running in the sandbox."""

import asyncio
import os
<<<<<<< HEAD
import shutil
=======
import tempfile
>>>>>>> 105f0ffe
import time
from unittest.mock import patch

import pytest

from opendevin.core.config import AppConfig, SandboxConfig, load_from_env
from opendevin.core.logger import opendevin_logger as logger
from opendevin.events import EventStream
from opendevin.events.action import (
    BrowseURLAction,
    CmdRunAction,
    FileReadAction,
    FileWriteAction,
    IPythonRunCellAction,
)
from opendevin.events.observation import (
    BrowserOutputObservation,
    CmdOutputObservation,
    ErrorObservation,
    FileReadObservation,
    FileWriteObservation,
    IPythonRunCellObservation,
)
from opendevin.runtime.client.runtime import EventStreamRuntime
from opendevin.runtime.plugins import AgentSkillsRequirement, JupyterRequirement
from opendevin.runtime.server.runtime import ServerRuntime
from opendevin.storage import get_file_store


@pytest.fixture(autouse=True)
def print_method_name(request):
    print('\n########################################################################')
    print(f'Running test: {request.node.name}')
    print('########################################################################')
    yield


# this does NOT clean up the folder after every test!
# @pytest.fixture
# def temp_dir(tmp_path_factory: TempPathFactory) -> str:
#     return str(tmp_path_factory.mktemp('test_runtime'))


@pytest.fixture
def temp_dir(tmp_path):
    time.sleep(2)
    test_dir = tmp_path / 'test_runtime'
    test_dir.mkdir()
    yield str(test_dir)
    try:
        shutil.rmtree(test_dir, ignore_errors=True)
    except Exception as e:
        print(f'Error cleaning up test directory: {e}')


TEST_RUNTIME = os.getenv('TEST_RUNTIME', 'both')
PY3_FOR_TESTING = '/opendevin/miniforge3/bin/mamba run -n base python3'


# Depending on TEST_RUNTIME, feed the appropriate box class(es) to the test.
def get_box_classes():
    runtime = TEST_RUNTIME
    if runtime.lower() == 'eventstream':
        return [EventStreamRuntime]
    elif runtime.lower() == 'server':
        return [ServerRuntime]
    else:
        return [EventStreamRuntime, ServerRuntime]


# This assures that all tests run together per runtime, not alternating between them,
# which cause errors (especially outside GitHub actions).
@pytest.fixture(scope='module', params=get_box_classes())
def box_class(request):
    time.sleep(2)
    return request.param


# TODO: We will change this to `run_as_user` when `ServerRuntime` is deprecated.
# since `EventStreamRuntime` supports running as an arbitrary user.
@pytest.fixture(scope='module', params=[True, False])
def run_as_devin(request):
    time.sleep(1)
    return request.param


@pytest.fixture(scope='module', params=[True, False])
def enable_auto_lint(request):
    time.sleep(1)
    return request.param


@pytest.fixture(scope='module', params=['ubuntu:22.04', 'debian:11'])
def container_image(request):
    time.sleep(1)
    return request.param


async def _load_runtime(
    temp_dir,
    box_class,
    run_as_devin: bool = True,
    enable_auto_lint: bool = False,
    container_image: str | None = None,
):
    sid = 'test'
    cli_session = 'main_test'
    # AgentSkills need to be initialized **before** Jupyter
    # otherwise Jupyter will not access the proper dependencies installed by AgentSkills
    plugins = [AgentSkillsRequirement(), JupyterRequirement()]
    config = AppConfig(
        workspace_base=temp_dir,
        workspace_mount_path=temp_dir,
        sandbox=SandboxConfig(use_host_network=True),
    )
    load_from_env(config, os.environ)
    config.run_as_devin = run_as_devin
    config.sandbox.enable_auto_lint = enable_auto_lint

    file_store = get_file_store(config.file_store, config.file_store_path)
    event_stream = EventStream(cli_session, file_store)

    if container_image is not None:
        config.sandbox.container_image = container_image

    if box_class == EventStreamRuntime:
        # NOTE: we will use the default container image specified in the config.sandbox
        # if it is an official od_runtime image.
        cur_container_image = config.sandbox.container_image
        if 'od_runtime' not in cur_container_image:
            cur_container_image = 'ubuntu:22.04'
            logger.warning(
                f'`{config.sandbox.container_image}` is not an od_runtime image. Will use `{cur_container_image}` as the container image for testing.'
            )

        runtime = EventStreamRuntime(
            config=config,
            event_stream=event_stream,
            sid=sid,
            plugins=plugins,
            # NOTE: we probably don't have a default container image `/sandbox` for the event stream runtime
            # Instead, we will pre-build a suite of container images with OD-runtime-cli installed.
            container_image=cur_container_image,
        )
        await runtime.ainit()

    elif box_class == ServerRuntime:
        runtime = ServerRuntime(
            config=config, event_stream=event_stream, sid=sid, plugins=plugins
        )
        await runtime.ainit()
        from opendevin.runtime.tools import (
            RuntimeTool,  # deprecate this after ServerRuntime is deprecated
        )

        runtime.init_runtime_tools(
            [RuntimeTool.BROWSER],
            runtime_tools_config={},
        )
    else:
        raise ValueError(f'Invalid box class: {box_class}')
    await asyncio.sleep(1)
    return runtime


@pytest.mark.asyncio
async def test_env_vars_os_environ(temp_dir, box_class, run_as_devin):
    with patch.dict(os.environ, {'SANDBOX_ENV_FOOBAR': 'BAZ'}):
        runtime = await _load_runtime(temp_dir, box_class, run_as_devin)

        obs: CmdOutputObservation = await runtime.run_action(
            CmdRunAction(command='env')
        )
        print(obs)

        obs: CmdOutputObservation = await runtime.run_action(
            CmdRunAction(command='echo $FOOBAR')
        )
        print(obs)
        assert obs.exit_code == 0, 'The exit code should be 0.'
        assert (
            obs.content.strip().split('\n\r')[0].strip() == 'BAZ'
        ), f'Output: [{obs.content}] for {box_class}'

        await runtime.close()
        await asyncio.sleep(1)


@pytest.mark.asyncio
async def test_env_vars_runtime_add_env_vars(temp_dir, box_class):
    runtime = await _load_runtime(temp_dir, box_class)
    await runtime.add_env_vars({'QUUX': 'abc"def'})

    obs: CmdOutputObservation = await runtime.run_action(
        CmdRunAction(command='echo $QUUX')
    )
    print(obs)
    assert obs.exit_code == 0, 'The exit code should be 0.'
    assert (
        obs.content.strip().split('\r\n')[0].strip() == 'abc"def'
    ), f'Output: [{obs.content}] for {box_class}'

    await runtime.close()
    await asyncio.sleep(1)


@pytest.mark.asyncio
async def test_env_vars_runtime_add_empty_dict(temp_dir, box_class):
    runtime = await _load_runtime(temp_dir, box_class)

    prev_obs = await runtime.run_action(CmdRunAction(command='env'))
    assert prev_obs.exit_code == 0, 'The exit code should be 0.'
    print(prev_obs)

    await runtime.add_env_vars({})

    obs = await runtime.run_action(CmdRunAction(command='env'))
    assert obs.exit_code == 0, 'The exit code should be 0.'
    print(obs)
    assert (
        obs.content == prev_obs.content
    ), 'The env var content should be the same after adding an empty dict.'

    await runtime.close()
    await asyncio.sleep(1)


@pytest.mark.asyncio
async def test_env_vars_runtime_add_multiple_env_vars(temp_dir, box_class):
    runtime = await _load_runtime(temp_dir, box_class)
    await runtime.add_env_vars({'QUUX': 'abc"def', 'FOOBAR': 'xyz'})

    obs: CmdOutputObservation = await runtime.run_action(
        CmdRunAction(command='echo $QUUX $FOOBAR')
    )
    print(obs)
    assert obs.exit_code == 0, 'The exit code should be 0.'
    assert (
        obs.content.strip().split('\r\n')[0].strip() == 'abc"def xyz'
    ), f'Output: [{obs.content}] for {box_class}'

    await runtime.close()
    await asyncio.sleep(1)


@pytest.mark.asyncio
async def test_env_vars_runtime_add_env_vars_overwrite(temp_dir, box_class):
    with patch.dict(os.environ, {'SANDBOX_ENV_FOOBAR': 'BAZ'}):
        runtime = await _load_runtime(temp_dir, box_class)
        await runtime.add_env_vars({'FOOBAR': 'xyz'})

        obs: CmdOutputObservation = await runtime.run_action(
            CmdRunAction(command='echo $FOOBAR')
        )
        print(obs)
        assert obs.exit_code == 0, 'The exit code should be 0.'
        assert (
            obs.content.strip().split('\r\n')[0].strip() == 'xyz'
        ), f'Output: [{obs.content}] for {box_class}'

        await runtime.close()
        await asyncio.sleep(1)


@pytest.mark.asyncio
async def test_bash_command_pexcept(temp_dir, box_class, run_as_devin):
    runtime = await _load_runtime(temp_dir, box_class, run_as_devin)

    # We set env var PS1="\u@\h:\w $"
    # and construct the PEXCEPT prompt base on it.
    # When run `env`, bad implementation of CmdRunAction will be pexcepted by this
    # and failed to pexcept the right content, causing it fail to get error code.
    obs = await runtime.run_action(CmdRunAction(command='env'))

    # For example:
    # 02:16:13 - opendevin:DEBUG: client.py:78 - Executing command: env
    # 02:16:13 - opendevin:DEBUG: client.py:82 - Command output: PYTHONUNBUFFERED=1
    # CONDA_EXE=/opendevin/miniforge3/bin/conda
    # [...]
    # LC_CTYPE=C.UTF-8
    # PS1=\u@\h:\w $
    # 02:16:13 - opendevin:DEBUG: client.py:89 - Executing command for exit code: env
    # 02:16:13 - opendevin:DEBUG: client.py:92 - Exit code Output:
    # CONDA_DEFAULT_ENV=base

    # As long as the exit code is 0, the test will pass.
    assert isinstance(
        obs, CmdOutputObservation
    ), 'The observation should be a CmdOutputObservation.'
    assert obs.exit_code == 0, 'The exit code should be 0.'

    await runtime.close()
    await asyncio.sleep(1)


@pytest.mark.asyncio
async def test_simple_cmd_ipython_and_fileop(temp_dir, box_class, run_as_devin):
    runtime = await _load_runtime(temp_dir, box_class, run_as_devin)

    # Test run command
    action_cmd = CmdRunAction(command='ls -l')
    logger.info(action_cmd, extra={'msg_type': 'ACTION'})
    obs = await runtime.run_action(action_cmd)
    logger.info(obs, extra={'msg_type': 'OBSERVATION'})

    assert isinstance(obs, CmdOutputObservation)
    assert obs.exit_code == 0
    assert 'total 0' in obs.content

    # Test run ipython
    test_code = "print('Hello, `World`!\\n')"
    action_ipython = IPythonRunCellAction(code=test_code)
    logger.info(action_ipython, extra={'msg_type': 'ACTION'})
    obs = await runtime.run_action(action_ipython)
    assert isinstance(obs, IPythonRunCellObservation)

    logger.info(obs, extra={'msg_type': 'OBSERVATION'})
    assert obs.content.strip() == 'Hello, `World`!'

    # Test read file (file should not exist)
    action_read = FileReadAction(path='hello.sh')
    logger.info(action_read, extra={'msg_type': 'ACTION'})
    obs = await runtime.run_action(action_read)
    logger.info(obs, extra={'msg_type': 'OBSERVATION'})
    assert isinstance(obs, ErrorObservation)
    assert 'File not found' in obs.content

    # Test write file
    action_write = FileWriteAction(content='echo "Hello, World!"', path='hello.sh')
    logger.info(action_write, extra={'msg_type': 'ACTION'})
    obs = await runtime.run_action(action_write)
    assert isinstance(obs, FileWriteObservation)
    logger.info(obs, extra={'msg_type': 'OBSERVATION'})

    assert obs.content == ''
    if box_class == ServerRuntime:
        assert obs.path == 'hello.sh'
    else:
        # event stream runtime will always use absolute path
        assert obs.path == '/workspace/hello.sh'

    # Test read file (file should exist)
    action_read = FileReadAction(path='hello.sh')
    logger.info(action_read, extra={'msg_type': 'ACTION'})
    obs = await runtime.run_action(action_read)
    assert isinstance(
        obs, FileReadObservation
    ), 'The observation should be a FileReadObservation.'
    logger.info(obs, extra={'msg_type': 'OBSERVATION'})

    assert obs.content == 'echo "Hello, World!"\n'
    if box_class == ServerRuntime:
        assert obs.path == 'hello.sh'
    else:
        assert obs.path == '/workspace/hello.sh'

    # clean up
    action = CmdRunAction(command='rm -rf hello.sh')
    logger.info(action, extra={'msg_type': 'ACTION'})
    obs = await runtime.run_action(action)
    logger.info(obs, extra={'msg_type': 'OBSERVATION'})
    assert obs.exit_code == 0

    await runtime.close()
    await asyncio.sleep(1)


@pytest.mark.asyncio
async def test_simple_browse(temp_dir, box_class, run_as_devin):
    runtime = await _load_runtime(temp_dir, box_class, run_as_devin)

    # Test browse
    action_cmd = CmdRunAction(
        command=f'{PY3_FOR_TESTING} -m http.server 8000 > server.log 2>&1 &'
    )
    logger.info(action_cmd, extra={'msg_type': 'ACTION'})
    obs = await runtime.run_action(action_cmd)
    logger.info(obs, extra={'msg_type': 'OBSERVATION'})

    assert isinstance(obs, CmdOutputObservation)
    assert obs.exit_code == 0
    assert '[1]' in obs.content

    action_cmd = CmdRunAction(command='sleep 5 && cat server.log')
    logger.info(action_cmd, extra={'msg_type': 'ACTION'})
    obs = await runtime.run_action(action_cmd)
    logger.info(obs, extra={'msg_type': 'OBSERVATION'})
    assert obs.exit_code == 0

    action_browse = BrowseURLAction(url='http://localhost:8000')
    logger.info(action_browse, extra={'msg_type': 'ACTION'})
    obs = await runtime.run_action(action_browse)
    logger.info(obs, extra={'msg_type': 'OBSERVATION'})

    assert isinstance(obs, BrowserOutputObservation)
    assert 'http://localhost:8000' in obs.url
    assert obs.status_code == 200
    assert not obs.error
    assert obs.open_pages_urls == ['http://localhost:8000/']
    assert obs.active_page_index == 0
    assert obs.last_browser_action == 'goto("http://localhost:8000")'
    assert obs.last_browser_action_error == ''
    assert 'Directory listing for /' in obs.content
    assert 'server.log' in obs.content

    # clean up
    action = CmdRunAction(command='rm -rf server.log')
    logger.info(action, extra={'msg_type': 'ACTION'})
    obs = await runtime.run_action(action)
    logger.info(obs, extra={'msg_type': 'OBSERVATION'})
    assert obs.exit_code == 0

    await runtime.close()
    await asyncio.sleep(1)


@pytest.mark.asyncio
async def test_single_multiline_command(temp_dir, box_class):
    runtime = await _load_runtime(temp_dir, box_class)

    action = CmdRunAction(command='echo \\\n -e "foo"')
    logger.info(action, extra={'msg_type': 'ACTION'})
    obs = await runtime.run_action(action)
    logger.info(obs, extra={'msg_type': 'OBSERVATION'})
    assert obs.exit_code == 0, 'The exit code should be 0.'
    assert 'foo' in obs.content

    await runtime.close()
    await asyncio.sleep(1)


@pytest.mark.asyncio
async def test_multiline_echo(temp_dir, box_class):
    runtime = await _load_runtime(temp_dir, box_class)

    action = CmdRunAction(command='echo -e "hello\nworld"')
    logger.info(action, extra={'msg_type': 'ACTION'})
    obs = await runtime.run_action(action)
    logger.info(obs, extra={'msg_type': 'OBSERVATION'})
    assert obs.exit_code == 0, 'The exit code should be 0.'
    assert 'hello\r\nworld' in obs.content

    await runtime.close()
    await asyncio.sleep(1)


@pytest.mark.asyncio
async def test_runtime_whitespace(temp_dir, box_class):
    runtime = await _load_runtime(temp_dir, box_class)

    action = CmdRunAction(command='echo -e "\\n\\n\\n"')
    logger.info(action, extra={'msg_type': 'ACTION'})
    obs = await runtime.run_action(action)
    logger.info(obs, extra={'msg_type': 'OBSERVATION'})

    assert obs.exit_code == 0, 'The exit code should be 0.'
    assert '\r\n\r\n\r\n' in obs.content

    await runtime.close()
    await asyncio.sleep(1)


@pytest.mark.asyncio
async def test_multiple_multiline_commands(temp_dir, box_class, run_as_devin):
    cmds = [
        'ls -l',
        'echo -e "hello\nworld"',
        """
echo -e "hello it\\'s me"
""".strip(),
        """
echo \\
    -e 'hello' \\
    -v
""".strip(),
        """
echo -e 'hello\\nworld\\nare\\nyou\\nthere?'
""".strip(),
        """
echo -e 'hello
world
are
you\\n
there?'
""".strip(),
        """
echo -e 'hello
world "
'
""".strip(),
    ]
    joined_cmds = '\n'.join(cmds)

    runtime = await _load_runtime(temp_dir, box_class, run_as_devin)

    action = CmdRunAction(command=joined_cmds)
    logger.info(action, extra={'msg_type': 'ACTION'})
    obs = await runtime.run_action(action)
    logger.info(obs, extra={'msg_type': 'OBSERVATION'})

    assert isinstance(obs, CmdOutputObservation)
    assert obs.exit_code == 0, 'The exit code should be 0.'

    assert 'total 0' in obs.content
    assert 'hello\r\nworld' in obs.content
    assert "hello it\\'s me" in obs.content
    assert 'hello -v' in obs.content
    assert 'hello\r\nworld\r\nare\r\nyou\r\nthere?' in obs.content
    assert 'hello\r\nworld\r\nare\r\nyou\r\n\r\nthere?' in obs.content
    assert 'hello\r\nworld "\r\n' in obs.content

    await runtime.close()
    await asyncio.sleep(1)


@pytest.mark.asyncio
async def test_no_ps2_in_output(temp_dir, box_class, run_as_devin):
    """Test that the PS2 sign is not added to the output of a multiline command."""
    runtime = await _load_runtime(temp_dir, box_class, run_as_devin)

    action = CmdRunAction(command='echo -e "hello\nworld"')
    logger.info(action, extra={'msg_type': 'ACTION'})
    obs = await runtime.run_action(action)
    logger.info(obs, extra={'msg_type': 'OBSERVATION'})

    if box_class == ServerRuntime:
        # the extra PS2 '>' is NOT handled by the ServerRuntime
        assert 'hello\r\nworld' in obs.content
        assert '>' in obs.content
        assert obs.content.count('>') == 1
    else:
        assert 'hello\r\nworld' in obs.content
        assert '>' not in obs.content

    await runtime.close()
    await asyncio.sleep(1)


@pytest.mark.asyncio
async def test_multiline_command_loop(temp_dir, box_class):
    # https://github.com/OpenDevin/OpenDevin/issues/3143

    runtime = await _load_runtime(temp_dir, box_class)

    init_cmd = """
mkdir -p _modules && \
for month in {01..04}; do
    for day in {01..05}; do
        touch "_modules/2024-${month}-${day}-sample.md"
    done
done
echo "created files"
"""
    action = CmdRunAction(command=init_cmd)
    logger.info(action, extra={'msg_type': 'ACTION'})
    obs = await runtime.run_action(action)
    logger.info(obs, extra={'msg_type': 'OBSERVATION'})

    assert isinstance(obs, CmdOutputObservation)
    assert obs.exit_code == 0, 'The exit code should be 0.'
    assert 'created files' in obs.content

    follow_up_cmd = """
for file in _modules/*.md; do
    new_date=$(echo $file | sed -E 's/2024-(01|02|03|04)-/2024-/;s/2024-01/2024-08/;s/2024-02/2024-09/;s/2024-03/2024-10/;s/2024-04/2024-11/')
    mv "$file" "$new_date"
done
echo "success"
"""
    action = CmdRunAction(command=follow_up_cmd)
    logger.info(action, extra={'msg_type': 'ACTION'})
    obs = await runtime.run_action(action)
    logger.info(obs, extra={'msg_type': 'OBSERVATION'})

    assert isinstance(obs, CmdOutputObservation)
    assert obs.exit_code == 0, 'The exit code should be 0.'
    assert 'success' in obs.content

    await runtime.close()
    await asyncio.sleep(1)


@pytest.mark.asyncio
async def test_cmd_run(temp_dir, box_class, run_as_devin):
    runtime = await _load_runtime(temp_dir, box_class, run_as_devin)

    action = CmdRunAction(command='ls -l')
    logger.info(action, extra={'msg_type': 'ACTION'})
    obs = await runtime.run_action(action)
    logger.info(obs, extra={'msg_type': 'OBSERVATION'})
    assert isinstance(obs, CmdOutputObservation)
    assert obs.exit_code == 0
    assert 'total 0' in obs.content

    action = CmdRunAction(command='mkdir test')
    logger.info(action, extra={'msg_type': 'ACTION'})
    obs = await runtime.run_action(action)
    logger.info(obs, extra={'msg_type': 'OBSERVATION'})
    assert isinstance(obs, CmdOutputObservation)
    assert obs.exit_code == 0

    action = CmdRunAction(command='ls -l')
    logger.info(action, extra={'msg_type': 'ACTION'})
    obs = await runtime.run_action(action)
    logger.info(obs, extra={'msg_type': 'OBSERVATION'})
    assert isinstance(obs, CmdOutputObservation)
    assert obs.exit_code == 0
    if run_as_devin:
        assert 'opendevin' in obs.content
    else:
        assert 'root' in obs.content
    assert 'test' in obs.content

    action = CmdRunAction(command='touch test/foo.txt')
    logger.info(action, extra={'msg_type': 'ACTION'})
    obs = await runtime.run_action(action)
    logger.info(obs, extra={'msg_type': 'OBSERVATION'})
    assert isinstance(obs, CmdOutputObservation)
    assert obs.exit_code == 0

    action = CmdRunAction(command='ls -l test')
    logger.info(action, extra={'msg_type': 'ACTION'})
    obs = await runtime.run_action(action)
    logger.info(obs, extra={'msg_type': 'OBSERVATION'})
    assert isinstance(obs, CmdOutputObservation)
    assert obs.exit_code == 0
    assert 'foo.txt' in obs.content

    # clean up: this is needed, since CI will not be
    # run as root, and this test may leave a file
    # owned by root
    action = CmdRunAction(command='rm -rf test')
    logger.info(action, extra={'msg_type': 'ACTION'})
    obs = await runtime.run_action(action)
    logger.info(obs, extra={'msg_type': 'OBSERVATION'})
    assert isinstance(obs, CmdOutputObservation)
    assert obs.exit_code == 0

    await runtime.close()
    await asyncio.sleep(1)


@pytest.mark.asyncio
async def test_run_as_user_correct_home_dir(temp_dir, box_class, run_as_devin):
    runtime = await _load_runtime(temp_dir, box_class, run_as_devin)

    action = CmdRunAction(command='cd ~ && pwd')
    logger.info(action, extra={'msg_type': 'ACTION'})
    obs = await runtime.run_action(action)
    logger.info(obs, extra={'msg_type': 'OBSERVATION'})
    assert isinstance(obs, CmdOutputObservation)
    assert obs.exit_code == 0
    if run_as_devin:
        assert '/home/opendevin' in obs.content
    else:
        assert '/root' in obs.content

    await runtime.close()
    await asyncio.sleep(1)


@pytest.mark.asyncio
async def test_multi_cmd_run_in_single_line(temp_dir, box_class):
    runtime = await _load_runtime(temp_dir, box_class)

    action = CmdRunAction(command='pwd && ls -l')
    logger.info(action, extra={'msg_type': 'ACTION'})
    obs = await runtime.run_action(action)
    logger.info(obs, extra={'msg_type': 'OBSERVATION'})
    assert isinstance(obs, CmdOutputObservation)
    assert obs.exit_code == 0
    assert '/workspace' in obs.content
    assert 'total 0' in obs.content

    await runtime.close()
    await asyncio.sleep(1)


@pytest.mark.asyncio
async def test_stateful_cmd(temp_dir, box_class):
    runtime = await _load_runtime(temp_dir, box_class)

    action = CmdRunAction(command='mkdir test')
    logger.info(action, extra={'msg_type': 'ACTION'})
    obs = await runtime.run_action(action)
    logger.info(obs, extra={'msg_type': 'OBSERVATION'})
    assert isinstance(obs, CmdOutputObservation)
    assert obs.exit_code == 0, 'The exit code should be 0.'

    action = CmdRunAction(command='cd test')
    logger.info(action, extra={'msg_type': 'ACTION'})
    obs = await runtime.run_action(action)
    logger.info(obs, extra={'msg_type': 'OBSERVATION'})
    assert isinstance(obs, CmdOutputObservation)
    assert obs.exit_code == 0, 'The exit code should be 0.'

    action = CmdRunAction(command='pwd')
    logger.info(action, extra={'msg_type': 'ACTION'})
    obs = await runtime.run_action(action)
    logger.info(obs, extra={'msg_type': 'OBSERVATION'})
    assert isinstance(obs, CmdOutputObservation)
    assert obs.exit_code == 0, 'The exit code should be 0.'
    assert '/workspace/test' in obs.content

    await runtime.close()
    await asyncio.sleep(1)


@pytest.mark.asyncio
async def test_failed_cmd(temp_dir, box_class):
    runtime = await _load_runtime(temp_dir, box_class)

    action = CmdRunAction(command='non_existing_command')
    logger.info(action, extra={'msg_type': 'ACTION'})
    obs = await runtime.run_action(action)
    logger.info(obs, extra={'msg_type': 'OBSERVATION'})
    assert isinstance(obs, CmdOutputObservation)
    assert obs.exit_code != 0, 'The exit code should not be 0 for a failed command.'

    await runtime.close()
    await asyncio.sleep(1)


@pytest.mark.asyncio
async def test_ipython_multi_user(temp_dir, box_class, run_as_devin):
    runtime = await _load_runtime(temp_dir, box_class, run_as_devin)

    # Test run ipython
    # get username
    test_code = "import os; print(os.environ['USER'])"
    action_ipython = IPythonRunCellAction(code=test_code)
    logger.info(action_ipython, extra={'msg_type': 'ACTION'})
    obs = await runtime.run_action(action_ipython)
    assert isinstance(obs, IPythonRunCellObservation)

    logger.info(obs, extra={'msg_type': 'OBSERVATION'})
    if run_as_devin:
        assert 'opendevin' in obs.content
    else:
        assert 'root' in obs.content

    # print pwd
    test_code = 'import os; print(os.getcwd())'
    action_ipython = IPythonRunCellAction(code=test_code)
    logger.info(action_ipython, extra={'msg_type': 'ACTION'})
    obs = await runtime.run_action(action_ipython)
    assert isinstance(obs, IPythonRunCellObservation)
    logger.info(obs, extra={'msg_type': 'OBSERVATION'})
    assert obs.content.strip() == '/workspace'

    # write a file
    test_code = "with open('test.txt', 'w') as f: f.write('Hello, world!')"
    action_ipython = IPythonRunCellAction(code=test_code)
    logger.info(action_ipython, extra={'msg_type': 'ACTION'})
    obs = await runtime.run_action(action_ipython)
    logger.info(obs, extra={'msg_type': 'OBSERVATION'})
    assert isinstance(obs, IPythonRunCellObservation)
    assert obs.content.strip() == '[Code executed successfully with no output]'

    # check file owner via bash
    action = CmdRunAction(command='ls -alh test.txt')
    logger.info(action, extra={'msg_type': 'ACTION'})
    obs = await runtime.run_action(action)
    logger.info(obs, extra={'msg_type': 'OBSERVATION'})
    assert obs.exit_code == 0
    if run_as_devin:
        # -rw-r--r-- 1 opendevin root 13 Jul 28 03:53 test.txt
        assert 'opendevin' in obs.content.split('\r\n')[0]
        assert 'root' in obs.content.split('\r\n')[0]
    else:
        # -rw-r--r-- 1 root root 13 Jul 28 03:53 test.txt
        assert 'root' in obs.content.split('\r\n')[0]

    # clean up
    action = CmdRunAction(command='rm -rf test')
    logger.info(action, extra={'msg_type': 'ACTION'})
    obs = await runtime.run_action(action)
    logger.info(obs, extra={'msg_type': 'OBSERVATION'})
    assert obs.exit_code == 0

    await runtime.close()
    await asyncio.sleep(1)


@pytest.mark.asyncio
async def test_ipython_simple(temp_dir, box_class):
    runtime = await _load_runtime(temp_dir, box_class)

    # Test run ipython
    # get username
    test_code = 'print(1)'
    action_ipython = IPythonRunCellAction(code=test_code)
    logger.info(action_ipython, extra={'msg_type': 'ACTION'})
    obs = await runtime.run_action(action_ipython)
    assert isinstance(obs, IPythonRunCellObservation)
    logger.info(obs, extra={'msg_type': 'OBSERVATION'})
    assert obs.content.strip() == '1'


async def _test_ipython_agentskills_fileop_pwd_impl(
    runtime: ServerRuntime | EventStreamRuntime, enable_auto_lint: bool
):
    # remove everything in /workspace
    action = CmdRunAction(command='rm -rf /workspace/*')
    logger.info(action, extra={'msg_type': 'ACTION'})
    obs = await runtime.run_action(action)
    logger.info(obs, extra={'msg_type': 'OBSERVATION'})
    assert obs.exit_code == 0

    action = CmdRunAction(command='mkdir test')
    logger.info(action, extra={'msg_type': 'ACTION'})
    obs = await runtime.run_action(action)
    logger.info(obs, extra={'msg_type': 'OBSERVATION'})
    assert isinstance(obs, CmdOutputObservation)
    assert obs.exit_code == 0

    action = IPythonRunCellAction(code="create_file('hello.py')")
    logger.info(action, extra={'msg_type': 'ACTION'})
    obs = await runtime.run_action(action)
    logger.info(obs, extra={'msg_type': 'OBSERVATION'})
    assert isinstance(obs, IPythonRunCellObservation)
    assert obs.content.replace('\r\n', '\n').strip().split('\n') == (
        '[File: /workspace/hello.py (1 lines total)]\n'
        '(this is the beginning of the file)\n'
        '1|\n'
        '(this is the end of the file)\n'
        '[File hello.py created.]\n'
    ).strip().split('\n')

    action = CmdRunAction(command='cd test')
    logger.info(action, extra={'msg_type': 'ACTION'})
    obs = await runtime.run_action(action)
    logger.info(obs, extra={'msg_type': 'OBSERVATION'})
    assert isinstance(obs, CmdOutputObservation)
    assert obs.exit_code == 0

    # This should create a file in the current working directory
    # i.e., /workspace/test/hello.py instead of /workspace/hello.py
    action = IPythonRunCellAction(code="create_file('hello.py')")
    logger.info(action, extra={'msg_type': 'ACTION'})
    obs = await runtime.run_action(action)
    logger.info(obs, extra={'msg_type': 'OBSERVATION'})
    assert isinstance(obs, IPythonRunCellObservation)
    assert obs.content.replace('\r\n', '\n').strip().split('\n') == (
        '[File: /workspace/test/hello.py (1 lines total)]\n'
        '(this is the beginning of the file)\n'
        '1|\n'
        '(this is the end of the file)\n'
        '[File hello.py created.]\n'
    ).strip().split('\n')

    if enable_auto_lint:
        # edit file, but make a mistake in indentation
        action = IPythonRunCellAction(
            code="insert_content_at_line('hello.py', 1, '  print(\"hello world\")')"
        )
        logger.info(action, extra={'msg_type': 'ACTION'})
        obs = await runtime.run_action(action)
        logger.info(obs, extra={'msg_type': 'OBSERVATION'})
        assert isinstance(obs, IPythonRunCellObservation)
        assert obs.content.replace('\r\n', '\n').strip().split('\n') == (
            """
[Your proposed edit has introduced new syntax error(s). Please understand the errors and retry your edit command.]
ERRORS:
/workspace/test/hello.py:1:3: E999 IndentationError: unexpected indent
[This is how your edit would have looked if applied]
-------------------------------------------------
(this is the beginning of the file)
1|  print("hello world")
(this is the end of the file)
-------------------------------------------------

[This is the original code before your edit]
-------------------------------------------------
(this is the beginning of the file)
1|
(this is the end of the file)
-------------------------------------------------
Your changes have NOT been applied. Please fix your edit command and try again.
You either need to 1) Specify the correct start/end line arguments or 2) Correct your edit code.
DO NOT re-run the same failed edit command. Running it again will lead to the same error.
"""
        ).strip().split('\n')

    # edit file with correct indentation
    action = IPythonRunCellAction(
        code="insert_content_at_line('hello.py', 1, 'print(\"hello world\")')"
    )
    logger.info(action, extra={'msg_type': 'ACTION'})
    obs = await runtime.run_action(action)
    logger.info(obs, extra={'msg_type': 'OBSERVATION'})
    assert isinstance(obs, IPythonRunCellObservation)
    assert obs.content.replace('\r\n', '\n').strip().split('\n') == (
        """
[File: /workspace/test/hello.py (1 lines total after edit)]
(this is the beginning of the file)
1|print("hello world")
(this is the end of the file)
[File updated (edited at line 1). Please review the changes and make sure they are correct (correct indentation, no duplicate lines, etc). Edit the file again if necessary.]
"""
    ).strip().split('\n')

    action = CmdRunAction(command='rm -rf /workspace/*')
    logger.info(action, extra={'msg_type': 'ACTION'})
    obs = await runtime.run_action(action)
    logger.info(obs, extra={'msg_type': 'OBSERVATION'})
    assert obs.exit_code == 0


@pytest.mark.asyncio
async def test_ipython_agentskills_fileop_pwd(temp_dir, box_class, enable_auto_lint):
    """Make sure that cd in bash also update the current working directory in ipython."""

    runtime = await _load_runtime(
        temp_dir, box_class, enable_auto_lint=enable_auto_lint
    )
    await _test_ipython_agentskills_fileop_pwd_impl(runtime, enable_auto_lint)
    await runtime.close()
    await asyncio.sleep(1)


@pytest.mark.skipif(
    TEST_RUNTIME.lower() == 'eventstream',
    reason='Skip this if we want to test EventStreamRuntime',
)
@pytest.mark.skipif(
    os.environ.get('TEST_IN_CI', 'false').lower() == 'true',
    # FIXME: There's some weird issue with the CI environment.
    reason='Skip this if in CI.',
)
@pytest.mark.asyncio
async def test_ipython_agentskills_fileop_pwd_agnostic_sandbox(
    temp_dir, enable_auto_lint, container_image
):
    """Make sure that cd in bash also update the current working directory in ipython."""

    runtime = await _load_runtime(
        temp_dir,
        # NOTE: we only test for ServerRuntime, since EventStreamRuntime is image agnostic by design.
        ServerRuntime,
        enable_auto_lint=enable_auto_lint,
        container_image=container_image,
    )
    await _test_ipython_agentskills_fileop_pwd_impl(runtime, enable_auto_lint)
    await runtime.close()
    await asyncio.sleep(1)


@pytest.mark.asyncio
async def test_bash_python_version(temp_dir, box_class):
    """Make sure Python is available in bash."""

    runtime = await _load_runtime(temp_dir, box_class)

    action = CmdRunAction(command='which python')
    logger.info(action, extra={'msg_type': 'ACTION'})
    obs = await runtime.run_action(action)
    logger.info(obs, extra={'msg_type': 'OBSERVATION'})
    assert obs.exit_code == 0

    action = CmdRunAction(command='python --version')
    logger.info(action, extra={'msg_type': 'ACTION'})
    obs = await runtime.run_action(action)
    logger.info(obs, extra={'msg_type': 'OBSERVATION'})
    assert obs.exit_code == 0
    # Should not error out

    await runtime.close()
    await asyncio.sleep(1)


@pytest.mark.asyncio
async def test_ipython_package_install(temp_dir, box_class, run_as_devin):
    """Make sure that cd in bash also update the current working directory in ipython."""
    runtime = await _load_runtime(temp_dir, box_class, run_as_devin)

    # It should error out since pymsgbox is not installed
    action = IPythonRunCellAction(code='import pymsgbox')
    logger.info(action, extra={'msg_type': 'ACTION'})
    obs = await runtime.run_action(action)
    logger.info(obs, extra={'msg_type': 'OBSERVATION'})
    assert "ModuleNotFoundError: No module named 'pymsgbox'" in obs.content

    # Install pymsgbox in Jupyter
    action = IPythonRunCellAction(code='%pip install pymsgbox==1.0.9')
    logger.info(action, extra={'msg_type': 'ACTION'})
    obs = await runtime.run_action(action)
    logger.info(obs, extra={'msg_type': 'OBSERVATION'})
    assert (
        'Successfully installed pymsgbox-1.0.9' in obs.content
        or '[Package installed successfully]' in obs.content
    )

    action = IPythonRunCellAction(code='import pymsgbox')
    logger.info(action, extra={'msg_type': 'ACTION'})
    obs = await runtime.run_action(action)
    logger.info(obs, extra={'msg_type': 'OBSERVATION'})
    # import should not error out
    assert obs.content.strip() == '[Code executed successfully with no output]'

    await runtime.close()
    await asyncio.sleep(1)


def _create_test_file(host_temp_dir):
    # Single file
    with open(os.path.join(host_temp_dir, 'test_file.txt'), 'w') as f:
        f.write('Hello, World!')


@pytest.mark.asyncio
async def test_copy_single_file(temp_dir, box_class):
    runtime = await _load_runtime(temp_dir, box_class)

    with tempfile.TemporaryDirectory() as host_temp_dir:
        _create_test_file(host_temp_dir)
        await runtime.copy_to(
            os.path.join(host_temp_dir, 'test_file.txt'), '/workspace'
        )

    action = CmdRunAction(command='ls -alh /workspace')
    logger.info(action, extra={'msg_type': 'ACTION'})
    obs = await runtime.run_action(action)
    logger.info(obs, extra={'msg_type': 'OBSERVATION'})
    assert isinstance(obs, CmdOutputObservation)
    assert obs.exit_code == 0
    assert 'test_file.txt' in obs.content

    action = CmdRunAction(command='cat /workspace/test_file.txt')
    logger.info(action, extra={'msg_type': 'ACTION'})
    obs = await runtime.run_action(action)
    logger.info(obs, extra={'msg_type': 'OBSERVATION'})
    assert isinstance(obs, CmdOutputObservation)
    assert obs.exit_code == 0
    assert 'Hello, World!' in obs.content


def _create_test_dir_with_files(host_temp_dir):
    os.mkdir(os.path.join(host_temp_dir, 'test_dir'))
    with open(os.path.join(host_temp_dir, 'test_dir', 'file1.txt'), 'w') as f:
        f.write('File 1 content')
    with open(os.path.join(host_temp_dir, 'test_dir', 'file2.txt'), 'w') as f:
        f.write('File 2 content')


@pytest.mark.asyncio
async def test_copy_directory_recursively(temp_dir, box_class):
    runtime = await _load_runtime(temp_dir, box_class)

    with tempfile.TemporaryDirectory() as host_temp_dir:
        # We need a separate directory, since temp_dir is mounted to /workspace
        _create_test_dir_with_files(host_temp_dir)
        await runtime.copy_to(
            os.path.join(host_temp_dir, 'test_dir'), '/workspace', recursive=True
        )

    action = CmdRunAction(command='ls -alh /workspace')
    logger.info(action, extra={'msg_type': 'ACTION'})
    obs = await runtime.run_action(action)
    logger.info(obs, extra={'msg_type': 'OBSERVATION'})
    assert isinstance(obs, CmdOutputObservation)
    assert obs.exit_code == 0
    assert 'test_dir' in obs.content
    assert 'file1.txt' not in obs.content
    assert 'file2.txt' not in obs.content

    action = CmdRunAction(command='ls -alh /workspace/test_dir')
    logger.info(action, extra={'msg_type': 'ACTION'})
    obs = await runtime.run_action(action)
    logger.info(obs, extra={'msg_type': 'OBSERVATION'})
    assert isinstance(obs, CmdOutputObservation)
    assert obs.exit_code == 0
    assert 'file1.txt' in obs.content
    assert 'file2.txt' in obs.content

    action = CmdRunAction(command='cat /workspace/test_dir/file1.txt')
    logger.info(action, extra={'msg_type': 'ACTION'})
    obs = await runtime.run_action(action)
    logger.info(obs, extra={'msg_type': 'OBSERVATION'})
    assert isinstance(obs, CmdOutputObservation)
    assert obs.exit_code == 0
    assert 'File 1 content' in obs.content


@pytest.mark.asyncio
async def test_copy_to_non_existent_directory(temp_dir, box_class):
    runtime = await _load_runtime(temp_dir, box_class)

    with tempfile.TemporaryDirectory() as host_temp_dir:
        _create_test_file(host_temp_dir)
        await runtime.copy_to(
            os.path.join(host_temp_dir, 'test_file.txt'), '/workspace/new_dir'
        )

    action = CmdRunAction(command='cat /workspace/new_dir/test_file.txt')
    logger.info(action, extra={'msg_type': 'ACTION'})
    obs = await runtime.run_action(action)
    logger.info(obs, extra={'msg_type': 'OBSERVATION'})
    assert isinstance(obs, CmdOutputObservation)
    assert obs.exit_code == 0
    assert 'Hello, World!' in obs.content


@pytest.mark.asyncio
async def test_overwrite_existing_file(temp_dir, box_class):
    runtime = await _load_runtime(temp_dir, box_class)

    # touch a file in /workspace
    action = CmdRunAction(command='touch /workspace/test_file.txt')
    logger.info(action, extra={'msg_type': 'ACTION'})
    obs = await runtime.run_action(action)
    logger.info(obs, extra={'msg_type': 'OBSERVATION'})
    assert isinstance(obs, CmdOutputObservation)
    assert obs.exit_code == 0

    action = CmdRunAction(command='cat /workspace/test_file.txt')
    logger.info(action, extra={'msg_type': 'ACTION'})
    obs = await runtime.run_action(action)
    logger.info(obs, extra={'msg_type': 'OBSERVATION'})
    assert isinstance(obs, CmdOutputObservation)
    assert obs.exit_code == 0
    assert 'Hello, World!' not in obs.content

    with tempfile.TemporaryDirectory() as host_temp_dir:
        _create_test_file(host_temp_dir)
        await runtime.copy_to(
            os.path.join(host_temp_dir, 'test_file.txt'), '/workspace'
        )

    action = CmdRunAction(command='cat /workspace/test_file.txt')
    logger.info(action, extra={'msg_type': 'ACTION'})
    obs = await runtime.run_action(action)
    logger.info(obs, extra={'msg_type': 'OBSERVATION'})
    assert isinstance(obs, CmdOutputObservation)
    assert obs.exit_code == 0
    assert 'Hello, World!' in obs.content


@pytest.mark.asyncio
async def test_copy_non_existent_file(temp_dir, box_class):
    runtime = await _load_runtime(temp_dir, box_class)

    with pytest.raises(FileNotFoundError):
        await runtime.copy_to(
            os.path.join(temp_dir, 'non_existent_file.txt'),
            '/workspace/should_not_exist.txt',
        )

    action = CmdRunAction(command='ls /workspace/should_not_exist.txt')
    logger.info(action, extra={'msg_type': 'ACTION'})
    obs = await runtime.run_action(action)
    logger.info(obs, extra={'msg_type': 'OBSERVATION'})
    assert isinstance(obs, CmdOutputObservation)
    assert obs.exit_code != 0  # File should not exist<|MERGE_RESOLUTION|>--- conflicted
+++ resolved
@@ -2,15 +2,12 @@
 
 import asyncio
 import os
-<<<<<<< HEAD
-import shutil
-=======
 import tempfile
->>>>>>> 105f0ffe
 import time
 from unittest.mock import patch
 
 import pytest
+from pytest import TempPathFactory
 
 from opendevin.core.config import AppConfig, SandboxConfig, load_from_env
 from opendevin.core.logger import opendevin_logger as logger
@@ -44,22 +41,21 @@
     yield
 
 
-# this does NOT clean up the folder after every test!
+@pytest.fixture
+def temp_dir(tmp_path_factory: TempPathFactory) -> str:
+    return str(tmp_path_factory.mktemp('test_runtime'))
+
+
 # @pytest.fixture
-# def temp_dir(tmp_path_factory: TempPathFactory) -> str:
-#     return str(tmp_path_factory.mktemp('test_runtime'))
-
-
-@pytest.fixture
-def temp_dir(tmp_path):
-    time.sleep(2)
-    test_dir = tmp_path / 'test_runtime'
-    test_dir.mkdir()
-    yield str(test_dir)
-    try:
-        shutil.rmtree(test_dir, ignore_errors=True)
-    except Exception as e:
-        print(f'Error cleaning up test directory: {e}')
+# def temp_dir(tmp_path):
+#     time.sleep(2)
+#     test_dir = tmp_path / 'test_runtime'
+#     test_dir.mkdir()
+#     yield str(test_dir)
+#     try:
+#         shutil.rmtree(test_dir, ignore_errors=True)
+#     except Exception as e:
+#         print(f'Error cleaning up test directory: {e}')
 
 
 TEST_RUNTIME = os.getenv('TEST_RUNTIME', 'both')

--- conflicted
+++ resolved
@@ -52,12 +52,6 @@
     cli_session = 'main_test'
     plugins = [JupyterRequirement(), AgentSkillsRequirement()]
     config = AppConfig(
-<<<<<<< HEAD
-        sandbox=SandboxConfig(
-            use_host_network=True,
-        )
-    )
-=======
         workspace_base=temp_dir,
         workspace_mount_path=temp_dir,
         sandbox=SandboxConfig(
@@ -67,7 +61,6 @@
     file_store = get_file_store(config.file_store, config.file_store_path)
     event_stream = EventStream(cli_session, file_store)
 
->>>>>>> db81b08a
     container_image = config.sandbox.container_image
     # NOTE: we will use the default container image specified in the config.sandbox
     # if it is an official od_runtime image.
@@ -103,21 +96,9 @@
 
 
 @pytest.mark.asyncio
-<<<<<<< HEAD
-async def test_env_vars_os_environ(box_class):
-    with patch.dict(
-        os.environ, {'SANDBOX_ENV_FOOBAR': 'BAZ'}
-    ), tempfile.TemporaryDirectory() as temp_dir:
-        cli_session = 'main_test'
-
-        file_store = get_file_store('local', temp_dir)
-        event_stream = EventStream(cli_session, file_store)
-        runtime = await _load_runtime(box_class, event_stream)
-=======
 async def test_env_vars_os_environ(temp_dir, box_class):
     with patch.dict(os.environ, {'SANDBOX_ENV_FOOBAR': 'BAZ'}):
         runtime = await _load_runtime(temp_dir, box_class)
->>>>>>> db81b08a
 
         obs: CmdOutputObservation = await runtime.run_action(
             CmdRunAction(command='env')

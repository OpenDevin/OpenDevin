--- conflicted
+++ resolved
@@ -29,18 +29,11 @@
     FileWriteObservation,
     IPythonRunCellObservation,
 )
-<<<<<<< HEAD
-from opendevin.runtime.client.runtime import EventStreamRuntime
-from opendevin.runtime.plugins import AgentSkillsRequirement, JupyterRequirement
-from opendevin.runtime.remote.runtime import RemoteRuntime
-from opendevin.runtime.runtime import Runtime
-from opendevin.storage import get_file_store
-=======
 from openhands.runtime.client.runtime import EventStreamRuntime
 from openhands.runtime.plugins import AgentSkillsRequirement, JupyterRequirement
+from openhands.runtime.remote.runtime import RemoteRuntime
 from openhands.runtime.runtime import Runtime
 from openhands.storage import get_file_store
->>>>>>> 9dcad787
 
 
 @pytest.fixture(autouse=True)
@@ -144,37 +137,14 @@
     if container_image is not None:
         config.sandbox.container_image = container_image
 
-<<<<<<< HEAD
-    # NOTE: we will use the default container image specified in the config.sandbox
-    # if it is an official od_runtime image.
-    cur_container_image = config.sandbox.container_image
-    if 'od_runtime' not in cur_container_image and cur_container_image not in {
-        'xingyaoww/od-eval-miniwob:v1.0'
-    }:  # a special exception list
-        cur_container_image = 'nikolaik/python-nodejs:python3.11-nodejs22'
-        logger.warning(
-            f'`{config.sandbox.container_image}` is not an od_runtime image. Will use `{cur_container_image}` as the container image for testing.'
-        )
-
-=======
->>>>>>> 9dcad787
     runtime = box_class(
         config=config,
         event_stream=event_stream,
         sid=sid,
         plugins=plugins,
-<<<<<<< HEAD
-        # NOTE: we probably don't have a default container image `/sandbox` for the event stream runtime
-        # Instead, we will pre-build a suite of container images with OD-runtime-cli installed.
-        container_image=cur_container_image,
+        container_image=container_image,
     )
     await runtime.ainit()
-
-=======
-        container_image=container_image,
-    )
-    await runtime.ainit()
->>>>>>> 9dcad787
     await asyncio.sleep(1)
     return runtime
 

import asyncio
from typing import Callable, Optional

from openhands.controller import AgentController
from openhands.controller.agent import Agent
from openhands.controller.state.state import State
from openhands.core.config import AgentConfig, AppConfig, LLMConfig
from openhands.core.logger import openhands_logger as logger
from openhands.core.schema.agent import AgentState
from openhands.events.action.agent import ChangeAgentStateAction
from openhands.events.event import EventSource
from openhands.events.stream import EventStream
from openhands.runtime import get_runtime_cls
from openhands.runtime.runtime import Runtime
from openhands.security import SecurityAnalyzer, options
from openhands.storage.files import FileStore


class AgentSession:
    """Represents a session with an Agent

    Attributes:
        controller: The AgentController instance for controlling the agent.
    """

    sid: str
    event_stream: EventStream
    file_store: FileStore
    controller: AgentController | None = None
    runtime: Runtime | None = None
    security_analyzer: SecurityAnalyzer | None = None
    _closed: bool = False
    loop: asyncio.AbstractEventLoop | None = None

    def __init__(self, sid: str, file_store: FileStore):
        """Initializes a new instance of the Session class

        Parameters:
        - sid: The session ID
        - file_store: Instance of the FileStore
        """

        self.sid = sid
        self.event_stream = EventStream(sid, file_store)
        self.file_store = file_store

    async def start(
        self,
        runtime_name: str,
        config: AppConfig,
        agent: Agent,
        max_iterations: int,
        max_budget_per_task: float | None = None,
        agent_to_llm_config: dict[str, LLMConfig] | None = None,
        agent_configs: dict[str, AgentConfig] | None = None,
        status_message_callback: Optional[Callable] = None,
    ):
        """Starts the Agent session
        Parameters:
        - runtime_name: The name of the runtime associated with the session
        - config:
        - agent:
        - max_iterations:
        - max_budget_per_task:
        - agent_to_llm_config:
        - agent_configs:
        """
        if self.controller or self.runtime:
            raise RuntimeError(
                'Session already started. You need to close this session and start a new one.'
            )

        asyncio.get_event_loop().run_in_executor(
            None,
            self._start_thread,
            runtime_name,
            config,
            agent,
            max_iterations,
            max_budget_per_task,
            agent_to_llm_config,
            agent_configs,
            status_message_callback,
        )

    def _start_thread(self, *args):
        try:
<<<<<<< HEAD
            asyncio.run(self._start(*args))
=======
            asyncio.run(self._start(*args), debug=True)
>>>>>>> 36618931
        except RuntimeError:
            logger.info('Session Finished')

    async def _start(
        self,
        runtime_name: str,
        config: AppConfig,
        agent: Agent,
        max_iterations: int,
        max_budget_per_task: float | None = None,
        agent_to_llm_config: dict[str, LLMConfig] | None = None,
        agent_configs: dict[str, AgentConfig] | None = None,
        status_message_callback: Optional[Callable] = None,
    ):
        self.loop = asyncio.get_running_loop()
        self._create_security_analyzer(config.security.security_analyzer)
        self._create_runtime(runtime_name, config, agent, status_message_callback)
        self._create_controller(
            agent,
            config.security.confirmation_mode,
            max_iterations,
            max_budget_per_task=max_budget_per_task,
            agent_to_llm_config=agent_to_llm_config,
            agent_configs=agent_configs,
        )
        self.event_stream.add_event(
            ChangeAgentStateAction(AgentState.INIT), EventSource.USER
        )
        if self.controller:
            self.controller.agent_task = self.controller.start_step_loop()
            await self.controller.agent_task  # type: ignore

    async def close(self):
        """Closes the Agent session"""

        if self._closed:
            return
        if self.controller is not None:
            end_state = self.controller.get_state()
            end_state.save_to_session(self.sid, self.file_store)
            await self.controller.close()
        if self.runtime is not None:
            self.runtime.close()
        if self.security_analyzer is not None:
            await self.security_analyzer.close()

        if self.loop:
            self.loop.call_soon_threadsafe(self.loop.stop)

        self._closed = True

    def _create_security_analyzer(self, security_analyzer: str | None):
        """Creates a SecurityAnalyzer instance that will be used to analyze the agent actions

        Parameters:
        - security_analyzer: The name of the security analyzer to use
        """

        if security_analyzer:
            logger.debug(f'Using security analyzer: {security_analyzer}')
            self.security_analyzer = options.SecurityAnalyzers.get(
                security_analyzer, SecurityAnalyzer
            )(self.event_stream)

    def _create_runtime(
        self,
        runtime_name: str,
        config: AppConfig,
        agent: Agent,
        status_message_callback: Optional[Callable] = None,
    ):
        """Creates a runtime instance

        Parameters:
        - runtime_name: The name of the runtime associated with the session
        - config:
        - agent:
        """

        if self.runtime is not None:
            raise RuntimeError('Runtime already created')

        logger.info(f'Initializing runtime `{runtime_name}` now...')
        runtime_cls = get_runtime_cls(runtime_name)

        try:
            self.runtime = runtime_cls(
                config=config,
                event_stream=self.event_stream,
                sid=self.sid,
                plugins=agent.sandbox_plugins,
                status_message_callback=status_message_callback,
            )
        except Exception as e:
            logger.error(f'Runtime initialization failed: {e}')
            raise

        if self.runtime is not None:
            logger.debug(
                f'Runtime initialized with plugins: {[plugin.name for plugin in self.runtime.plugins]}'
            )
        else:
            logger.warning('Runtime initialization failed')

    def _create_controller(
        self,
        agent: Agent,
        confirmation_mode: bool,
        max_iterations: int,
        max_budget_per_task: float | None = None,
        agent_to_llm_config: dict[str, LLMConfig] | None = None,
        agent_configs: dict[str, AgentConfig] | None = None,
    ):
        """Creates an AgentController instance

        Parameters:
        - agent:
        - confirmation_mode: Whether to use confirmation mode
        - max_iterations:
        - max_budget_per_task:
        - agent_to_llm_config:
        - agent_configs:
        """

        if self.controller is not None:
            raise RuntimeError('Controller already created')
        if self.runtime is None:
            raise RuntimeError(
                'Runtime must be initialized before the agent controller'
            )

        msg = (
            '\n--------------------------------- OpenHands Configuration ---------------------------------\n'
            f'LLM: {agent.llm.config.model}\n'
            f'Base URL: {agent.llm.config.base_url}\n'
        )
        if agent.llm.config.draft_editor:
            msg += (
                f'Draft editor LLM (for file editing): {agent.llm.config.draft_editor.model}\n'
                f'Draft editor LLM (for file editing) Base URL: {agent.llm.config.draft_editor.base_url}\n'
            )
        msg += (
            f'Agent: {agent.name}\n'
            f'Runtime: {self.runtime.__class__.__name__}\n'
            f'Plugins: {agent.sandbox_plugins}\n'
            '-------------------------------------------------------------------------------------------'
        )
        logger.info(msg)

        self.controller = AgentController(
            sid=self.sid,
            event_stream=self.event_stream,
            agent=agent,
            max_iterations=int(max_iterations),
            max_budget_per_task=max_budget_per_task,
            agent_to_llm_config=agent_to_llm_config,
            agent_configs=agent_configs,
            confirmation_mode=confirmation_mode,
            # AgentSession is designed to communicate with the frontend, so we don't want to
            # run the agent in headless mode.
            headless_mode=False,
        )
        try:
            agent_state = State.restore_from_session(self.sid, self.file_store)
            self.controller.set_initial_state(
                agent_state, max_iterations, confirmation_mode
            )
            logger.info(f'Restored agent state from session, sid: {self.sid}')
        except Exception as e:
            logger.info(f'State could not be restored: {e}')
        logger.info('Agent controller initialized.')<|MERGE_RESOLUTION|>--- conflicted
+++ resolved
@@ -85,11 +85,7 @@
 
     def _start_thread(self, *args):
         try:
-<<<<<<< HEAD
-            asyncio.run(self._start(*args))
-=======
             asyncio.run(self._start(*args), debug=True)
->>>>>>> 36618931
         except RuntimeError:
             logger.info('Session Finished')
 

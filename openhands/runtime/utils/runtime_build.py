import argparse
import os
import shutil
import subprocess
import tempfile

import docker
import toml
from dirhash import dirhash
from jinja2 import Environment, FileSystemLoader

import openhands
from openhands.core.logger import openhands_logger as logger
from openhands.runtime.builder import DockerRuntimeBuilder, RuntimeBuilder


def get_runtime_image_repo():
    return os.getenv('OD_RUNTIME_RUNTIME_IMAGE_REPO', 'ghcr.io/all-hands-ai/runtime')


def _get_package_version():
    """Read the version from pyproject.toml.

    Returns:
    - The version specified in pyproject.toml under [tool.poetry]
    """
    project_root = os.path.dirname(os.path.dirname(os.path.abspath(openhands.__file__)))
    pyproject_path = os.path.join(project_root, 'pyproject.toml')
    with open(pyproject_path, 'r') as f:
        pyproject_data = toml.load(f)
    return pyproject_data['tool']['poetry']['version']


def _put_source_code_to_dir(temp_dir: str):
    """Builds the project source tarball directly in temp_dir and unpacks it.
    The OpenHands source code ends up in the temp_dir/code directory.

    Parameters:
    - temp_dir (str): The directory to put the source code in
    """
    project_root = os.path.dirname(os.path.dirname(os.path.abspath(openhands.__file__)))
    logger.info(f'Using project root: {project_root}')

    # Fetch the correct version from pyproject.toml
    package_version = _get_package_version()
    tarball_filename = f'openhands_ai-{package_version}.tar.gz'
    tarball_path = os.path.join(temp_dir, tarball_filename)

    # Run "python -m build -s" on project_root to create project tarball directly in temp_dir
    _cleaned_project_root = project_root.replace(
        ' ', r'\ '
    )  # escape spaces in the project root
    result = subprocess.run(
        f'python -m build -s -o {temp_dir} {_cleaned_project_root}',
        shell=True,
        stdout=subprocess.PIPE,
        stderr=subprocess.PIPE,
    )
    logger.info(result.stdout.decode())
    err_logs = result.stderr.decode()
    if err_logs:
        logger.error(err_logs)

    if result.returncode != 0:
        logger.error(f'Build failed: {result}')
        raise Exception(f'Build failed: {result}')

    if not os.path.exists(tarball_path):
        logger.error(f'Source distribution not found at {tarball_path}')
        raise Exception(f'Source distribution not found at {tarball_path}')
    logger.info(f'Source distribution created at {tarball_path}')

<<<<<<< HEAD
    # Unzip the tarball
    shutil.unpack_archive(tarball_path, temp_dir)
    # Remove the tarball
    os.remove(tarball_path)
=======
    return tarball_path


def _put_source_code_to_dir(temp_dir: str):
    """Builds the project source tarball. Copies it to temp_dir and unpacks it.
    The OpenHands source code ends up in the temp_dir/code directory

    Parameters:
    - temp_dir (str): The directory to put the source code in
    """
    project_tar = 'project.tar.gz'
    project_path = os.path.join(temp_dir, project_tar)
    logger.info('Building source distribution...')

    # Build the project source tarball
    tarball_path = _create_project_source_dist()
    filename = os.path.basename(tarball_path)
    filename = filename.removesuffix('.tar.gz')

    # Move the project tarball to temp_dir
    _res = shutil.copy(tarball_path, project_path)
    if _res:
        os.remove(tarball_path)
    logger.info('Source distribution moved to ' + project_path)

    # Unzip the tarball
    shutil.unpack_archive(project_path, temp_dir)
    # Remove the tarball
    os.remove(project_path)
>>>>>>> daeff3df
    # Rename the directory containing the code to 'code'
    os.rename(
        os.path.join(temp_dir, f'openhands_ai-{package_version}'),
        os.path.join(temp_dir, 'code'),
    )
    logger.info(f'Unpacked source code directory: {os.path.join(temp_dir, "code")}')


def _generate_dockerfile(
    base_image: str,
    skip_init: bool = False,
    extra_deps: str | None = None,
) -> str:
    """Generate the Dockerfile content for the runtime image based on the base image.

    Parameters:
    - base_image (str): The base image provided for the runtime image
    - skip_init (boolean):
    - extra_deps (str):

    Returns:
    - str: The resulting Dockerfile content
    """
    env = Environment(
        loader=FileSystemLoader(
            searchpath=os.path.join(os.path.dirname(__file__), 'runtime_templates')
        )
    )
    template = env.get_template('Dockerfile.j2')

    dockerfile_content = template.render(
        base_image=base_image,
        skip_init=skip_init,
        extra_deps=extra_deps if extra_deps is not None else '',
    )
    return dockerfile_content


def prep_docker_build_folder(
    dir_path: str,
    base_image: str,
    skip_init: bool = False,
    extra_deps: str | None = None,
) -> str:
    """Prepares a docker build folder by copying the source code and generating the Dockerfile

    Parameters:
    - dir_path (str): The build folder to place the source code and Dockerfile
    - base_image (str): The base Docker image to use for the Dockerfile
    - skip_init (str):
    - extra_deps (str):

    Returns:
    - str: The MD5 hash of the build folder directory (dir_path)
    """
    # Copy the source code to directory. It will end up in dir_path/code
    _put_source_code_to_dir(dir_path)

    # Create a Dockerfile and write it to dir_path
    dockerfile_content = _generate_dockerfile(
        base_image,
        skip_init=skip_init,
        extra_deps=extra_deps,
    )
    logger.debug(
        (
            f'===== Dockerfile content start =====\n'
            f'{dockerfile_content}\n'
            f'===== Dockerfile content end ====='
        )
    )
    with open(os.path.join(dir_path, 'Dockerfile'), 'w') as file:
        file.write(dockerfile_content)

    # Get the MD5 hash of the dir_path directory
    hash = dirhash(dir_path, 'md5')
    logger.info(
        f'Input base image: {base_image}\n'
        f'Skip init: {skip_init}\n'
        f'Extra deps: {extra_deps}\n'
        f'Hash for docker build directory [{dir_path}] (contents: {os.listdir(dir_path)}): {hash}\n'
    )
    return hash


def get_runtime_image_repo_and_tag(base_image: str) -> tuple[str, str]:
    """Retrieves the Docker repo and tag associated with the Docker image.

    Parameters:
    - base_image (str): The name of the base Docker image

    Returns:
    - tuple[str, str]: The Docker repo and tag of the Docker image
    """

    if get_runtime_image_repo() in base_image:
        logger.info(
            f'The provided image [{base_image}] is already a valid runtime image.\n'
            f'Will try to reuse it as is.'
        )

        if ':' not in base_image:
            base_image = base_image + ':latest'
        repo, tag = base_image.split(':')
        return repo, tag
    else:
        if ':' not in base_image:
            base_image = base_image + ':latest'
        [repo, tag] = base_image.split(':')
        # replace '/' with '_s_' to avoid '/' in the image name
        # while make it a valid docker image name
        repo = repo.replace('/', '_s_')
        od_version = _get_package_version()
        return get_runtime_image_repo(), f'od_v{od_version}_image_{repo}_tag_{tag}'


def build_runtime_image(
    base_image: str,
    runtime_builder: RuntimeBuilder,
    extra_deps: str | None = None,
    docker_build_folder: str | None = None,
    dry_run: bool = False,
    force_rebuild: bool = False,
) -> str:
    """Prepares the final docker build folder.
    If dry_run is False, it will also build the OpenHands runtime Docker image using the docker build folder.

    Parameters:
    - base_image (str): The name of the base Docker image to use
    - runtime_builder (RuntimeBuilder): The runtime builder to use
    - extra_deps (str):
    - docker_build_folder (str): The directory to use for the build. If not provided a temporary directory will be used
    - dry_run (bool): if True, it will only ready the build folder. It will not actually build the Docker image
    - force_rebuild (bool): if True, it will create the Dockerfile which uses the base_image

    Returns:
    - str: <image_repo>:<MD5 hash>. Where MD5 hash is the hash of the docker build folder

    See https://docs.all-hands.dev/modules/usage/architecture/runtime for more details.
    """
    # Calculate the hash for the docker build folder (source code and Dockerfile)
    with tempfile.TemporaryDirectory() as temp_dir:
        from_scratch_hash = prep_docker_build_folder(
            temp_dir,
            base_image=base_image,
            skip_init=False,
            extra_deps=extra_deps,
        )

    runtime_image_repo, runtime_image_tag = get_runtime_image_repo_and_tag(base_image)

    # The image name in the format <image repo>:<hash>
    hash_runtime_image_name = f'{runtime_image_repo}:{from_scratch_hash}'

    # non-hash generic image name, it could contain *similar* dependencies
    # but *might* not exactly match the state of the source code.
    # It resembles the "latest" tag in the docker image naming convention for
    # a particular {repo}:{tag} pair (e.g., ubuntu:latest -> runtime:ubuntu_tag_latest)
    # we will build from IT to save time if the `from_scratch_hash` is not found
    generic_runtime_image_name = f'{runtime_image_repo}:{runtime_image_tag}'

    # Scenario 1: If we already have an image with the exact same hash, then it means the image is already built
    # with the exact same source code and Dockerfile, so we will reuse it. Building it is not required.
    if not force_rebuild and runtime_builder.image_exists(hash_runtime_image_name):
        logger.info(
            f'Image [{hash_runtime_image_name}] already exists so we will reuse it.'
        )
        return hash_runtime_image_name

    # Scenario 2: If a Docker image with the exact hash is not found, we will FIRST try to re-build it
    # by leveraging the `generic_runtime_image_name` to save some time
    # from re-building the dependencies (e.g., poetry install, apt install)
    if not force_rebuild and runtime_builder.image_exists(generic_runtime_image_name):
        logger.info(
            f'Could not find docker image [{hash_runtime_image_name}]\n'
            f'Will try to re-build it from latest [{generic_runtime_image_name}] image to potentially save '
            f'time for dependencies installation.\n'
        )

        cur_docker_build_folder = docker_build_folder or tempfile.mkdtemp()
        _skip_init_hash = prep_docker_build_folder(
            cur_docker_build_folder,
            # we want to use the existing generic image as base
            # so that we can leverage existing dependencies already installed in the image
            base_image=generic_runtime_image_name,
            skip_init=True,  # skip init since we are re-using the existing image
            extra_deps=extra_deps,
        )

        assert (
            _skip_init_hash != from_scratch_hash
        ), f'The skip_init hash [{_skip_init_hash}] should not match the existing hash [{from_scratch_hash}]'

        if not dry_run:
            _build_sandbox_image(
                docker_folder=cur_docker_build_folder,
                runtime_builder=runtime_builder,
                target_image_repo=runtime_image_repo,
                # NOTE: WE ALWAYS use the "from_scratch_hash" tag for the target image
                # otherwise, even if the source code is exactly the same, the image *might* be re-built
                # because the same source code will generate different hash when skip_init=True/False
                # since the Dockerfile is slightly different
                target_image_hash_tag=from_scratch_hash,
                target_image_tag=runtime_image_tag,
            )
        else:
            logger.info(
                f'Dry run: Skipping image build for [{generic_runtime_image_name}]'
            )

        if docker_build_folder is None:
            shutil.rmtree(cur_docker_build_folder)

    # Scenario 3: If the Docker image with the required hash is not found AND we cannot re-use the latest
    # relevant image, we will build it completely from scratch
    else:
        if force_rebuild:
            logger.info(
                f'Force re-build: Will try to re-build image [{generic_runtime_image_name}] from scratch.\n'
            )

        cur_docker_build_folder = docker_build_folder or tempfile.mkdtemp()
        _new_from_scratch_hash = prep_docker_build_folder(
            cur_docker_build_folder,
            base_image,
            skip_init=False,
            extra_deps=extra_deps,
        )
        assert (
            _new_from_scratch_hash == from_scratch_hash
        ), f'The new from scratch hash [{_new_from_scratch_hash}] does not match the existing hash [{from_scratch_hash}]'

        if not dry_run:
            _build_sandbox_image(
                docker_folder=cur_docker_build_folder,
                runtime_builder=runtime_builder,
                target_image_repo=runtime_image_repo,
                # NOTE: WE ALWAYS use the "from_scratch_hash" tag for the target image
                target_image_hash_tag=from_scratch_hash,
                target_image_tag=runtime_image_tag,
            )
        else:
            logger.info(
                f'Dry run: Skipping image build for [{generic_runtime_image_name}]'
            )

        if docker_build_folder is None:
            shutil.rmtree(cur_docker_build_folder)

    return f'{runtime_image_repo}:{from_scratch_hash}'


def _build_sandbox_image(
    docker_folder: str,
    runtime_builder: RuntimeBuilder,
    target_image_repo: str,
    target_image_hash_tag: str,
    target_image_tag: str,
) -> str:
    """Build and tag the sandbox image.
    The image will be tagged as both:
        - target_image_hash_tag
        - target_image_tag

    Parameters:
    - docker_folder (str): the path to the docker build folder
    - runtime_builder (RuntimeBuilder): the runtime builder instance
    - target_image_repo (str): the repository name for the target image
    - target_image_hash_tag (str): the *hash* tag for the target image that is calculated based
        on the contents of the docker build folder (source code and Dockerfile)
        e.g. 1234567890abcdef
    -target_image_tag (str): the tag for the target image that's generic and based on the base image name
        e.g. od_v0.8.3_image_ubuntu_tag_22.04
    """
    target_image_hash_name = f'{target_image_repo}:{target_image_hash_tag}'
    target_image_generic_name = f'{target_image_repo}:{target_image_tag}'

    try:
        image_name = runtime_builder.build(
            path=docker_folder, tags=[target_image_hash_name, target_image_generic_name]
        )
        if not image_name:
            raise RuntimeError(f'Build failed for image {target_image_hash_name}')
    except Exception as e:
        logger.error(f'Sandbox image build failed: {e}')
        raise

    return image_name


if __name__ == '__main__':
    parser = argparse.ArgumentParser()
    parser.add_argument(
        '--base_image', type=str, default='nikolaik/python-nodejs:python3.11-nodejs22'
    )
    parser.add_argument('--build_folder', type=str, default=None)
    parser.add_argument('--force_rebuild', action='store_true', default=False)
    args = parser.parse_args()

    if args.build_folder is not None:
        # If a build_folder is provided, we do not actually build the Docker image. We copy the necessary source code
        # and create a Dockerfile dynamically and place it in the build_folder only. This allows the Docker image to
        # then be created using the Dockerfile (most likely using the containers/build.sh script)
        build_folder = args.build_folder
        assert os.path.exists(
            build_folder
        ), f'Build folder {build_folder} does not exist'
        logger.info(
            f'Copying the source code and generating the Dockerfile in the build folder: {build_folder}'
        )

        runtime_image_repo, runtime_image_tag = get_runtime_image_repo_and_tag(
            args.base_image
        )
        logger.info(
            f'Runtime image repo: {runtime_image_repo} and runtime image tag: {runtime_image_tag}'
        )

        with tempfile.TemporaryDirectory() as temp_dir:
            # dry_run is true so we only prepare a temp_dir containing the required source code and the Dockerfile. We
            # then obtain the MD5 hash of the folder and return <image_repo>:<temp_dir_md5_hash>
            runtime_image_hash_name = build_runtime_image(
                args.base_image,
                runtime_builder=DockerRuntimeBuilder(docker.from_env()),
                docker_build_folder=temp_dir,
                dry_run=True,
                force_rebuild=args.force_rebuild,
            )

            _runtime_image_repo, runtime_image_hash_tag = runtime_image_hash_name.split(
                ':'
            )

            # Move contents of temp_dir to build_folder
            shutil.copytree(temp_dir, build_folder, dirs_exist_ok=True)
        logger.info(
            f'Build folder [{build_folder}] is ready: {os.listdir(build_folder)}'
        )

        # We now update the config.sh in the build_folder to contain the required values. This is used in the
        # containers/build.sh script which is called to actually build the Docker image
        with open(os.path.join(build_folder, 'config.sh'), 'a') as file:
            file.write(
                (
                    f'\n'
                    f'DOCKER_IMAGE_TAG={runtime_image_tag}\n'
                    f'DOCKER_IMAGE_HASH_TAG={runtime_image_hash_tag}\n'
                )
            )
        logger.info(
            f'`config.sh` is updated with the image repo[{runtime_image_repo}] and tags [{runtime_image_tag}, {runtime_image_hash_tag}]'
        )
        logger.info(
            f'Dockerfile, source code and config.sh are ready in {build_folder}'
        )
    else:
        # If a build_folder is not provided, after copying the required source code and dynamically creating the
        # Dockerfile, we actually build the Docker image
        logger.info('Building image in a temporary folder')
        docker_builder = DockerRuntimeBuilder(docker.from_env())
        image_name = build_runtime_image(args.base_image, docker_builder)
        print(f'\nBUILT Image: {image_name}\n')<|MERGE_RESOLUTION|>--- conflicted
+++ resolved
@@ -70,42 +70,10 @@
         raise Exception(f'Source distribution not found at {tarball_path}')
     logger.info(f'Source distribution created at {tarball_path}')
 
-<<<<<<< HEAD
     # Unzip the tarball
     shutil.unpack_archive(tarball_path, temp_dir)
     # Remove the tarball
     os.remove(tarball_path)
-=======
-    return tarball_path
-
-
-def _put_source_code_to_dir(temp_dir: str):
-    """Builds the project source tarball. Copies it to temp_dir and unpacks it.
-    The OpenHands source code ends up in the temp_dir/code directory
-
-    Parameters:
-    - temp_dir (str): The directory to put the source code in
-    """
-    project_tar = 'project.tar.gz'
-    project_path = os.path.join(temp_dir, project_tar)
-    logger.info('Building source distribution...')
-
-    # Build the project source tarball
-    tarball_path = _create_project_source_dist()
-    filename = os.path.basename(tarball_path)
-    filename = filename.removesuffix('.tar.gz')
-
-    # Move the project tarball to temp_dir
-    _res = shutil.copy(tarball_path, project_path)
-    if _res:
-        os.remove(tarball_path)
-    logger.info('Source distribution moved to ' + project_path)
-
-    # Unzip the tarball
-    shutil.unpack_archive(project_path, temp_dir)
-    # Remove the tarball
-    os.remove(project_path)
->>>>>>> daeff3df
     # Rename the directory containing the code to 'code'
     os.rename(
         os.path.join(temp_dir, f'openhands_ai-{package_version}'),

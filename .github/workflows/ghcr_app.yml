--- conflicted
+++ resolved
@@ -55,104 +55,4 @@
         uses: docker/setup-buildx-action@v3
       - name: Build and export image
         id: build
-<<<<<<< HEAD
-        run: ./containers/build.sh openhands ${{ github.repository_owner }} --push
-=======
-        run: ./containers/build.sh ${{ matrix.image }} ${{ github.repository_owner }} ${{ matrix.platform }}
-      - name: Capture tags
-        id: capture-tags
-        run: |
-          tags=$(cat tags.txt)
-          echo "tags=$tags"
-          echo "tags=$tags" >> $GITHUB_OUTPUT
-      - name: Capture last tag
-        id: capture-last-tag
-        run: |
-          last_tag=$(cat tags.txt | awk '{print $NF}')
-          echo "last_tag=$last_tag"
-          echo "last_tag=$last_tag" >> $GITHUB_OUTPUT
-      - name: Upload Docker image as artifact
-        uses: actions/upload-artifact@v4
-        with:
-          name: ${{ matrix.image }}_${{ steps.capture-last-tag.outputs.last_tag }}_${{ matrix.platform }}
-          path: /tmp/${{ matrix.image }}_${{ steps.capture-last-tag.outputs.last_tag }}_${{ matrix.platform }}.tar
-          retention-days: 14
-
-  # Push the OpenHands Docker images to the ghcr.io repository
-  ghcr_push:
-    name: Push App Image
-    runs-on: ubuntu-latest
-    needs: [ghcr_build]
-    if: github.ref == 'refs/heads/main' || startsWith(github.ref, 'refs/tags/') || (github.event_name == 'pull_request' && github.event.pull_request.merged == true && github.event.pull_request.base.ref == 'main')
-    env:
-      tags: ${{ needs.ghcr_build.outputs.tags }}
-    permissions:
-      contents: read
-      packages: write
-    strategy:
-      matrix:
-        image: ['openhands']
-        last_tag: ['${{ needs.ghcr_build.outputs.last_tag }}']
-        platform: ['amd64', 'arm64']
-    steps:
-      - name: Checkout code
-        uses: actions/checkout@v4
-      - name: Login to GHCR
-        uses: docker/login-action@v3
-        with:
-          registry: ghcr.io
-          username: ${{ github.repository_owner }}
-          password: ${{ secrets.GITHUB_TOKEN }}
-      - name: Download Docker images
-        uses: actions/download-artifact@v4
-        with:
-          name: ${{ matrix.image }}_${{ matrix.last_tag }}_${{ matrix.platform }}
-          path: /tmp
-      - name: Load images and push to registry
-        run: |
-          mv /tmp/${{ matrix.image }}_${{ matrix.last_tag }}_${{ matrix.platform }}.tar .
-          loaded_image=$(docker load -i ${{ matrix.image }}_${{ matrix.last_tag }}_${{ matrix.platform }}.tar | grep "Loaded image:" | head -n 1 | awk '{print $3}')
-          echo "loaded image = $loaded_image"
-          tags=$(echo ${tags} | tr ' ' '\n')
-          image_name=$(echo "ghcr.io/${{ github.repository_owner }}/${{ matrix.image }}" | tr '[:upper:]' '[:lower:]')
-          echo "image name = $image_name"
-          for tag in $tags; do
-            echo "tag = $tag"
-            docker tag $loaded_image $image_name:${tag}_${{ matrix.platform }}
-            docker push $image_name:${tag}_${{ matrix.platform }}
-          done
-  # Creates and pushes the OpenHands Docker image manifests
-  create_manifest:
-    name: Create Manifest
-    runs-on: ubuntu-latest
-    needs: [ghcr_build, ghcr_push]
-    if: github.ref == 'refs/heads/main' || startsWith(github.ref, 'refs/tags/') || (github.event_name == 'pull_request' && github.event.pull_request.merged == true && github.event.pull_request.base.ref == 'main')
-    env:
-      tags: ${{ needs.ghcr_build.outputs.tags }}
-    strategy:
-      matrix:
-        image: ['openhands']
-    permissions:
-      contents: read
-      packages: write
-    steps:
-      - name: Checkout code
-        uses: actions/checkout@v4
-      - name: Login to GHCR
-        uses: docker/login-action@v3
-        with:
-          registry: ghcr.io
-          username: ${{ github.repository_owner }}
-          password: ${{ secrets.GITHUB_TOKEN }}
-      - name: Create and push multi-platform manifest
-        run: |
-          image_name=$(echo "ghcr.io/${{ github.repository_owner }}/${{ matrix.image }}" | tr '[:upper:]' '[:lower:]')
-          echo "image name = $image_name"
-          tags=$(echo ${tags} | tr ' ' '\n')
-          for tag in $tags; do
-            echo 'tag = $tag'
-            docker buildx imagetools create --tag $image_name:$tag \
-              $image_name:${tag}_amd64 \
-              $image_name:${tag}_arm64
-          done
->>>>>>> 9642f8d4
+        run: ./containers/build.sh openhands ${{ github.repository_owner }} --push
--- conflicted
+++ resolved
@@ -39,13 +39,8 @@
 
       - name: Run Tests
         run: poetry run pytest ./tests/unit
-<<<<<<< HEAD
-
-  on-linux:
-=======
   test-on-linux:
     name: Test on Linux
->>>>>>> d1f62bb6
     runs-on: ubuntu-latest
     strategy:
       matrix:

<<<<<<< HEAD
import base64
import json
import os
import time
from io import BytesIO

import gradio as gr
import networkx as nx
import plotly.graph_objects as go
import websocket
from PIL import Image, UnidentifiedImageError

api_key = os.environ.get('OPENAI_API_KEY')
LINE_LEN = 18


class Node:
    def __init__(self, state, in_action, state_info, status, reward, parent):
        self.state = state
        self.in_action = in_action
        self.state_info = state_info
        self.status = status
        self.parent = parent
        self.children = []
        self.reward = reward
        self.Q = 0.0
        self.uct = 0.0


class OpenDevinSession:
    def __init__(
        self,
        agent,
        port,
        model,
        language='en',
        api_key=api_key,
    ):
        self.model = model
        self.agent = agent
        self.language = language
        self.api_key = api_key
        self.port = port

        self.figure = None

        self._reset()

    def initialize(self, as_generator=False):
        self.agent_state = None
        if self.ws:
            self._close()
        self.ws = websocket.WebSocket()
        self.ws.connect(f'ws://127.0.0.1:{self.port}/ws')

        payload = {
            'action': 'initialize',
            'args': {
                'LLM_MODEL': self.model,
                'AGENT': self.agent,
                'LANGUAGE': self.language,
                'LLM_API_KEY': self.api_key,
            },
        }
        self.ws.send(json.dumps(payload))

        while self.agent_state != 'init':
            message = self._get_message()
            if message.get('token'):
                self.token, self.status = message['token'], message['status']
            elif message.get('observation') == 'agent_state_changed':
                self.agent_state = message['extras']['agent_state']
                if as_generator:
                    yield self.agent_state
        print(f'{self.agent} Initialized')

    def pause(self):
        if self.agent_state != 'running':
            raise ValueError('Agent not running, nothing to pause')
        print('Pausing')

        payload = {'action': 'change_agent_state', 'args': {'agent_state': 'paused'}}
        self.ws.send(json.dumps(payload))

        self.agent_state = 'pausing'

    def resume(self):
        if self.agent_state != 'paused':
            raise ValueError('Agent not paused, nothing to resume')
        print('Resuming')

        payload = {'action': 'change_agent_state', 'args': {'agent_state': 'running'}}
        self.ws.send(json.dumps(payload))

        self.agent_state = 'resuming'

    def run(self, task):
        if self.agent_state not in ['init', 'running', 'pausing', 'resuming', 'paused']:
            raise ValueError(
                'Agent not initialized. Please run the initialize() method first'
            )

        if task is not None:
            payload = {'action': 'message', 'args': {'content': task}}
            self.ws.send(json.dumps(payload))

        while self.agent_state not in ['finished', 'paused']:
            message = self._get_message()
            self._read_message(message)

            self._update_figure(message)

            print(self.agent_state)
            yield message

    def _get_message(self):
        # try:
        response = self.ws.recv()
        try:
            message = json.loads(response)
        except json.decoder.JSONDecodeError as e:
            print(e)
            print(response)
            message = {
                'action': 'error',
                'message': 'Received JSON response cannot be parsed. Skipping..',
                'response': response,
            }

        self.raw_messages.append(message)
        # print(list(message.keys()))
        return message
        # except json.decoder.JSONDecodeError as e:
        #     return {}

    def _read_message(self, message, verbose=True):
        printable = {}
        if message.get('token'):
            self.token = message['token']
            self.status = message['status']
            printable = message
        elif message.get('observation') == 'agent_state_changed':
            self.agent_state = message['extras']['agent_state']
            printable = message
        elif 'action' in message:
            self.action_messages.append(message['message'])
            printable = message
        elif 'extras' in message and 'screenshot' in message['extras']:
            image_data = base64.b64decode(message['extras']['screenshot'])
            try:
                screenshot = Image.open(BytesIO(image_data))
                url = message['extras']['url']
                printable = {
                    k: v for k, v in message.items() if k not in ['extras', 'content']
                }
                self.browser_history.append((screenshot, url))
            except UnidentifiedImageError:
                err_msg = (
                    'Failure to receive screenshot, likely due to a server-side error.'
                )
                self.action_messages.append(err_msg)
        if verbose:
            print(printable)

    def _update_figure(self, message):
        if (
            ('args' in message)
            and ('thought' in message['args'])
            and (message['args']['thought'].find('MCTS') != -1)
        ):
            log_content = message['args']['thought']
            self.figure = parse_and_visualize(log_content)

    def _reset(self, agent_state=None):
        self.token, self.status = None, None
        self.ws, self.agent_state = None, agent_state
        self.is_paused = False
        self.raw_messages = []
        self.browser_history = []
        self.action_messages = []
        self.figure = go.Figure()

    def _close(self):
        print(f'Closing connection {self.token}')
        if self.ws:
            self.ws.close()
        now = time.time()
        json.dump(self.raw_messages, open(f'frontend_logs/{now}_steps.json', 'w'))
        self._reset()

    def __del__(self):
        self._close()


def process_string(string, line_len):
    word_list = string.split(' ')
    if len(word_list) <= line_len:
        return string
    else:
        lines = []
        for i in range(0, len(word_list), line_len):
            lines.append(' '.join(word_list[i : i + line_len]))
        return '<br>'.join(lines)


def update_Q(node):
    if len(node.children) == 0:
        node.Q = node.reward
        return node.reward
    else:
        total_Q = node.reward
        for child in node.children:
            if child.status != 'Init' and child.status != 'null':
                total_Q += update_Q(child)
        node.Q = total_Q
        return node.Q


def parse_log(log_file):
    count = 0
    nodes = {}
    current_node = None
    root = None
    chosen_node = -1
    in_next_state = False
    next_state = ''
    in_state = False
    state_info = ''

    # with open(log_file) as f:
    log_string = log_file
    lines = log_string.strip().split('\n')
    # graphs = []
    # nodes_list = []

    for line in lines:
        if line.startswith('*State*'):
            in_state = True
            state_info = (
                state_info + process_string(line.split(': ')[1], LINE_LEN) + '<br>'
            )

        if (
            in_state
            and not (line.startswith('*State*'))
            and not (line.startswith('*Replan Reasoning*'))
        ):
            state_info = state_info + process_string(line, LINE_LEN) + '<br>'

        if line.startswith('*Replan Reasoning*'):
            in_state = False
            current_node = Node(count, 'null', state_info, 'Init', 0.0, None)
            if root is None:
                root = current_node
            nodes[count] = current_node
            count += 1
            state_info = ''

        if line.startswith('*Strategy Candidate*'):
            strat_info = process_string(line.split(': ')[1], LINE_LEN)

        if line.startswith('*Fast Reward*'):
            reward = float(line.split(': ')[1])
            nodes[count] = Node(count, strat_info, 'null', 'null', reward, None)
            current_node.children.append(nodes[count])
            nodes[count].parent = current_node
            count += 1

        if line.startswith('*Expanded Strategy*'):
            expanded_strat = process_string(line.split(': ')[1], LINE_LEN)
            for node_num, node in nodes.items():
                if node.in_action == expanded_strat:
                    chosen_node = node_num

        if line.startswith('*Next State*'):
            in_next_state = True
            next_state = (
                next_state + process_string(line.split(': ')[1], LINE_LEN) + '<br>'
            )

        if (
            in_next_state
            and not (line.startswith('*Next State*'))
            and not (line.startswith('*Status*'))
        ):
            next_state = next_state + process_string(line, LINE_LEN) + '<br>'

        if line.startswith('*Status*'):
            status = process_string(line.split(': ')[1], LINE_LEN)
            nodes[chosen_node].state_info = next_state
            nodes[chosen_node].status = status
            current_node = nodes[chosen_node]
            chosen_node = -1
            in_next_state = False
            next_state = ''

        # if line.startswith("BROWSER_ACTIONS: "):
        #     update_Q(root)
        #     graphs.append(root)
        #     nodes_list.append(nodes)
        #     count = 0
        #     nodes = {}
        #     root = None
        #     current_node = None
    update_Q(root)
    # return graphs, nodes_list
    return root, nodes


def visualize_tree_plotly(root, nodes):
    G = nx.DiGraph()

    def add_edges(node):
        for child in node.children:
            G.add_edge(node.state, child.state)
            add_edges(child)

    def get_nodes_by_level(node, level, level_nodes):
        if level not in level_nodes:
            level_nodes[level] = []
        level_nodes[level].append(node)
        for child in node.children:
            get_nodes_by_level(child, level + 1, level_nodes)

    add_edges(root)

    level_nodes = {}
    get_nodes_by_level(root, 0, level_nodes)

    highest_q_nodes = set()
    for level, nodes_at_level in level_nodes.items():
        highest_q_node = max(nodes_at_level, key=lambda x: x.Q)
        highest_q_nodes.add(highest_q_node.state)

    pos = hierarchy_pos(G, root.state)
    edge_x = []
    edge_y = []

    for edge in G.edges():
        x0, y0 = pos[edge[0]]
        x1, y1 = pos[edge[1]]
        edge_x.append(x0)
        edge_x.append(x1)
        edge_x.append(None)
        edge_y.append(y0)
        edge_y.append(y1)
        edge_y.append(None)

    edge_trace = go.Scatter(
        x=edge_x,
        y=edge_y,
        line=dict(width=2, color='black'),
        hoverinfo='none',
        mode='lines',
        showlegend=False,
    )

    node_x = []
    node_y = []
    labels = []
    hover_texts = []
    colors = []

    for node in G.nodes():
        x, y = pos[node]
        node_x.append(x)
        node_y.append(y)
        hover_text = (
            f'<b>State {node}</b><br>'
            f'<b>Reward:</b> {nodes[node].reward}<br>'
            f'<b>Q:</b> {nodes[node].Q}<br>'
            f'<b>In Action:</b> {nodes[node].in_action}<br>'
            f'<b>State Info:</b> {nodes[node].state_info}<br>'
            f'<b>Status:</b> {nodes[node].status}'
        )
        hover_texts.append(hover_text)
        labels.append(str(node))
        if node in highest_q_nodes:
            colors.append('pink')
        else:
            colors.append('#FFD700')

    node_trace = go.Scatter(
        x=node_x,
        y=node_y,
        mode='markers',
        hoverinfo='text',
        text=hover_texts,
        hoverlabel=dict(font=dict(size=16)),
        marker=dict(showscale=False, color=colors, size=40, line_width=4),
        showlegend=False,
    )

    label_trace = go.Scatter(
        x=node_x,
        y=node_y,
        mode='text',
        text=labels,
        textposition='middle center',
        hoverinfo='none',
        textfont=dict(family='Arial', size=16, color='black', weight='bold'),
        showlegend=False,
    )

    agent_choice_trace = go.Scatter(
        x=[None],
        y=[None],
        mode='markers',
        marker=dict(
            size=10,
            color='pink',
            line=dict(width=2),
        ),
        showlegend=True,
        name='Agent Choice',
    )

    candidate_trace = go.Scatter(
        x=[None],
        y=[None],
        mode='markers',
        marker=dict(
            size=10,
            color='#FFD700',
            line=dict(width=2),
        ),
        showlegend=True,
        name='Candidate',
    )

    fig = go.Figure(
        data=[edge_trace, node_trace, label_trace, agent_choice_trace, candidate_trace],
        layout=go.Layout(
            title='Tree visualization of log file',
            titlefont_size=16,
            showlegend=True,
            hovermode='closest',
            margin=dict(b=20, l=5, r=5, t=40),
            annotations=[dict(text='', showarrow=False, xref='paper', yref='paper')],
            xaxis=dict(showgrid=False, zeroline=False, visible=False),
            yaxis=dict(showgrid=False, zeroline=False, visible=False),
        ),
    )

    return fig


def hierarchy_pos(G, root, width=1.0, vert_gap=0.1, vert_loc=0, xcenter=0.5):
    pos = _hierarchy_pos(G, root, width, vert_gap, vert_loc, xcenter)
    return pos


def _hierarchy_pos(
    G,
    root,
    width=1.0,
    vert_gap=0.1,
    vert_loc=0,
    xcenter=0.5,
    pos=None,
    parent=None,
    parsed=None,
):
    if pos is None:
        pos = {root: (xcenter, vert_loc)}
    if parsed is None:
        parsed = []

    pos[root] = (xcenter, vert_loc)
    children = list(G.neighbors(root))
    if not isinstance(G, nx.DiGraph) and parent is not None:
        children.remove(parent)
    if len(children) != 0:
        dx = width / len(children)
        nextx = xcenter - width / 2 - dx / 2
        for child in children:
            nextx += dx
            pos = _hierarchy_pos(
                G,
                child,
                width=dx,
                vert_gap=vert_gap,
                vert_loc=vert_loc - vert_gap,
                xcenter=nextx,
                pos=pos,
                parent=root,
                parsed=parsed,
            )
    return pos


def parse_and_visualize(log_file):
    root, nodes = parse_log(log_file)
    fig = visualize_tree_plotly(root, nodes)
    return fig


def user(user_message, history):
    return '', history + [[user_message, None]]


def get_status(agent_state):
    if agent_state == 'loading':
        status = 'Agent Status: 🟡 Loading'
    elif agent_state == 'init':
        status = 'Agent Status: 🟢 Initialized'
    elif agent_state == 'running':
        status = 'Agent Status: 🟢 Running'
    elif agent_state == 'pausing':
        status = 'Agent Status: 🟢 Pausing'
    elif agent_state == 'paused':
        status = 'Agent Status: 🟡 Paused'
    elif agent_state == 'resuming':
        status = 'Agent Status: 🟡 Resuming'
    elif agent_state == 'finished':
        status = 'Agent Status: 🟢 Finished'
    elif agent_state == 'stopped':
        status = 'Agent Status: 🔴 Stopped'
    elif agent_state is None:
        status = 'Agent Status: 🔴 Inactive'
    else:
        status = f'Agent Status: 🔴 {agent_state}'

    return status


def get_messages(
    chat_history,
    action_messages,
    browser_history,
    session,
    status,
    agent_selection,
    model_selection,
    api_key,
):
    print('Get Messages', session.agent_state)
    if len(chat_history) > 0:
        if chat_history[-1][1] is None:
            user_message = chat_history[-1][0]
            chat_history[-1][1] = ''
        else:
            user_message = None
            chat_history[-1][1] = chat_history[-1][1].strip() + '\n\n'
    else:
        user_message = None

    if (
        session.agent_state is None or session.agent_state in ['paused', 'finished']
    ) and user_message is None:
        clear = gr.Button('Clear', interactive=True)
        if len(chat_history) > 0:
            chat_history[-1][1] = '\n\n'.join(action_messages)
        status = get_status(session.agent_state)
        screenshot, url = browser_history[-1]

        if session.figure:
            figure = session.figure
        else:
            figure = go.Figure()

        yield (
            chat_history,
            screenshot,
            url,
            action_messages,
            browser_history,
            session,
            status,
            clear,
            figure,
        )
    else:
        clear = gr.Button('Clear', interactive=False)
        if session.agent_state not in ['init', 'running', 'pausing', 'resuming']:
            session.agent = agent_selection
            # session.model = model_port_config[model_selection]["provider"] + '/' + model_selection
            session.model = model_selection
            print('API Key:', api_key)
            session.api_key = api_key if len(api_key) > 0 else 'test'
            action_messages = []
            browser_history = browser_history[:1]
            for agent_state in session.initialize(as_generator=True):
                status = get_status(agent_state)
                screenshot, url = browser_history[-1]

                if session.figure:
                    figure = session.figure
                else:
                    figure = go.Figure()

                yield (
                    chat_history,
                    screenshot,
                    url,
                    action_messages,
                    browser_history,
                    session,
                    status,
                    clear,
                    figure,
                )

        for message in session.run(user_message):
            clear = gr.Button('Clear', interactive=(session.agent_state == 'finished'))
            status = get_status(session.agent_state)
            while len(session.action_messages) > len(action_messages):
                diff = len(session.action_messages) - len(action_messages)
                action_messages.append(session.action_messages[-diff])
                # chat_history[-1][1] += session.action_messages[-diff] + '\n\n'
                chat_history[-1][1] = '\n\n'.join(action_messages)
            while len(session.browser_history) > (len(browser_history) - 1):
                diff = len(session.browser_history) - (len(browser_history) - 1)
                browser_history.append(session.browser_history[-diff])
            screenshot, url = browser_history[-1]

            if session.figure:
                figure = session.figure
            else:
                figure = go.Figure()

            yield (
                chat_history,
                screenshot,
                url,
                action_messages,
                browser_history,
                session,
                status,
                clear,
                figure,
            )


def clear_page(browser_history, session):
    browser_history = browser_history[:1]
    current_screenshot, current_url = browser_history[-1]
    session._close()
    status = get_status(session.agent_state)
    # pause_resume = gr.Button("Pause", interactive=False)
    return (
        None,
        'Pause',
        False,
        current_screenshot,
        current_url,
        [],
        browser_history,
        session,
        status,
        go.Figure(),
    )


def pause_resume_task(is_paused, session, status):
    if not is_paused and session.agent_state == 'running':
        session.pause()
        is_paused = True
    elif is_paused and session.agent_state == 'paused':
        session.resume()
        is_paused = False

    button = 'Resume' if is_paused else 'Pause'
    status = get_status(session.agent_state)
    return button, is_paused, session, status


if __name__ == '__main__':
    default_port = 3000
    default_agent = 'WorldModelAgent'

    model_port_config = {}
    with open('model_port_config.json') as f:
        model_port_config = json.load(f)
    model_list = list(model_port_config.keys())
    model_list.append('gpt-4o')
    default_model = model_list[0]

    with gr.Blocks() as demo:
        title = gr.Markdown('# FastAgent')
        with gr.Row(equal_height=True):
            with gr.Column(scale=1):
                with gr.Group():
                    agent_selection = gr.Dropdown(
                        ['DummyWebAgent', 'WorldModelAgent', 'BrowsingAgent'],
                        value=default_agent,
                        interactive=True,
                        label='Agent',
                        info='Choose your own adventure partner!',
                    )
                    model_selection = gr.Dropdown(
                        model_list,
                        value=default_model,
                        interactive=True,
                        label='Model',
                        info='Choose the model you would like to use',
                    )
                    api_key = gr.Textbox(label='API Key', placeholder='Your API Key')
                    chatbot = gr.Chatbot()
                with gr.Group():
                    with gr.Row():
                        msg = gr.Textbox(container=False, show_label=False, scale=7)
                        submit = gr.Button(
                            'Submit',
                            variant='primary',
                            scale=1,
                            min_width=150,
                        )
                        submit_triggers = [msg.submit, submit.click]
                with gr.Row():
                    pause_resume = gr.Button('Pause')
                    clear = gr.Button('Clear')

                status = gr.Markdown('Agent Status: 🔴 Inactive')

            with gr.Column(scale=2):
                with gr.Group():
                    start_url = 'about:blank'
                    url = gr.Textbox(
                        start_url, label='URL', interactive=False, max_lines=1
                    )
                    blank = Image.new('RGB', (1280, 720), (255, 255, 255))
                    screenshot = gr.Image(blank, interactive=False, label='Webpage')
                    plot = gr.Plot(go.Figure(), label='Agent Planning Process')

        action_messages = gr.State([])
        browser_history = gr.State([(blank, start_url)])
        session = gr.State(
            OpenDevinSession(
                agent=default_agent, port=default_port, model=default_model
            )
        )
        is_paused = gr.State(False)
        # chat_msg = msg.submit(user, [msg, chatbot], [msg, chatbot], queue=False)
        chat_msg = gr.events.on(
            submit_triggers, user, [msg, chatbot], [msg, chatbot], queue=False
        )
        bot_msg = chat_msg.then(
            get_messages,
            [
                chatbot,
                action_messages,
                browser_history,
                session,
                status,
                agent_selection,
                model_selection,
                api_key,
            ],
            [
                chatbot,
                screenshot,
                url,
                action_messages,
                browser_history,
                session,
                status,
                clear,
                plot,
            ],
            concurrency_limit=10,
        )
        (
            pause_resume.click(
                pause_resume_task,
                [is_paused, session, status],
                [pause_resume, is_paused, session, status],
                queue=False,
            ).then(
                get_messages,
                [
                    chatbot,
                    action_messages,
                    browser_history,
                    session,
                    status,
                    agent_selection,
                    model_selection,
                    api_key,
                ],
                [
                    chatbot,
                    screenshot,
                    url,
                    action_messages,
                    browser_history,
                    session,
                    status,
                    clear,
                    plot,
                ],
            )
        )
        clear.click(
            clear_page,
            [browser_history, session],
            [
                chatbot,
                pause_resume,
                is_paused,
                screenshot,
                url,
                action_messages,
                browser_history,
                session,
                status,
                plot,
            ],
            queue=False,
        )

    demo.queue()
    demo.launch(share=False)
=======
import base64
import json
import os
from io import BytesIO

import gradio as gr
import networkx as nx
import plotly.graph_objects as go
import websocket
from PIL import Image

api_key = os.environ.get('OPENAI_API_KEY')
LINE_LEN = 18


class Node:
    def __init__(self, state, in_action, state_info, status, reward, parent):
        self.state = state
        self.in_action = in_action
        self.state_info = state_info
        self.status = status
        self.parent = parent
        self.children = []
        self.reward = reward
        self.Q = 0.0
        self.uct = 0.0


class OpenDevinSession:
    def __init__(
        self,
        agent,
        port,
        model,
        language='en',
        api_key=api_key,
    ):
        self.model = model
        self.agent = agent
        self.language = language
        self.api_key = api_key
        self.port = port

        self.figure = None

        self._reset()

    def initialize(self, as_generator=False):
        self.agent_state = None
        if self.ws:
            self._close()
        self.ws = websocket.WebSocket()
        self.ws.connect(f'ws://127.0.0.1:{self.port}/ws')

        payload = {
            'action': 'initialize',
            'args': {
                'LLM_MODEL': self.model,
                'AGENT': self.agent,
                'LANGUAGE': self.language,
                'LLM_API_KEY': self.api_key,
            },
        }
        self.ws.send(json.dumps(payload))

        while self.agent_state != 'init':
            message = self._get_message()
            if message.get('token'):
                self.token, self.status = message['token'], message['status']
            elif message.get('observation') == 'agent_state_changed':
                self.agent_state = message['extras']['agent_state']
                if as_generator:
                    yield self.agent_state
        print(f'{self.agent} Initialized')

    def pause(self):
        if self.agent_state != 'running':
            raise ValueError('Agent not running, nothing to pause')
        print('Pausing')

        payload = {'action': 'change_agent_state', 'args': {'agent_state': 'paused'}}
        self.ws.send(json.dumps(payload))

        self.agent_state = 'pausing'

    def resume(self):
        if self.agent_state != 'paused':
            raise ValueError('Agent not paused, nothing to resume')
        print('Resuming')

        payload = {'action': 'change_agent_state', 'args': {'agent_state': 'running'}}
        self.ws.send(json.dumps(payload))

        self.agent_state = 'resuming'

    def run(self, task):
        if self.agent_state not in ['init', 'running', 'pausing', 'resuming', 'paused']:
            raise ValueError(
                'Agent not initialized. Please run the initialize() method first'
            )

        if task is not None:
            payload = {'action': 'message', 'args': {'content': task}}
            self.ws.send(json.dumps(payload))

        while self.agent_state not in ['finished', 'paused']:
            message = self._get_message()
            self._read_message(message)

            self._update_figure(message)

            print(self.agent_state)
            yield message

    def _get_message(self):
        # try:
        message = json.loads(self.ws.recv())
        self.raw_messages.append(message)
        # print(list(message.keys()))
        return message
        # except json.decoder.JSONDecodeError as e:
        #     return {}

    def _read_message(self, message, verbose=True):
        if message.get('token'):
            self.token = message['token']
            self.status = message['status']
            printable = message
        elif message.get('observation') == 'agent_state_changed':
            self.agent_state = message['extras']['agent_state']
            printable = message
        elif 'action' in message:
            self.action_messages.append(message['message'])
            printable = message
        elif 'extras' in message and 'screenshot' in message['extras']:
            image_data = base64.b64decode(message['extras']['screenshot'])
            screenshot = Image.open(BytesIO(image_data))
            url = message['extras']['url']
            printable = {
                k: v for k, v in message.items() if k not in ['extras', 'content']
            }
            self.browser_history.append((screenshot, url))

        if verbose:
            print(printable)

    def _update_figure(self, message):
        if (
            ('args' in message)
            and ('thought' in message['args'])
            and (message['args']['thought'].find('MCTS') != -1)
        ):
            log_content = message['args']['thought']
            self.figure = parse_and_visualize(log_content)

    def _reset(self, agent_state=None):
        self.token, self.status = None, None
        self.ws, self.agent_state = None, agent_state
        self.is_paused = False
        self.raw_messages = []
        self.browser_history = []
        self.action_messages = []
        self.figure = go.Figure()

    def _close(self):
        print(f'Closing connection {self.token}')
        if self.ws:
            self.ws.close()
        self._reset()

    def __del__(self):
        self._close()


def process_string(string, line_len):
    word_list = string.split(' ')
    if len(word_list) <= line_len:
        return string
    else:
        lines = []
        for i in range(0, len(word_list), line_len):
            lines.append(' '.join(word_list[i : i + line_len]))
        return '<br>'.join(lines)


def update_Q(node):
    if len(node.children) == 0:
        node.Q = node.reward
        return node.reward
    else:
        total_Q = node.reward
        for child in node.children:
            if child.status != 'Init' and child.status != 'null':
                total_Q += update_Q(child)
        node.Q = total_Q
        return node.Q


def parse_log(log_file):
    count = 0
    nodes = {}
    current_node = None
    root = None
    chosen_node = -1
    in_next_state = False
    next_state = ''
    in_state = False
    state_info = ''

    # with open(log_file) as f:
    log_string = log_file
    lines = log_string.strip().split('\n')
    # graphs = []
    # nodes_list = []

    for line in lines:
        if line.startswith('*State*'):
            in_state = True
            state_info = (
                state_info + process_string(line.split(': ')[1], LINE_LEN) + '<br>'
            )

        if (
            in_state
            and not (line.startswith('*State*'))
            and not (line.startswith('*Replan Reasoning*'))
        ):
            state_info = state_info + process_string(line, LINE_LEN) + '<br>'

        if line.startswith('*Replan Reasoning*'):
            in_state = False
            current_node = Node(count, 'null', state_info, 'Init', 0.0, None)
            if root is None:
                root = current_node
            nodes[count] = current_node
            count += 1
            state_info = ''

        if line.startswith('*Strategy Candidate*'):
            strat_info = process_string(line.split(': ')[1], LINE_LEN)

        if line.startswith('*Fast Reward*'):
            reward = float(line.split(': ')[1])
            nodes[count] = Node(count, strat_info, 'null', 'null', reward, None)
            current_node.children.append(nodes[count])
            nodes[count].parent = current_node
            count += 1

        if line.startswith('*Expanded Strategy*'):
            expanded_strat = process_string(line.split(': ')[1], LINE_LEN)
            for node_num, node in nodes.items():
                if node.in_action == expanded_strat:
                    chosen_node = node_num

        if line.startswith('*Next State*'):
            in_next_state = True
            next_state = (
                next_state + process_string(line.split(': ')[1], LINE_LEN) + '<br>'
            )

        if (
            in_next_state
            and not (line.startswith('*Next State*'))
            and not (line.startswith('*Status*'))
        ):
            next_state = next_state + process_string(line, LINE_LEN) + '<br>'

        if line.startswith('*Status*'):
            status = process_string(line.split(': ')[1], LINE_LEN)
            nodes[chosen_node].state_info = next_state
            nodes[chosen_node].status = status
            current_node = nodes[chosen_node]
            chosen_node = -1
            in_next_state = False
            next_state = ''

        # if line.startswith("BROWSER_ACTIONS: "):
        #     update_Q(root)
        #     graphs.append(root)
        #     nodes_list.append(nodes)
        #     count = 0
        #     nodes = {}
        #     root = None
        #     current_node = None
    update_Q(root)
    # return graphs, nodes_list
    return root, nodes


def visualize_tree_plotly(root, nodes):
    G = nx.DiGraph()

    def add_edges(node):
        for child in node.children:
            G.add_edge(node.state, child.state)
            add_edges(child)

    def get_nodes_by_level(node, level, level_nodes):
        if level not in level_nodes:
            level_nodes[level] = []
        level_nodes[level].append(node)
        for child in node.children:
            get_nodes_by_level(child, level + 1, level_nodes)

    add_edges(root)

    level_nodes = {}
    get_nodes_by_level(root, 0, level_nodes)

    highest_q_nodes = set()
    for level, nodes_at_level in level_nodes.items():
        highest_q_node = max(nodes_at_level, key=lambda x: x.Q)
        highest_q_nodes.add(highest_q_node.state)

    pos = hierarchy_pos(G, root.state)
    edge_x = []
    edge_y = []

    for edge in G.edges():
        x0, y0 = pos[edge[0]]
        x1, y1 = pos[edge[1]]
        edge_x.append(x0)
        edge_x.append(x1)
        edge_x.append(None)
        edge_y.append(y0)
        edge_y.append(y1)
        edge_y.append(None)

    edge_trace = go.Scatter(
        x=edge_x,
        y=edge_y,
        line=dict(width=2, color='black'),
        hoverinfo='none',
        mode='lines',
        showlegend=False,
    )

    node_x = []
    node_y = []
    labels = []
    hover_texts = []
    colors = []

    for node in G.nodes():
        x, y = pos[node]
        node_x.append(x)
        node_y.append(y)
        hover_text = (
            f'<b>State {node}</b><br>'
            f'<b>Reward:</b> {nodes[node].reward}<br>'
            f'<b>Q:</b> {nodes[node].Q}<br>'
            f'<b>In Action:</b> {nodes[node].in_action}<br>'
            f'<b>State Info:</b> {nodes[node].state_info}<br>'
            f'<b>Status:</b> {nodes[node].status}'
        )
        hover_texts.append(hover_text)
        labels.append(str(node))
        if node in highest_q_nodes:
            colors.append('pink')
        else:
            colors.append('#FFD700')

    node_trace = go.Scatter(
        x=node_x,
        y=node_y,
        mode='markers',
        hoverinfo='text',
        text=hover_texts,
        hoverlabel=dict(font=dict(size=16)),
        marker=dict(showscale=False, color=colors, size=40, line_width=4),
        showlegend=False,
    )

    label_trace = go.Scatter(
        x=node_x,
        y=node_y,
        mode='text',
        text=labels,
        textposition='middle center',
        hoverinfo='none',
        textfont=dict(family='Arial', size=16, color='black', weight='bold'),
        showlegend=False,
    )

    agent_choice_trace = go.Scatter(
        x=[None],
        y=[None],
        mode='markers',
        marker=dict(
            size=10,
            color='pink',
            line=dict(width=2),
        ),
        showlegend=True,
        name='Agent Choice',
    )

    candidate_trace = go.Scatter(
        x=[None],
        y=[None],
        mode='markers',
        marker=dict(
            size=10,
            color='#FFD700',
            line=dict(width=2),
        ),
        showlegend=True,
        name='Candidate',
    )

    fig = go.Figure(
        data=[edge_trace, node_trace, label_trace, agent_choice_trace, candidate_trace],
        layout=go.Layout(
            title='Tree visualization of log file',
            titlefont_size=16,
            showlegend=True,
            hovermode='closest',
            margin=dict(b=20, l=5, r=5, t=40),
            annotations=[dict(text='', showarrow=False, xref='paper', yref='paper')],
            xaxis=dict(showgrid=False, zeroline=False, visible=False),
            yaxis=dict(showgrid=False, zeroline=False, visible=False),
        ),
    )

    return fig


def hierarchy_pos(G, root, width=1.0, vert_gap=0.1, vert_loc=0, xcenter=0.5):
    pos = _hierarchy_pos(G, root, width, vert_gap, vert_loc, xcenter)
    return pos


def _hierarchy_pos(
    G,
    root,
    width=1.0,
    vert_gap=0.1,
    vert_loc=0,
    xcenter=0.5,
    pos=None,
    parent=None,
    parsed=None,
):
    if pos is None:
        pos = {root: (xcenter, vert_loc)}
    if parsed is None:
        parsed = []

    pos[root] = (xcenter, vert_loc)
    children = list(G.neighbors(root))
    if not isinstance(G, nx.DiGraph) and parent is not None:
        children.remove(parent)
    if len(children) != 0:
        dx = width / len(children)
        nextx = xcenter - width / 2 - dx / 2
        for child in children:
            nextx += dx
            pos = _hierarchy_pos(
                G,
                child,
                width=dx,
                vert_gap=vert_gap,
                vert_loc=vert_loc - vert_gap,
                xcenter=nextx,
                pos=pos,
                parent=root,
                parsed=parsed,
            )
    return pos


def parse_and_visualize(log_file):
    root, nodes = parse_log(log_file)
    fig = visualize_tree_plotly(root, nodes)
    return fig


def user(user_message, history):
    return '', history + [[user_message, None]]


def get_status(agent_state):
    if agent_state == 'loading':
        status = 'Agent Status: 🟡 Loading'
    elif agent_state == 'init':
        status = 'Agent Status: 🟢 Initialized'
    elif agent_state == 'running':
        status = 'Agent Status: 🟢 Running'
    elif agent_state == 'pausing':
        status = 'Agent Status: 🟢 Pausing'
    elif agent_state == 'paused':
        status = 'Agent Status: 🟡 Paused'
    elif agent_state == 'resuming':
        status = 'Agent Status: 🟡 Resuming'
    elif agent_state == 'finished':
        status = 'Agent Status: 🟢 Finished'
    elif agent_state == 'stopped':
        status = 'Agent Status: 🔴 Stopped'
    elif agent_state is None:
        status = 'Agent Status: 🔴 Inactive'
    else:
        status = f'Agent Status: 🔴 {agent_state}'

    return status


def get_messages(
    chat_history,
    action_messages,
    browser_history,
    session,
    status,
    agent_selection,
    model_selection,
    api_key,
):
    print('Get Messages', session.agent_state)
    if len(chat_history) > 0:
        if chat_history[-1][1] is None:
            user_message = chat_history[-1][0]
            chat_history[-1][1] = ''
        else:
            user_message = None
            chat_history[-1][1] = chat_history[-1][1].strip() + '\n\n'
    else:
        user_message = None

    if (
        session.agent_state is None or session.agent_state in ['paused', 'finished']
    ) and user_message is None:
        clear = gr.Button('Clear', interactive=True)
        if len(chat_history) > 0:
            chat_history[-1][1] = '\n\n'.join(action_messages)
        status = get_status(session.agent_state)
        screenshot, url = browser_history[-1]

        if session.figure:
            figure = session.figure
        else:
            figure = go.Figure()

        yield (
            chat_history,
            screenshot,
            url,
            action_messages,
            browser_history,
            session,
            status,
            clear,
            figure,
        )
    else:
        clear = gr.Button('Clear', interactive=False)
        if session.agent_state not in ['init', 'running', 'pausing', 'resuming']:
            session.agent = agent_selection
            # session.model = model_port_config[model_selection]["provider"] + '/' + model_selection
            session.model = model_selection
            print('API Key:', api_key)
            session.api_key = api_key if len(api_key) > 0 else 'test'
            action_messages = []
            browser_history = browser_history[:1]
            for agent_state in session.initialize(as_generator=True):
                status = get_status(agent_state)
                screenshot, url = browser_history[-1]

                if session.figure:
                    figure = session.figure
                else:
                    figure = go.Figure()

                yield (
                    chat_history,
                    screenshot,
                    url,
                    action_messages,
                    browser_history,
                    session,
                    status,
                    clear,
                    figure,
                )

        for message in session.run(user_message):
            clear = gr.Button('Clear', interactive=(session.agent_state == 'finished'))
            status = get_status(session.agent_state)
            while len(session.action_messages) > len(action_messages):
                diff = len(session.action_messages) - len(action_messages)
                action_messages.append(session.action_messages[-diff])
                # chat_history[-1][1] += session.action_messages[-diff] + '\n\n'
                chat_history[-1][1] = '\n\n'.join(action_messages)
            while len(session.browser_history) > (len(browser_history) - 1):
                diff = len(session.browser_history) - (len(browser_history) - 1)
                browser_history.append(session.browser_history[-diff])
            screenshot, url = browser_history[-1]

            if session.figure:
                figure = session.figure
            else:
                figure = go.Figure()

            yield (
                chat_history,
                screenshot,
                url,
                action_messages,
                browser_history,
                session,
                status,
                clear,
                figure,
            )


def clear_page(browser_history, session):
    browser_history = browser_history[:1]
    current_screenshot, current_url = browser_history[-1]
    session._close()
    status = get_status(session.agent_state)
    # pause_resume = gr.Button("Pause", interactive=False)
    return (
        None,
        'Pause',
        False,
        current_screenshot,
        current_url,
        [],
        browser_history,
        session,
        status,
        go.Figure(),
    )


def pause_resume_task(is_paused, session, status):
    if not is_paused and session.agent_state == 'running':
        session.pause()
        is_paused = True
    elif is_paused and session.agent_state == 'paused':
        session.resume()
        is_paused = False

    button = 'Resume' if is_paused else 'Pause'
    status = get_status(session.agent_state)
    return button, is_paused, session, status


if __name__ == '__main__':
    default_port = 3000
    with open('Makefile') as f:
        while True:
            line = f.readline()
            if 'BACKEND_PORT' in line:
                default_port = int(line.split('=')[1].strip())
                break
            if not line:
                break
    default_agent = 'WorldModelAgent'

    model_port_config = {}
    with open('model_port_config.json') as f:
        model_port_config = json.load(f)
    model_list = list(model_port_config.keys())
    default_model = model_list[0]

    with gr.Blocks() as demo:
        title = gr.Markdown('# FastAgent')
        with gr.Row(equal_height=True):
            with gr.Column(scale=1):
                with gr.Group():
                    agent_selection = gr.Dropdown(
                        ['DummyWebAgent', 'WorldModelAgent'],
                        value=default_agent,
                        interactive=True,
                        label='Agent',
                        info='Choose your own adventure partner!',
                    )
                    model_selection = gr.Dropdown(
                        model_list,
                        value=default_model,
                        interactive=True,
                        label='Model',
                        info='Choose the model you would like to use',
                    )
                    api_key = gr.Textbox(label='API Key', placeholder='Your API Key')
                    chatbot = gr.Chatbot()
                with gr.Group():
                    with gr.Row():
                        msg = gr.Textbox(container=False, show_label=False, scale=7)
                        submit = gr.Button(
                            'Submit',
                            variant='primary',
                            scale=1,
                            min_width=150,
                        )
                        submit_triggers = [msg.submit, submit.click]
                with gr.Row():
                    pause_resume = gr.Button('Pause')
                    clear = gr.Button('Clear')

                status = gr.Markdown('Agent Status: 🔴 Inactive')

            with gr.Column(scale=2):
                with gr.Group():
                    start_url = 'about:blank'
                    url = gr.Textbox(
                        start_url, label='URL', interactive=False, max_lines=1
                    )
                    blank = Image.new('RGB', (1280, 720), (255, 255, 255))
                    screenshot = gr.Image(blank, interactive=False, label='Webpage')
                    plot = gr.Plot(go.Figure(), label='Agent Planning Process')

        action_messages = gr.State([])
        browser_history = gr.State([(blank, start_url)])
        session = gr.State(
            OpenDevinSession(
                agent=default_agent, port=default_port, model=default_model
            )
        )
        is_paused = gr.State(False)
        # chat_msg = msg.submit(user, [msg, chatbot], [msg, chatbot], queue=False)
        chat_msg = gr.events.on(
            submit_triggers, user, [msg, chatbot], [msg, chatbot], queue=False
        )
        bot_msg = chat_msg.then(
            get_messages,
            [
                chatbot,
                action_messages,
                browser_history,
                session,
                status,
                agent_selection,
                model_selection,
                api_key,
            ],
            [
                chatbot,
                screenshot,
                url,
                action_messages,
                browser_history,
                session,
                status,
                clear,
                plot,
            ],
        )
        (
            pause_resume.click(
                pause_resume_task,
                [is_paused, session, status],
                [pause_resume, is_paused, session, status],
                queue=False,
            ).then(
                get_messages,
                [
                    chatbot,
                    action_messages,
                    browser_history,
                    session,
                    status,
                    agent_selection,
                    model_selection,
                    api_key,
                ],
                [
                    chatbot,
                    screenshot,
                    url,
                    action_messages,
                    browser_history,
                    session,
                    status,
                    clear,
                    plot,
                ],
            )
        )
        clear.click(
            clear_page,
            [browser_history, session],
            [
                chatbot,
                pause_resume,
                is_paused,
                screenshot,
                url,
                action_messages,
                browser_history,
                session,
                status,
                plot,
            ],
            queue=False,
        )

    demo.queue()
    demo.launch(share=True)
>>>>>>> 44f84685
<|MERGE_RESOLUTION|>--- conflicted
+++ resolved
@@ -1,1615 +1,819 @@
-<<<<<<< HEAD
-import base64
-import json
-import os
-import time
-from io import BytesIO
-
-import gradio as gr
-import networkx as nx
-import plotly.graph_objects as go
-import websocket
-from PIL import Image, UnidentifiedImageError
-
-api_key = os.environ.get('OPENAI_API_KEY')
-LINE_LEN = 18
-
-
-class Node:
-    def __init__(self, state, in_action, state_info, status, reward, parent):
-        self.state = state
-        self.in_action = in_action
-        self.state_info = state_info
-        self.status = status
-        self.parent = parent
-        self.children = []
-        self.reward = reward
-        self.Q = 0.0
-        self.uct = 0.0
-
-
-class OpenDevinSession:
-    def __init__(
-        self,
-        agent,
-        port,
-        model,
-        language='en',
-        api_key=api_key,
-    ):
-        self.model = model
-        self.agent = agent
-        self.language = language
-        self.api_key = api_key
-        self.port = port
-
-        self.figure = None
-
-        self._reset()
-
-    def initialize(self, as_generator=False):
-        self.agent_state = None
-        if self.ws:
-            self._close()
-        self.ws = websocket.WebSocket()
-        self.ws.connect(f'ws://127.0.0.1:{self.port}/ws')
-
-        payload = {
-            'action': 'initialize',
-            'args': {
-                'LLM_MODEL': self.model,
-                'AGENT': self.agent,
-                'LANGUAGE': self.language,
-                'LLM_API_KEY': self.api_key,
-            },
-        }
-        self.ws.send(json.dumps(payload))
-
-        while self.agent_state != 'init':
-            message = self._get_message()
-            if message.get('token'):
-                self.token, self.status = message['token'], message['status']
-            elif message.get('observation') == 'agent_state_changed':
-                self.agent_state = message['extras']['agent_state']
-                if as_generator:
-                    yield self.agent_state
-        print(f'{self.agent} Initialized')
-
-    def pause(self):
-        if self.agent_state != 'running':
-            raise ValueError('Agent not running, nothing to pause')
-        print('Pausing')
-
-        payload = {'action': 'change_agent_state', 'args': {'agent_state': 'paused'}}
-        self.ws.send(json.dumps(payload))
-
-        self.agent_state = 'pausing'
-
-    def resume(self):
-        if self.agent_state != 'paused':
-            raise ValueError('Agent not paused, nothing to resume')
-        print('Resuming')
-
-        payload = {'action': 'change_agent_state', 'args': {'agent_state': 'running'}}
-        self.ws.send(json.dumps(payload))
-
-        self.agent_state = 'resuming'
-
-    def run(self, task):
-        if self.agent_state not in ['init', 'running', 'pausing', 'resuming', 'paused']:
-            raise ValueError(
-                'Agent not initialized. Please run the initialize() method first'
-            )
-
-        if task is not None:
-            payload = {'action': 'message', 'args': {'content': task}}
-            self.ws.send(json.dumps(payload))
-
-        while self.agent_state not in ['finished', 'paused']:
-            message = self._get_message()
-            self._read_message(message)
-
-            self._update_figure(message)
-
-            print(self.agent_state)
-            yield message
-
-    def _get_message(self):
-        # try:
-        response = self.ws.recv()
-        try:
-            message = json.loads(response)
-        except json.decoder.JSONDecodeError as e:
-            print(e)
-            print(response)
-            message = {
-                'action': 'error',
-                'message': 'Received JSON response cannot be parsed. Skipping..',
-                'response': response,
-            }
-
-        self.raw_messages.append(message)
-        # print(list(message.keys()))
-        return message
-        # except json.decoder.JSONDecodeError as e:
-        #     return {}
-
-    def _read_message(self, message, verbose=True):
-        printable = {}
-        if message.get('token'):
-            self.token = message['token']
-            self.status = message['status']
-            printable = message
-        elif message.get('observation') == 'agent_state_changed':
-            self.agent_state = message['extras']['agent_state']
-            printable = message
-        elif 'action' in message:
-            self.action_messages.append(message['message'])
-            printable = message
-        elif 'extras' in message and 'screenshot' in message['extras']:
-            image_data = base64.b64decode(message['extras']['screenshot'])
-            try:
-                screenshot = Image.open(BytesIO(image_data))
-                url = message['extras']['url']
-                printable = {
-                    k: v for k, v in message.items() if k not in ['extras', 'content']
-                }
-                self.browser_history.append((screenshot, url))
-            except UnidentifiedImageError:
-                err_msg = (
-                    'Failure to receive screenshot, likely due to a server-side error.'
-                )
-                self.action_messages.append(err_msg)
-        if verbose:
-            print(printable)
-
-    def _update_figure(self, message):
-        if (
-            ('args' in message)
-            and ('thought' in message['args'])
-            and (message['args']['thought'].find('MCTS') != -1)
-        ):
-            log_content = message['args']['thought']
-            self.figure = parse_and_visualize(log_content)
-
-    def _reset(self, agent_state=None):
-        self.token, self.status = None, None
-        self.ws, self.agent_state = None, agent_state
-        self.is_paused = False
-        self.raw_messages = []
-        self.browser_history = []
-        self.action_messages = []
-        self.figure = go.Figure()
-
-    def _close(self):
-        print(f'Closing connection {self.token}')
-        if self.ws:
-            self.ws.close()
-        now = time.time()
-        json.dump(self.raw_messages, open(f'frontend_logs/{now}_steps.json', 'w'))
-        self._reset()
-
-    def __del__(self):
-        self._close()
-
-
-def process_string(string, line_len):
-    word_list = string.split(' ')
-    if len(word_list) <= line_len:
-        return string
-    else:
-        lines = []
-        for i in range(0, len(word_list), line_len):
-            lines.append(' '.join(word_list[i : i + line_len]))
-        return '<br>'.join(lines)
-
-
-def update_Q(node):
-    if len(node.children) == 0:
-        node.Q = node.reward
-        return node.reward
-    else:
-        total_Q = node.reward
-        for child in node.children:
-            if child.status != 'Init' and child.status != 'null':
-                total_Q += update_Q(child)
-        node.Q = total_Q
-        return node.Q
-
-
-def parse_log(log_file):
-    count = 0
-    nodes = {}
-    current_node = None
-    root = None
-    chosen_node = -1
-    in_next_state = False
-    next_state = ''
-    in_state = False
-    state_info = ''
-
-    # with open(log_file) as f:
-    log_string = log_file
-    lines = log_string.strip().split('\n')
-    # graphs = []
-    # nodes_list = []
-
-    for line in lines:
-        if line.startswith('*State*'):
-            in_state = True
-            state_info = (
-                state_info + process_string(line.split(': ')[1], LINE_LEN) + '<br>'
-            )
-
-        if (
-            in_state
-            and not (line.startswith('*State*'))
-            and not (line.startswith('*Replan Reasoning*'))
-        ):
-            state_info = state_info + process_string(line, LINE_LEN) + '<br>'
-
-        if line.startswith('*Replan Reasoning*'):
-            in_state = False
-            current_node = Node(count, 'null', state_info, 'Init', 0.0, None)
-            if root is None:
-                root = current_node
-            nodes[count] = current_node
-            count += 1
-            state_info = ''
-
-        if line.startswith('*Strategy Candidate*'):
-            strat_info = process_string(line.split(': ')[1], LINE_LEN)
-
-        if line.startswith('*Fast Reward*'):
-            reward = float(line.split(': ')[1])
-            nodes[count] = Node(count, strat_info, 'null', 'null', reward, None)
-            current_node.children.append(nodes[count])
-            nodes[count].parent = current_node
-            count += 1
-
-        if line.startswith('*Expanded Strategy*'):
-            expanded_strat = process_string(line.split(': ')[1], LINE_LEN)
-            for node_num, node in nodes.items():
-                if node.in_action == expanded_strat:
-                    chosen_node = node_num
-
-        if line.startswith('*Next State*'):
-            in_next_state = True
-            next_state = (
-                next_state + process_string(line.split(': ')[1], LINE_LEN) + '<br>'
-            )
-
-        if (
-            in_next_state
-            and not (line.startswith('*Next State*'))
-            and not (line.startswith('*Status*'))
-        ):
-            next_state = next_state + process_string(line, LINE_LEN) + '<br>'
-
-        if line.startswith('*Status*'):
-            status = process_string(line.split(': ')[1], LINE_LEN)
-            nodes[chosen_node].state_info = next_state
-            nodes[chosen_node].status = status
-            current_node = nodes[chosen_node]
-            chosen_node = -1
-            in_next_state = False
-            next_state = ''
-
-        # if line.startswith("BROWSER_ACTIONS: "):
-        #     update_Q(root)
-        #     graphs.append(root)
-        #     nodes_list.append(nodes)
-        #     count = 0
-        #     nodes = {}
-        #     root = None
-        #     current_node = None
-    update_Q(root)
-    # return graphs, nodes_list
-    return root, nodes
-
-
-def visualize_tree_plotly(root, nodes):
-    G = nx.DiGraph()
-
-    def add_edges(node):
-        for child in node.children:
-            G.add_edge(node.state, child.state)
-            add_edges(child)
-
-    def get_nodes_by_level(node, level, level_nodes):
-        if level not in level_nodes:
-            level_nodes[level] = []
-        level_nodes[level].append(node)
-        for child in node.children:
-            get_nodes_by_level(child, level + 1, level_nodes)
-
-    add_edges(root)
-
-    level_nodes = {}
-    get_nodes_by_level(root, 0, level_nodes)
-
-    highest_q_nodes = set()
-    for level, nodes_at_level in level_nodes.items():
-        highest_q_node = max(nodes_at_level, key=lambda x: x.Q)
-        highest_q_nodes.add(highest_q_node.state)
-
-    pos = hierarchy_pos(G, root.state)
-    edge_x = []
-    edge_y = []
-
-    for edge in G.edges():
-        x0, y0 = pos[edge[0]]
-        x1, y1 = pos[edge[1]]
-        edge_x.append(x0)
-        edge_x.append(x1)
-        edge_x.append(None)
-        edge_y.append(y0)
-        edge_y.append(y1)
-        edge_y.append(None)
-
-    edge_trace = go.Scatter(
-        x=edge_x,
-        y=edge_y,
-        line=dict(width=2, color='black'),
-        hoverinfo='none',
-        mode='lines',
-        showlegend=False,
-    )
-
-    node_x = []
-    node_y = []
-    labels = []
-    hover_texts = []
-    colors = []
-
-    for node in G.nodes():
-        x, y = pos[node]
-        node_x.append(x)
-        node_y.append(y)
-        hover_text = (
-            f'<b>State {node}</b><br>'
-            f'<b>Reward:</b> {nodes[node].reward}<br>'
-            f'<b>Q:</b> {nodes[node].Q}<br>'
-            f'<b>In Action:</b> {nodes[node].in_action}<br>'
-            f'<b>State Info:</b> {nodes[node].state_info}<br>'
-            f'<b>Status:</b> {nodes[node].status}'
-        )
-        hover_texts.append(hover_text)
-        labels.append(str(node))
-        if node in highest_q_nodes:
-            colors.append('pink')
-        else:
-            colors.append('#FFD700')
-
-    node_trace = go.Scatter(
-        x=node_x,
-        y=node_y,
-        mode='markers',
-        hoverinfo='text',
-        text=hover_texts,
-        hoverlabel=dict(font=dict(size=16)),
-        marker=dict(showscale=False, color=colors, size=40, line_width=4),
-        showlegend=False,
-    )
-
-    label_trace = go.Scatter(
-        x=node_x,
-        y=node_y,
-        mode='text',
-        text=labels,
-        textposition='middle center',
-        hoverinfo='none',
-        textfont=dict(family='Arial', size=16, color='black', weight='bold'),
-        showlegend=False,
-    )
-
-    agent_choice_trace = go.Scatter(
-        x=[None],
-        y=[None],
-        mode='markers',
-        marker=dict(
-            size=10,
-            color='pink',
-            line=dict(width=2),
-        ),
-        showlegend=True,
-        name='Agent Choice',
-    )
-
-    candidate_trace = go.Scatter(
-        x=[None],
-        y=[None],
-        mode='markers',
-        marker=dict(
-            size=10,
-            color='#FFD700',
-            line=dict(width=2),
-        ),
-        showlegend=True,
-        name='Candidate',
-    )
-
-    fig = go.Figure(
-        data=[edge_trace, node_trace, label_trace, agent_choice_trace, candidate_trace],
-        layout=go.Layout(
-            title='Tree visualization of log file',
-            titlefont_size=16,
-            showlegend=True,
-            hovermode='closest',
-            margin=dict(b=20, l=5, r=5, t=40),
-            annotations=[dict(text='', showarrow=False, xref='paper', yref='paper')],
-            xaxis=dict(showgrid=False, zeroline=False, visible=False),
-            yaxis=dict(showgrid=False, zeroline=False, visible=False),
-        ),
-    )
-
-    return fig
-
-
-def hierarchy_pos(G, root, width=1.0, vert_gap=0.1, vert_loc=0, xcenter=0.5):
-    pos = _hierarchy_pos(G, root, width, vert_gap, vert_loc, xcenter)
-    return pos
-
-
-def _hierarchy_pos(
-    G,
-    root,
-    width=1.0,
-    vert_gap=0.1,
-    vert_loc=0,
-    xcenter=0.5,
-    pos=None,
-    parent=None,
-    parsed=None,
-):
-    if pos is None:
-        pos = {root: (xcenter, vert_loc)}
-    if parsed is None:
-        parsed = []
-
-    pos[root] = (xcenter, vert_loc)
-    children = list(G.neighbors(root))
-    if not isinstance(G, nx.DiGraph) and parent is not None:
-        children.remove(parent)
-    if len(children) != 0:
-        dx = width / len(children)
-        nextx = xcenter - width / 2 - dx / 2
-        for child in children:
-            nextx += dx
-            pos = _hierarchy_pos(
-                G,
-                child,
-                width=dx,
-                vert_gap=vert_gap,
-                vert_loc=vert_loc - vert_gap,
-                xcenter=nextx,
-                pos=pos,
-                parent=root,
-                parsed=parsed,
-            )
-    return pos
-
-
-def parse_and_visualize(log_file):
-    root, nodes = parse_log(log_file)
-    fig = visualize_tree_plotly(root, nodes)
-    return fig
-
-
-def user(user_message, history):
-    return '', history + [[user_message, None]]
-
-
-def get_status(agent_state):
-    if agent_state == 'loading':
-        status = 'Agent Status: 🟡 Loading'
-    elif agent_state == 'init':
-        status = 'Agent Status: 🟢 Initialized'
-    elif agent_state == 'running':
-        status = 'Agent Status: 🟢 Running'
-    elif agent_state == 'pausing':
-        status = 'Agent Status: 🟢 Pausing'
-    elif agent_state == 'paused':
-        status = 'Agent Status: 🟡 Paused'
-    elif agent_state == 'resuming':
-        status = 'Agent Status: 🟡 Resuming'
-    elif agent_state == 'finished':
-        status = 'Agent Status: 🟢 Finished'
-    elif agent_state == 'stopped':
-        status = 'Agent Status: 🔴 Stopped'
-    elif agent_state is None:
-        status = 'Agent Status: 🔴 Inactive'
-    else:
-        status = f'Agent Status: 🔴 {agent_state}'
-
-    return status
-
-
-def get_messages(
-    chat_history,
-    action_messages,
-    browser_history,
-    session,
-    status,
-    agent_selection,
-    model_selection,
-    api_key,
-):
-    print('Get Messages', session.agent_state)
-    if len(chat_history) > 0:
-        if chat_history[-1][1] is None:
-            user_message = chat_history[-1][0]
-            chat_history[-1][1] = ''
-        else:
-            user_message = None
-            chat_history[-1][1] = chat_history[-1][1].strip() + '\n\n'
-    else:
-        user_message = None
-
-    if (
-        session.agent_state is None or session.agent_state in ['paused', 'finished']
-    ) and user_message is None:
-        clear = gr.Button('Clear', interactive=True)
-        if len(chat_history) > 0:
-            chat_history[-1][1] = '\n\n'.join(action_messages)
-        status = get_status(session.agent_state)
-        screenshot, url = browser_history[-1]
-
-        if session.figure:
-            figure = session.figure
-        else:
-            figure = go.Figure()
-
-        yield (
-            chat_history,
-            screenshot,
-            url,
-            action_messages,
-            browser_history,
-            session,
-            status,
-            clear,
-            figure,
-        )
-    else:
-        clear = gr.Button('Clear', interactive=False)
-        if session.agent_state not in ['init', 'running', 'pausing', 'resuming']:
-            session.agent = agent_selection
-            # session.model = model_port_config[model_selection]["provider"] + '/' + model_selection
-            session.model = model_selection
-            print('API Key:', api_key)
-            session.api_key = api_key if len(api_key) > 0 else 'test'
-            action_messages = []
-            browser_history = browser_history[:1]
-            for agent_state in session.initialize(as_generator=True):
-                status = get_status(agent_state)
-                screenshot, url = browser_history[-1]
-
-                if session.figure:
-                    figure = session.figure
-                else:
-                    figure = go.Figure()
-
-                yield (
-                    chat_history,
-                    screenshot,
-                    url,
-                    action_messages,
-                    browser_history,
-                    session,
-                    status,
-                    clear,
-                    figure,
-                )
-
-        for message in session.run(user_message):
-            clear = gr.Button('Clear', interactive=(session.agent_state == 'finished'))
-            status = get_status(session.agent_state)
-            while len(session.action_messages) > len(action_messages):
-                diff = len(session.action_messages) - len(action_messages)
-                action_messages.append(session.action_messages[-diff])
-                # chat_history[-1][1] += session.action_messages[-diff] + '\n\n'
-                chat_history[-1][1] = '\n\n'.join(action_messages)
-            while len(session.browser_history) > (len(browser_history) - 1):
-                diff = len(session.browser_history) - (len(browser_history) - 1)
-                browser_history.append(session.browser_history[-diff])
-            screenshot, url = browser_history[-1]
-
-            if session.figure:
-                figure = session.figure
-            else:
-                figure = go.Figure()
-
-            yield (
-                chat_history,
-                screenshot,
-                url,
-                action_messages,
-                browser_history,
-                session,
-                status,
-                clear,
-                figure,
-            )
-
-
-def clear_page(browser_history, session):
-    browser_history = browser_history[:1]
-    current_screenshot, current_url = browser_history[-1]
-    session._close()
-    status = get_status(session.agent_state)
-    # pause_resume = gr.Button("Pause", interactive=False)
-    return (
-        None,
-        'Pause',
-        False,
-        current_screenshot,
-        current_url,
-        [],
-        browser_history,
-        session,
-        status,
-        go.Figure(),
-    )
-
-
-def pause_resume_task(is_paused, session, status):
-    if not is_paused and session.agent_state == 'running':
-        session.pause()
-        is_paused = True
-    elif is_paused and session.agent_state == 'paused':
-        session.resume()
-        is_paused = False
-
-    button = 'Resume' if is_paused else 'Pause'
-    status = get_status(session.agent_state)
-    return button, is_paused, session, status
-
-
-if __name__ == '__main__':
-    default_port = 3000
-    default_agent = 'WorldModelAgent'
-
-    model_port_config = {}
-    with open('model_port_config.json') as f:
-        model_port_config = json.load(f)
-    model_list = list(model_port_config.keys())
-    model_list.append('gpt-4o')
-    default_model = model_list[0]
-
-    with gr.Blocks() as demo:
-        title = gr.Markdown('# FastAgent')
-        with gr.Row(equal_height=True):
-            with gr.Column(scale=1):
-                with gr.Group():
-                    agent_selection = gr.Dropdown(
-                        ['DummyWebAgent', 'WorldModelAgent', 'BrowsingAgent'],
-                        value=default_agent,
-                        interactive=True,
-                        label='Agent',
-                        info='Choose your own adventure partner!',
-                    )
-                    model_selection = gr.Dropdown(
-                        model_list,
-                        value=default_model,
-                        interactive=True,
-                        label='Model',
-                        info='Choose the model you would like to use',
-                    )
-                    api_key = gr.Textbox(label='API Key', placeholder='Your API Key')
-                    chatbot = gr.Chatbot()
-                with gr.Group():
-                    with gr.Row():
-                        msg = gr.Textbox(container=False, show_label=False, scale=7)
-                        submit = gr.Button(
-                            'Submit',
-                            variant='primary',
-                            scale=1,
-                            min_width=150,
-                        )
-                        submit_triggers = [msg.submit, submit.click]
-                with gr.Row():
-                    pause_resume = gr.Button('Pause')
-                    clear = gr.Button('Clear')
-
-                status = gr.Markdown('Agent Status: 🔴 Inactive')
-
-            with gr.Column(scale=2):
-                with gr.Group():
-                    start_url = 'about:blank'
-                    url = gr.Textbox(
-                        start_url, label='URL', interactive=False, max_lines=1
-                    )
-                    blank = Image.new('RGB', (1280, 720), (255, 255, 255))
-                    screenshot = gr.Image(blank, interactive=False, label='Webpage')
-                    plot = gr.Plot(go.Figure(), label='Agent Planning Process')
-
-        action_messages = gr.State([])
-        browser_history = gr.State([(blank, start_url)])
-        session = gr.State(
-            OpenDevinSession(
-                agent=default_agent, port=default_port, model=default_model
-            )
-        )
-        is_paused = gr.State(False)
-        # chat_msg = msg.submit(user, [msg, chatbot], [msg, chatbot], queue=False)
-        chat_msg = gr.events.on(
-            submit_triggers, user, [msg, chatbot], [msg, chatbot], queue=False
-        )
-        bot_msg = chat_msg.then(
-            get_messages,
-            [
-                chatbot,
-                action_messages,
-                browser_history,
-                session,
-                status,
-                agent_selection,
-                model_selection,
-                api_key,
-            ],
-            [
-                chatbot,
-                screenshot,
-                url,
-                action_messages,
-                browser_history,
-                session,
-                status,
-                clear,
-                plot,
-            ],
-            concurrency_limit=10,
-        )
-        (
-            pause_resume.click(
-                pause_resume_task,
-                [is_paused, session, status],
-                [pause_resume, is_paused, session, status],
-                queue=False,
-            ).then(
-                get_messages,
-                [
-                    chatbot,
-                    action_messages,
-                    browser_history,
-                    session,
-                    status,
-                    agent_selection,
-                    model_selection,
-                    api_key,
-                ],
-                [
-                    chatbot,
-                    screenshot,
-                    url,
-                    action_messages,
-                    browser_history,
-                    session,
-                    status,
-                    clear,
-                    plot,
-                ],
-            )
-        )
-        clear.click(
-            clear_page,
-            [browser_history, session],
-            [
-                chatbot,
-                pause_resume,
-                is_paused,
-                screenshot,
-                url,
-                action_messages,
-                browser_history,
-                session,
-                status,
-                plot,
-            ],
-            queue=False,
-        )
-
-    demo.queue()
-    demo.launch(share=False)
-=======
-import base64
-import json
-import os
-from io import BytesIO
-
-import gradio as gr
-import networkx as nx
-import plotly.graph_objects as go
-import websocket
-from PIL import Image
-
-api_key = os.environ.get('OPENAI_API_KEY')
-LINE_LEN = 18
-
-
-class Node:
-    def __init__(self, state, in_action, state_info, status, reward, parent):
-        self.state = state
-        self.in_action = in_action
-        self.state_info = state_info
-        self.status = status
-        self.parent = parent
-        self.children = []
-        self.reward = reward
-        self.Q = 0.0
-        self.uct = 0.0
-
-
-class OpenDevinSession:
-    def __init__(
-        self,
-        agent,
-        port,
-        model,
-        language='en',
-        api_key=api_key,
-    ):
-        self.model = model
-        self.agent = agent
-        self.language = language
-        self.api_key = api_key
-        self.port = port
-
-        self.figure = None
-
-        self._reset()
-
-    def initialize(self, as_generator=False):
-        self.agent_state = None
-        if self.ws:
-            self._close()
-        self.ws = websocket.WebSocket()
-        self.ws.connect(f'ws://127.0.0.1:{self.port}/ws')
-
-        payload = {
-            'action': 'initialize',
-            'args': {
-                'LLM_MODEL': self.model,
-                'AGENT': self.agent,
-                'LANGUAGE': self.language,
-                'LLM_API_KEY': self.api_key,
-            },
-        }
-        self.ws.send(json.dumps(payload))
-
-        while self.agent_state != 'init':
-            message = self._get_message()
-            if message.get('token'):
-                self.token, self.status = message['token'], message['status']
-            elif message.get('observation') == 'agent_state_changed':
-                self.agent_state = message['extras']['agent_state']
-                if as_generator:
-                    yield self.agent_state
-        print(f'{self.agent} Initialized')
-
-    def pause(self):
-        if self.agent_state != 'running':
-            raise ValueError('Agent not running, nothing to pause')
-        print('Pausing')
-
-        payload = {'action': 'change_agent_state', 'args': {'agent_state': 'paused'}}
-        self.ws.send(json.dumps(payload))
-
-        self.agent_state = 'pausing'
-
-    def resume(self):
-        if self.agent_state != 'paused':
-            raise ValueError('Agent not paused, nothing to resume')
-        print('Resuming')
-
-        payload = {'action': 'change_agent_state', 'args': {'agent_state': 'running'}}
-        self.ws.send(json.dumps(payload))
-
-        self.agent_state = 'resuming'
-
-    def run(self, task):
-        if self.agent_state not in ['init', 'running', 'pausing', 'resuming', 'paused']:
-            raise ValueError(
-                'Agent not initialized. Please run the initialize() method first'
-            )
-
-        if task is not None:
-            payload = {'action': 'message', 'args': {'content': task}}
-            self.ws.send(json.dumps(payload))
-
-        while self.agent_state not in ['finished', 'paused']:
-            message = self._get_message()
-            self._read_message(message)
-
-            self._update_figure(message)
-
-            print(self.agent_state)
-            yield message
-
-    def _get_message(self):
-        # try:
-        message = json.loads(self.ws.recv())
-        self.raw_messages.append(message)
-        # print(list(message.keys()))
-        return message
-        # except json.decoder.JSONDecodeError as e:
-        #     return {}
-
-    def _read_message(self, message, verbose=True):
-        if message.get('token'):
-            self.token = message['token']
-            self.status = message['status']
-            printable = message
-        elif message.get('observation') == 'agent_state_changed':
-            self.agent_state = message['extras']['agent_state']
-            printable = message
-        elif 'action' in message:
-            self.action_messages.append(message['message'])
-            printable = message
-        elif 'extras' in message and 'screenshot' in message['extras']:
-            image_data = base64.b64decode(message['extras']['screenshot'])
-            screenshot = Image.open(BytesIO(image_data))
-            url = message['extras']['url']
-            printable = {
-                k: v for k, v in message.items() if k not in ['extras', 'content']
-            }
-            self.browser_history.append((screenshot, url))
-
-        if verbose:
-            print(printable)
-
-    def _update_figure(self, message):
-        if (
-            ('args' in message)
-            and ('thought' in message['args'])
-            and (message['args']['thought'].find('MCTS') != -1)
-        ):
-            log_content = message['args']['thought']
-            self.figure = parse_and_visualize(log_content)
-
-    def _reset(self, agent_state=None):
-        self.token, self.status = None, None
-        self.ws, self.agent_state = None, agent_state
-        self.is_paused = False
-        self.raw_messages = []
-        self.browser_history = []
-        self.action_messages = []
-        self.figure = go.Figure()
-
-    def _close(self):
-        print(f'Closing connection {self.token}')
-        if self.ws:
-            self.ws.close()
-        self._reset()
-
-    def __del__(self):
-        self._close()
-
-
-def process_string(string, line_len):
-    word_list = string.split(' ')
-    if len(word_list) <= line_len:
-        return string
-    else:
-        lines = []
-        for i in range(0, len(word_list), line_len):
-            lines.append(' '.join(word_list[i : i + line_len]))
-        return '<br>'.join(lines)
-
-
-def update_Q(node):
-    if len(node.children) == 0:
-        node.Q = node.reward
-        return node.reward
-    else:
-        total_Q = node.reward
-        for child in node.children:
-            if child.status != 'Init' and child.status != 'null':
-                total_Q += update_Q(child)
-        node.Q = total_Q
-        return node.Q
-
-
-def parse_log(log_file):
-    count = 0
-    nodes = {}
-    current_node = None
-    root = None
-    chosen_node = -1
-    in_next_state = False
-    next_state = ''
-    in_state = False
-    state_info = ''
-
-    # with open(log_file) as f:
-    log_string = log_file
-    lines = log_string.strip().split('\n')
-    # graphs = []
-    # nodes_list = []
-
-    for line in lines:
-        if line.startswith('*State*'):
-            in_state = True
-            state_info = (
-                state_info + process_string(line.split(': ')[1], LINE_LEN) + '<br>'
-            )
-
-        if (
-            in_state
-            and not (line.startswith('*State*'))
-            and not (line.startswith('*Replan Reasoning*'))
-        ):
-            state_info = state_info + process_string(line, LINE_LEN) + '<br>'
-
-        if line.startswith('*Replan Reasoning*'):
-            in_state = False
-            current_node = Node(count, 'null', state_info, 'Init', 0.0, None)
-            if root is None:
-                root = current_node
-            nodes[count] = current_node
-            count += 1
-            state_info = ''
-
-        if line.startswith('*Strategy Candidate*'):
-            strat_info = process_string(line.split(': ')[1], LINE_LEN)
-
-        if line.startswith('*Fast Reward*'):
-            reward = float(line.split(': ')[1])
-            nodes[count] = Node(count, strat_info, 'null', 'null', reward, None)
-            current_node.children.append(nodes[count])
-            nodes[count].parent = current_node
-            count += 1
-
-        if line.startswith('*Expanded Strategy*'):
-            expanded_strat = process_string(line.split(': ')[1], LINE_LEN)
-            for node_num, node in nodes.items():
-                if node.in_action == expanded_strat:
-                    chosen_node = node_num
-
-        if line.startswith('*Next State*'):
-            in_next_state = True
-            next_state = (
-                next_state + process_string(line.split(': ')[1], LINE_LEN) + '<br>'
-            )
-
-        if (
-            in_next_state
-            and not (line.startswith('*Next State*'))
-            and not (line.startswith('*Status*'))
-        ):
-            next_state = next_state + process_string(line, LINE_LEN) + '<br>'
-
-        if line.startswith('*Status*'):
-            status = process_string(line.split(': ')[1], LINE_LEN)
-            nodes[chosen_node].state_info = next_state
-            nodes[chosen_node].status = status
-            current_node = nodes[chosen_node]
-            chosen_node = -1
-            in_next_state = False
-            next_state = ''
-
-        # if line.startswith("BROWSER_ACTIONS: "):
-        #     update_Q(root)
-        #     graphs.append(root)
-        #     nodes_list.append(nodes)
-        #     count = 0
-        #     nodes = {}
-        #     root = None
-        #     current_node = None
-    update_Q(root)
-    # return graphs, nodes_list
-    return root, nodes
-
-
-def visualize_tree_plotly(root, nodes):
-    G = nx.DiGraph()
-
-    def add_edges(node):
-        for child in node.children:
-            G.add_edge(node.state, child.state)
-            add_edges(child)
-
-    def get_nodes_by_level(node, level, level_nodes):
-        if level not in level_nodes:
-            level_nodes[level] = []
-        level_nodes[level].append(node)
-        for child in node.children:
-            get_nodes_by_level(child, level + 1, level_nodes)
-
-    add_edges(root)
-
-    level_nodes = {}
-    get_nodes_by_level(root, 0, level_nodes)
-
-    highest_q_nodes = set()
-    for level, nodes_at_level in level_nodes.items():
-        highest_q_node = max(nodes_at_level, key=lambda x: x.Q)
-        highest_q_nodes.add(highest_q_node.state)
-
-    pos = hierarchy_pos(G, root.state)
-    edge_x = []
-    edge_y = []
-
-    for edge in G.edges():
-        x0, y0 = pos[edge[0]]
-        x1, y1 = pos[edge[1]]
-        edge_x.append(x0)
-        edge_x.append(x1)
-        edge_x.append(None)
-        edge_y.append(y0)
-        edge_y.append(y1)
-        edge_y.append(None)
-
-    edge_trace = go.Scatter(
-        x=edge_x,
-        y=edge_y,
-        line=dict(width=2, color='black'),
-        hoverinfo='none',
-        mode='lines',
-        showlegend=False,
-    )
-
-    node_x = []
-    node_y = []
-    labels = []
-    hover_texts = []
-    colors = []
-
-    for node in G.nodes():
-        x, y = pos[node]
-        node_x.append(x)
-        node_y.append(y)
-        hover_text = (
-            f'<b>State {node}</b><br>'
-            f'<b>Reward:</b> {nodes[node].reward}<br>'
-            f'<b>Q:</b> {nodes[node].Q}<br>'
-            f'<b>In Action:</b> {nodes[node].in_action}<br>'
-            f'<b>State Info:</b> {nodes[node].state_info}<br>'
-            f'<b>Status:</b> {nodes[node].status}'
-        )
-        hover_texts.append(hover_text)
-        labels.append(str(node))
-        if node in highest_q_nodes:
-            colors.append('pink')
-        else:
-            colors.append('#FFD700')
-
-    node_trace = go.Scatter(
-        x=node_x,
-        y=node_y,
-        mode='markers',
-        hoverinfo='text',
-        text=hover_texts,
-        hoverlabel=dict(font=dict(size=16)),
-        marker=dict(showscale=False, color=colors, size=40, line_width=4),
-        showlegend=False,
-    )
-
-    label_trace = go.Scatter(
-        x=node_x,
-        y=node_y,
-        mode='text',
-        text=labels,
-        textposition='middle center',
-        hoverinfo='none',
-        textfont=dict(family='Arial', size=16, color='black', weight='bold'),
-        showlegend=False,
-    )
-
-    agent_choice_trace = go.Scatter(
-        x=[None],
-        y=[None],
-        mode='markers',
-        marker=dict(
-            size=10,
-            color='pink',
-            line=dict(width=2),
-        ),
-        showlegend=True,
-        name='Agent Choice',
-    )
-
-    candidate_trace = go.Scatter(
-        x=[None],
-        y=[None],
-        mode='markers',
-        marker=dict(
-            size=10,
-            color='#FFD700',
-            line=dict(width=2),
-        ),
-        showlegend=True,
-        name='Candidate',
-    )
-
-    fig = go.Figure(
-        data=[edge_trace, node_trace, label_trace, agent_choice_trace, candidate_trace],
-        layout=go.Layout(
-            title='Tree visualization of log file',
-            titlefont_size=16,
-            showlegend=True,
-            hovermode='closest',
-            margin=dict(b=20, l=5, r=5, t=40),
-            annotations=[dict(text='', showarrow=False, xref='paper', yref='paper')],
-            xaxis=dict(showgrid=False, zeroline=False, visible=False),
-            yaxis=dict(showgrid=False, zeroline=False, visible=False),
-        ),
-    )
-
-    return fig
-
-
-def hierarchy_pos(G, root, width=1.0, vert_gap=0.1, vert_loc=0, xcenter=0.5):
-    pos = _hierarchy_pos(G, root, width, vert_gap, vert_loc, xcenter)
-    return pos
-
-
-def _hierarchy_pos(
-    G,
-    root,
-    width=1.0,
-    vert_gap=0.1,
-    vert_loc=0,
-    xcenter=0.5,
-    pos=None,
-    parent=None,
-    parsed=None,
-):
-    if pos is None:
-        pos = {root: (xcenter, vert_loc)}
-    if parsed is None:
-        parsed = []
-
-    pos[root] = (xcenter, vert_loc)
-    children = list(G.neighbors(root))
-    if not isinstance(G, nx.DiGraph) and parent is not None:
-        children.remove(parent)
-    if len(children) != 0:
-        dx = width / len(children)
-        nextx = xcenter - width / 2 - dx / 2
-        for child in children:
-            nextx += dx
-            pos = _hierarchy_pos(
-                G,
-                child,
-                width=dx,
-                vert_gap=vert_gap,
-                vert_loc=vert_loc - vert_gap,
-                xcenter=nextx,
-                pos=pos,
-                parent=root,
-                parsed=parsed,
-            )
-    return pos
-
-
-def parse_and_visualize(log_file):
-    root, nodes = parse_log(log_file)
-    fig = visualize_tree_plotly(root, nodes)
-    return fig
-
-
-def user(user_message, history):
-    return '', history + [[user_message, None]]
-
-
-def get_status(agent_state):
-    if agent_state == 'loading':
-        status = 'Agent Status: 🟡 Loading'
-    elif agent_state == 'init':
-        status = 'Agent Status: 🟢 Initialized'
-    elif agent_state == 'running':
-        status = 'Agent Status: 🟢 Running'
-    elif agent_state == 'pausing':
-        status = 'Agent Status: 🟢 Pausing'
-    elif agent_state == 'paused':
-        status = 'Agent Status: 🟡 Paused'
-    elif agent_state == 'resuming':
-        status = 'Agent Status: 🟡 Resuming'
-    elif agent_state == 'finished':
-        status = 'Agent Status: 🟢 Finished'
-    elif agent_state == 'stopped':
-        status = 'Agent Status: 🔴 Stopped'
-    elif agent_state is None:
-        status = 'Agent Status: 🔴 Inactive'
-    else:
-        status = f'Agent Status: 🔴 {agent_state}'
-
-    return status
-
-
-def get_messages(
-    chat_history,
-    action_messages,
-    browser_history,
-    session,
-    status,
-    agent_selection,
-    model_selection,
-    api_key,
-):
-    print('Get Messages', session.agent_state)
-    if len(chat_history) > 0:
-        if chat_history[-1][1] is None:
-            user_message = chat_history[-1][0]
-            chat_history[-1][1] = ''
-        else:
-            user_message = None
-            chat_history[-1][1] = chat_history[-1][1].strip() + '\n\n'
-    else:
-        user_message = None
-
-    if (
-        session.agent_state is None or session.agent_state in ['paused', 'finished']
-    ) and user_message is None:
-        clear = gr.Button('Clear', interactive=True)
-        if len(chat_history) > 0:
-            chat_history[-1][1] = '\n\n'.join(action_messages)
-        status = get_status(session.agent_state)
-        screenshot, url = browser_history[-1]
-
-        if session.figure:
-            figure = session.figure
-        else:
-            figure = go.Figure()
-
-        yield (
-            chat_history,
-            screenshot,
-            url,
-            action_messages,
-            browser_history,
-            session,
-            status,
-            clear,
-            figure,
-        )
-    else:
-        clear = gr.Button('Clear', interactive=False)
-        if session.agent_state not in ['init', 'running', 'pausing', 'resuming']:
-            session.agent = agent_selection
-            # session.model = model_port_config[model_selection]["provider"] + '/' + model_selection
-            session.model = model_selection
-            print('API Key:', api_key)
-            session.api_key = api_key if len(api_key) > 0 else 'test'
-            action_messages = []
-            browser_history = browser_history[:1]
-            for agent_state in session.initialize(as_generator=True):
-                status = get_status(agent_state)
-                screenshot, url = browser_history[-1]
-
-                if session.figure:
-                    figure = session.figure
-                else:
-                    figure = go.Figure()
-
-                yield (
-                    chat_history,
-                    screenshot,
-                    url,
-                    action_messages,
-                    browser_history,
-                    session,
-                    status,
-                    clear,
-                    figure,
-                )
-
-        for message in session.run(user_message):
-            clear = gr.Button('Clear', interactive=(session.agent_state == 'finished'))
-            status = get_status(session.agent_state)
-            while len(session.action_messages) > len(action_messages):
-                diff = len(session.action_messages) - len(action_messages)
-                action_messages.append(session.action_messages[-diff])
-                # chat_history[-1][1] += session.action_messages[-diff] + '\n\n'
-                chat_history[-1][1] = '\n\n'.join(action_messages)
-            while len(session.browser_history) > (len(browser_history) - 1):
-                diff = len(session.browser_history) - (len(browser_history) - 1)
-                browser_history.append(session.browser_history[-diff])
-            screenshot, url = browser_history[-1]
-
-            if session.figure:
-                figure = session.figure
-            else:
-                figure = go.Figure()
-
-            yield (
-                chat_history,
-                screenshot,
-                url,
-                action_messages,
-                browser_history,
-                session,
-                status,
-                clear,
-                figure,
-            )
-
-
-def clear_page(browser_history, session):
-    browser_history = browser_history[:1]
-    current_screenshot, current_url = browser_history[-1]
-    session._close()
-    status = get_status(session.agent_state)
-    # pause_resume = gr.Button("Pause", interactive=False)
-    return (
-        None,
-        'Pause',
-        False,
-        current_screenshot,
-        current_url,
-        [],
-        browser_history,
-        session,
-        status,
-        go.Figure(),
-    )
-
-
-def pause_resume_task(is_paused, session, status):
-    if not is_paused and session.agent_state == 'running':
-        session.pause()
-        is_paused = True
-    elif is_paused and session.agent_state == 'paused':
-        session.resume()
-        is_paused = False
-
-    button = 'Resume' if is_paused else 'Pause'
-    status = get_status(session.agent_state)
-    return button, is_paused, session, status
-
-
-if __name__ == '__main__':
-    default_port = 3000
-    with open('Makefile') as f:
-        while True:
-            line = f.readline()
-            if 'BACKEND_PORT' in line:
-                default_port = int(line.split('=')[1].strip())
-                break
-            if not line:
-                break
-    default_agent = 'WorldModelAgent'
-
-    model_port_config = {}
-    with open('model_port_config.json') as f:
-        model_port_config = json.load(f)
-    model_list = list(model_port_config.keys())
-    default_model = model_list[0]
-
-    with gr.Blocks() as demo:
-        title = gr.Markdown('# FastAgent')
-        with gr.Row(equal_height=True):
-            with gr.Column(scale=1):
-                with gr.Group():
-                    agent_selection = gr.Dropdown(
-                        ['DummyWebAgent', 'WorldModelAgent'],
-                        value=default_agent,
-                        interactive=True,
-                        label='Agent',
-                        info='Choose your own adventure partner!',
-                    )
-                    model_selection = gr.Dropdown(
-                        model_list,
-                        value=default_model,
-                        interactive=True,
-                        label='Model',
-                        info='Choose the model you would like to use',
-                    )
-                    api_key = gr.Textbox(label='API Key', placeholder='Your API Key')
-                    chatbot = gr.Chatbot()
-                with gr.Group():
-                    with gr.Row():
-                        msg = gr.Textbox(container=False, show_label=False, scale=7)
-                        submit = gr.Button(
-                            'Submit',
-                            variant='primary',
-                            scale=1,
-                            min_width=150,
-                        )
-                        submit_triggers = [msg.submit, submit.click]
-                with gr.Row():
-                    pause_resume = gr.Button('Pause')
-                    clear = gr.Button('Clear')
-
-                status = gr.Markdown('Agent Status: 🔴 Inactive')
-
-            with gr.Column(scale=2):
-                with gr.Group():
-                    start_url = 'about:blank'
-                    url = gr.Textbox(
-                        start_url, label='URL', interactive=False, max_lines=1
-                    )
-                    blank = Image.new('RGB', (1280, 720), (255, 255, 255))
-                    screenshot = gr.Image(blank, interactive=False, label='Webpage')
-                    plot = gr.Plot(go.Figure(), label='Agent Planning Process')
-
-        action_messages = gr.State([])
-        browser_history = gr.State([(blank, start_url)])
-        session = gr.State(
-            OpenDevinSession(
-                agent=default_agent, port=default_port, model=default_model
-            )
-        )
-        is_paused = gr.State(False)
-        # chat_msg = msg.submit(user, [msg, chatbot], [msg, chatbot], queue=False)
-        chat_msg = gr.events.on(
-            submit_triggers, user, [msg, chatbot], [msg, chatbot], queue=False
-        )
-        bot_msg = chat_msg.then(
-            get_messages,
-            [
-                chatbot,
-                action_messages,
-                browser_history,
-                session,
-                status,
-                agent_selection,
-                model_selection,
-                api_key,
-            ],
-            [
-                chatbot,
-                screenshot,
-                url,
-                action_messages,
-                browser_history,
-                session,
-                status,
-                clear,
-                plot,
-            ],
-        )
-        (
-            pause_resume.click(
-                pause_resume_task,
-                [is_paused, session, status],
-                [pause_resume, is_paused, session, status],
-                queue=False,
-            ).then(
-                get_messages,
-                [
-                    chatbot,
-                    action_messages,
-                    browser_history,
-                    session,
-                    status,
-                    agent_selection,
-                    model_selection,
-                    api_key,
-                ],
-                [
-                    chatbot,
-                    screenshot,
-                    url,
-                    action_messages,
-                    browser_history,
-                    session,
-                    status,
-                    clear,
-                    plot,
-                ],
-            )
-        )
-        clear.click(
-            clear_page,
-            [browser_history, session],
-            [
-                chatbot,
-                pause_resume,
-                is_paused,
-                screenshot,
-                url,
-                action_messages,
-                browser_history,
-                session,
-                status,
-                plot,
-            ],
-            queue=False,
-        )
-
-    demo.queue()
-    demo.launch(share=True)
->>>>>>> 44f84685
+import base64
+import json
+import os
+import time
+from io import BytesIO
+
+import gradio as gr
+import networkx as nx
+import plotly.graph_objects as go
+import websocket
+from PIL import Image, UnidentifiedImageError
+
+api_key = os.environ.get('OPENAI_API_KEY')
+LINE_LEN = 18
+
+
+class Node:
+    def __init__(self, state, in_action, state_info, status, reward, parent):
+        self.state = state
+        self.in_action = in_action
+        self.state_info = state_info
+        self.status = status
+        self.parent = parent
+        self.children = []
+        self.reward = reward
+        self.Q = 0.0
+        self.uct = 0.0
+
+
+class OpenDevinSession:
+    def __init__(
+        self,
+        agent,
+        port,
+        model,
+        language='en',
+        api_key=api_key,
+    ):
+        self.model = model
+        self.agent = agent
+        self.language = language
+        self.api_key = api_key
+        self.port = port
+
+        self.figure = None
+
+        self._reset()
+
+    def initialize(self, as_generator=False):
+        self.agent_state = None
+        if self.ws:
+            self._close()
+        self.ws = websocket.WebSocket()
+        self.ws.connect(f'ws://127.0.0.1:{self.port}/ws')
+
+        payload = {
+            'action': 'initialize',
+            'args': {
+                'LLM_MODEL': self.model,
+                'AGENT': self.agent,
+                'LANGUAGE': self.language,
+                'LLM_API_KEY': self.api_key,
+            },
+        }
+        self.ws.send(json.dumps(payload))
+
+        while self.agent_state != 'init':
+            message = self._get_message()
+            if message.get('token'):
+                self.token, self.status = message['token'], message['status']
+            elif message.get('observation') == 'agent_state_changed':
+                self.agent_state = message['extras']['agent_state']
+                if as_generator:
+                    yield self.agent_state
+        print(f'{self.agent} Initialized')
+
+    def pause(self):
+        if self.agent_state != 'running':
+            raise ValueError('Agent not running, nothing to pause')
+        print('Pausing')
+
+        payload = {'action': 'change_agent_state', 'args': {'agent_state': 'paused'}}
+        self.ws.send(json.dumps(payload))
+
+        self.agent_state = 'pausing'
+
+    def resume(self):
+        if self.agent_state != 'paused':
+            raise ValueError('Agent not paused, nothing to resume')
+        print('Resuming')
+
+        payload = {'action': 'change_agent_state', 'args': {'agent_state': 'running'}}
+        self.ws.send(json.dumps(payload))
+
+        self.agent_state = 'resuming'
+
+    def run(self, task):
+        if self.agent_state not in ['init', 'running', 'pausing', 'resuming', 'paused']:
+            raise ValueError(
+                'Agent not initialized. Please run the initialize() method first'
+            )
+
+        if task is not None:
+            payload = {'action': 'message', 'args': {'content': task}}
+            self.ws.send(json.dumps(payload))
+
+        while self.agent_state not in ['finished', 'paused']:
+            message = self._get_message()
+            self._read_message(message)
+
+            self._update_figure(message)
+
+            print(self.agent_state)
+            yield message
+
+    def _get_message(self):
+        # try:
+        response = self.ws.recv()
+        try:
+            message = json.loads(response)
+        except json.decoder.JSONDecodeError as e:
+            print(e)
+            print(response)
+            message = {
+                'action': 'error',
+                'message': 'Received JSON response cannot be parsed. Skipping..',
+                'response': response,
+            }
+
+        self.raw_messages.append(message)
+        # print(list(message.keys()))
+        return message
+        # except json.decoder.JSONDecodeError as e:
+        #     return {}
+
+    def _read_message(self, message, verbose=True):
+        printable = {}
+        if message.get('token'):
+            self.token = message['token']
+            self.status = message['status']
+            printable = message
+        elif message.get('observation') == 'agent_state_changed':
+            self.agent_state = message['extras']['agent_state']
+            printable = message
+        elif 'action' in message:
+            self.action_messages.append(message['message'])
+            printable = message
+        elif 'extras' in message and 'screenshot' in message['extras']:
+            image_data = base64.b64decode(message['extras']['screenshot'])
+            try:
+                screenshot = Image.open(BytesIO(image_data))
+                url = message['extras']['url']
+                printable = {
+                    k: v for k, v in message.items() if k not in ['extras', 'content']
+                }
+                self.browser_history.append((screenshot, url))
+            except UnidentifiedImageError:
+                err_msg = (
+                    'Failure to receive screenshot, likely due to a server-side error.'
+                )
+                self.action_messages.append(err_msg)
+        if verbose:
+            print(printable)
+
+    def _update_figure(self, message):
+        if (
+            ('args' in message)
+            and ('thought' in message['args'])
+            and (message['args']['thought'].find('MCTS') != -1)
+        ):
+            log_content = message['args']['thought']
+            self.figure = parse_and_visualize(log_content)
+
+    def _reset(self, agent_state=None):
+        self.token, self.status = None, None
+        self.ws, self.agent_state = None, agent_state
+        self.is_paused = False
+        self.raw_messages = []
+        self.browser_history = []
+        self.action_messages = []
+        self.figure = go.Figure()
+
+    def _close(self):
+        print(f'Closing connection {self.token}')
+        if self.ws:
+            self.ws.close()
+        now = time.time()
+        json.dump(self.raw_messages, open(f'frontend_logs/{now}_steps.json', 'w'))
+        self._reset()
+
+    def __del__(self):
+        self._close()
+
+
+def process_string(string, line_len):
+    word_list = string.split(' ')
+    if len(word_list) <= line_len:
+        return string
+    else:
+        lines = []
+        for i in range(0, len(word_list), line_len):
+            lines.append(' '.join(word_list[i : i + line_len]))
+        return '<br>'.join(lines)
+
+
+def update_Q(node):
+    if len(node.children) == 0:
+        node.Q = node.reward
+        return node.reward
+    else:
+        total_Q = node.reward
+        for child in node.children:
+            if child.status != 'Init' and child.status != 'null':
+                total_Q += update_Q(child)
+        node.Q = total_Q
+        return node.Q
+
+
+def parse_log(log_file):
+    count = 0
+    nodes = {}
+    current_node = None
+    root = None
+    chosen_node = -1
+    in_next_state = False
+    next_state = ''
+    in_state = False
+    state_info = ''
+
+    # with open(log_file) as f:
+    log_string = log_file
+    lines = log_string.strip().split('\n')
+    # graphs = []
+    # nodes_list = []
+
+    for line in lines:
+        if line.startswith('*State*'):
+            in_state = True
+            state_info = (
+                state_info + process_string(line.split(': ')[1], LINE_LEN) + '<br>'
+            )
+
+        if (
+            in_state
+            and not (line.startswith('*State*'))
+            and not (line.startswith('*Replan Reasoning*'))
+        ):
+            state_info = state_info + process_string(line, LINE_LEN) + '<br>'
+
+        if line.startswith('*Replan Reasoning*'):
+            in_state = False
+            current_node = Node(count, 'null', state_info, 'Init', 0.0, None)
+            if root is None:
+                root = current_node
+            nodes[count] = current_node
+            count += 1
+            state_info = ''
+
+        if line.startswith('*Strategy Candidate*'):
+            strat_info = process_string(line.split(': ')[1], LINE_LEN)
+
+        if line.startswith('*Fast Reward*'):
+            reward = float(line.split(': ')[1])
+            nodes[count] = Node(count, strat_info, 'null', 'null', reward, None)
+            current_node.children.append(nodes[count])
+            nodes[count].parent = current_node
+            count += 1
+
+        if line.startswith('*Expanded Strategy*'):
+            expanded_strat = process_string(line.split(': ')[1], LINE_LEN)
+            for node_num, node in nodes.items():
+                if node.in_action == expanded_strat:
+                    chosen_node = node_num
+
+        if line.startswith('*Next State*'):
+            in_next_state = True
+            next_state = (
+                next_state + process_string(line.split(': ')[1], LINE_LEN) + '<br>'
+            )
+
+        if (
+            in_next_state
+            and not (line.startswith('*Next State*'))
+            and not (line.startswith('*Status*'))
+        ):
+            next_state = next_state + process_string(line, LINE_LEN) + '<br>'
+
+        if line.startswith('*Status*'):
+            status = process_string(line.split(': ')[1], LINE_LEN)
+            nodes[chosen_node].state_info = next_state
+            nodes[chosen_node].status = status
+            current_node = nodes[chosen_node]
+            chosen_node = -1
+            in_next_state = False
+            next_state = ''
+
+        # if line.startswith("BROWSER_ACTIONS: "):
+        #     update_Q(root)
+        #     graphs.append(root)
+        #     nodes_list.append(nodes)
+        #     count = 0
+        #     nodes = {}
+        #     root = None
+        #     current_node = None
+    update_Q(root)
+    # return graphs, nodes_list
+    return root, nodes
+
+
+def visualize_tree_plotly(root, nodes):
+    G = nx.DiGraph()
+
+    def add_edges(node):
+        for child in node.children:
+            G.add_edge(node.state, child.state)
+            add_edges(child)
+
+    def get_nodes_by_level(node, level, level_nodes):
+        if level not in level_nodes:
+            level_nodes[level] = []
+        level_nodes[level].append(node)
+        for child in node.children:
+            get_nodes_by_level(child, level + 1, level_nodes)
+
+    add_edges(root)
+
+    level_nodes = {}
+    get_nodes_by_level(root, 0, level_nodes)
+
+    highest_q_nodes = set()
+    for level, nodes_at_level in level_nodes.items():
+        highest_q_node = max(nodes_at_level, key=lambda x: x.Q)
+        highest_q_nodes.add(highest_q_node.state)
+
+    pos = hierarchy_pos(G, root.state)
+    edge_x = []
+    edge_y = []
+
+    for edge in G.edges():
+        x0, y0 = pos[edge[0]]
+        x1, y1 = pos[edge[1]]
+        edge_x.append(x0)
+        edge_x.append(x1)
+        edge_x.append(None)
+        edge_y.append(y0)
+        edge_y.append(y1)
+        edge_y.append(None)
+
+    edge_trace = go.Scatter(
+        x=edge_x,
+        y=edge_y,
+        line=dict(width=2, color='black'),
+        hoverinfo='none',
+        mode='lines',
+        showlegend=False,
+    )
+
+    node_x = []
+    node_y = []
+    labels = []
+    hover_texts = []
+    colors = []
+
+    for node in G.nodes():
+        x, y = pos[node]
+        node_x.append(x)
+        node_y.append(y)
+        hover_text = (
+            f'<b>State {node}</b><br>'
+            f'<b>Reward:</b> {nodes[node].reward}<br>'
+            f'<b>Q:</b> {nodes[node].Q}<br>'
+            f'<b>In Action:</b> {nodes[node].in_action}<br>'
+            f'<b>State Info:</b> {nodes[node].state_info}<br>'
+            f'<b>Status:</b> {nodes[node].status}'
+        )
+        hover_texts.append(hover_text)
+        labels.append(str(node))
+        if node in highest_q_nodes:
+            colors.append('pink')
+        else:
+            colors.append('#FFD700')
+
+    node_trace = go.Scatter(
+        x=node_x,
+        y=node_y,
+        mode='markers',
+        hoverinfo='text',
+        text=hover_texts,
+        hoverlabel=dict(font=dict(size=16)),
+        marker=dict(showscale=False, color=colors, size=40, line_width=4),
+        showlegend=False,
+    )
+
+    label_trace = go.Scatter(
+        x=node_x,
+        y=node_y,
+        mode='text',
+        text=labels,
+        textposition='middle center',
+        hoverinfo='none',
+        textfont=dict(family='Arial', size=16, color='black', weight='bold'),
+        showlegend=False,
+    )
+
+    agent_choice_trace = go.Scatter(
+        x=[None],
+        y=[None],
+        mode='markers',
+        marker=dict(
+            size=10,
+            color='pink',
+            line=dict(width=2),
+        ),
+        showlegend=True,
+        name='Agent Choice',
+    )
+
+    candidate_trace = go.Scatter(
+        x=[None],
+        y=[None],
+        mode='markers',
+        marker=dict(
+            size=10,
+            color='#FFD700',
+            line=dict(width=2),
+        ),
+        showlegend=True,
+        name='Candidate',
+    )
+
+    fig = go.Figure(
+        data=[edge_trace, node_trace, label_trace, agent_choice_trace, candidate_trace],
+        layout=go.Layout(
+            title='Tree visualization of log file',
+            titlefont_size=16,
+            showlegend=True,
+            hovermode='closest',
+            margin=dict(b=20, l=5, r=5, t=40),
+            annotations=[dict(text='', showarrow=False, xref='paper', yref='paper')],
+            xaxis=dict(showgrid=False, zeroline=False, visible=False),
+            yaxis=dict(showgrid=False, zeroline=False, visible=False),
+        ),
+    )
+
+    return fig
+
+
+def hierarchy_pos(G, root, width=1.0, vert_gap=0.1, vert_loc=0, xcenter=0.5):
+    pos = _hierarchy_pos(G, root, width, vert_gap, vert_loc, xcenter)
+    return pos
+
+
+def _hierarchy_pos(
+    G,
+    root,
+    width=1.0,
+    vert_gap=0.1,
+    vert_loc=0,
+    xcenter=0.5,
+    pos=None,
+    parent=None,
+    parsed=None,
+):
+    if pos is None:
+        pos = {root: (xcenter, vert_loc)}
+    if parsed is None:
+        parsed = []
+
+    pos[root] = (xcenter, vert_loc)
+    children = list(G.neighbors(root))
+    if not isinstance(G, nx.DiGraph) and parent is not None:
+        children.remove(parent)
+    if len(children) != 0:
+        dx = width / len(children)
+        nextx = xcenter - width / 2 - dx / 2
+        for child in children:
+            nextx += dx
+            pos = _hierarchy_pos(
+                G,
+                child,
+                width=dx,
+                vert_gap=vert_gap,
+                vert_loc=vert_loc - vert_gap,
+                xcenter=nextx,
+                pos=pos,
+                parent=root,
+                parsed=parsed,
+            )
+    return pos
+
+
+def parse_and_visualize(log_file):
+    root, nodes = parse_log(log_file)
+    fig = visualize_tree_plotly(root, nodes)
+    return fig
+
+
+def user(user_message, history):
+    return '', history + [[user_message, None]]
+
+
+def get_status(agent_state):
+    if agent_state == 'loading':
+        status = 'Agent Status: 🟡 Loading'
+    elif agent_state == 'init':
+        status = 'Agent Status: 🟢 Initialized'
+    elif agent_state == 'running':
+        status = 'Agent Status: 🟢 Running'
+    elif agent_state == 'pausing':
+        status = 'Agent Status: 🟢 Pausing'
+    elif agent_state == 'paused':
+        status = 'Agent Status: 🟡 Paused'
+    elif agent_state == 'resuming':
+        status = 'Agent Status: 🟡 Resuming'
+    elif agent_state == 'finished':
+        status = 'Agent Status: 🟢 Finished'
+    elif agent_state == 'stopped':
+        status = 'Agent Status: 🔴 Stopped'
+    elif agent_state is None:
+        status = 'Agent Status: 🔴 Inactive'
+    else:
+        status = f'Agent Status: 🔴 {agent_state}'
+
+    return status
+
+
+def get_messages(
+    chat_history,
+    action_messages,
+    browser_history,
+    session,
+    status,
+    agent_selection,
+    model_selection,
+    api_key,
+):
+    print('Get Messages', session.agent_state)
+    if len(chat_history) > 0:
+        if chat_history[-1][1] is None:
+            user_message = chat_history[-1][0]
+            chat_history[-1][1] = ''
+        else:
+            user_message = None
+            chat_history[-1][1] = chat_history[-1][1].strip() + '\n\n'
+    else:
+        user_message = None
+
+    if (
+        session.agent_state is None or session.agent_state in ['paused', 'finished']
+    ) and user_message is None:
+        clear = gr.Button('Clear', interactive=True)
+        if len(chat_history) > 0:
+            chat_history[-1][1] = '\n\n'.join(action_messages)
+        status = get_status(session.agent_state)
+        screenshot, url = browser_history[-1]
+
+        if session.figure:
+            figure = session.figure
+        else:
+            figure = go.Figure()
+
+        yield (
+            chat_history,
+            screenshot,
+            url,
+            action_messages,
+            browser_history,
+            session,
+            status,
+            clear,
+            figure,
+        )
+    else:
+        clear = gr.Button('Clear', interactive=False)
+        if session.agent_state not in ['init', 'running', 'pausing', 'resuming']:
+            session.agent = agent_selection
+            # session.model = model_port_config[model_selection]["provider"] + '/' + model_selection
+            session.model = model_selection
+            print('API Key:', api_key)
+            session.api_key = api_key if len(api_key) > 0 else 'test'
+            action_messages = []
+            browser_history = browser_history[:1]
+            for agent_state in session.initialize(as_generator=True):
+                status = get_status(agent_state)
+                screenshot, url = browser_history[-1]
+
+                if session.figure:
+                    figure = session.figure
+                else:
+                    figure = go.Figure()
+
+                yield (
+                    chat_history,
+                    screenshot,
+                    url,
+                    action_messages,
+                    browser_history,
+                    session,
+                    status,
+                    clear,
+                    figure,
+                )
+
+        for message in session.run(user_message):
+            clear = gr.Button('Clear', interactive=(session.agent_state == 'finished'))
+            status = get_status(session.agent_state)
+            while len(session.action_messages) > len(action_messages):
+                diff = len(session.action_messages) - len(action_messages)
+                action_messages.append(session.action_messages[-diff])
+                # chat_history[-1][1] += session.action_messages[-diff] + '\n\n'
+                chat_history[-1][1] = '\n\n'.join(action_messages)
+            while len(session.browser_history) > (len(browser_history) - 1):
+                diff = len(session.browser_history) - (len(browser_history) - 1)
+                browser_history.append(session.browser_history[-diff])
+            screenshot, url = browser_history[-1]
+
+            if session.figure:
+                figure = session.figure
+            else:
+                figure = go.Figure()
+
+            yield (
+                chat_history,
+                screenshot,
+                url,
+                action_messages,
+                browser_history,
+                session,
+                status,
+                clear,
+                figure,
+            )
+
+
+def clear_page(browser_history, session):
+    browser_history = browser_history[:1]
+    current_screenshot, current_url = browser_history[-1]
+    session._close()
+    status = get_status(session.agent_state)
+    # pause_resume = gr.Button("Pause", interactive=False)
+    return (
+        None,
+        'Pause',
+        False,
+        current_screenshot,
+        current_url,
+        [],
+        browser_history,
+        session,
+        status,
+        go.Figure(),
+    )
+
+
+def pause_resume_task(is_paused, session, status):
+    if not is_paused and session.agent_state == 'running':
+        session.pause()
+        is_paused = True
+    elif is_paused and session.agent_state == 'paused':
+        session.resume()
+        is_paused = False
+
+    button = 'Resume' if is_paused else 'Pause'
+    status = get_status(session.agent_state)
+    return button, is_paused, session, status
+
+
+if __name__ == '__main__':
+    default_port = 3000
+    with open('Makefile') as f:
+        while True:
+            line = f.readline()
+            if 'BACKEND_PORT' in line:
+                default_port = int(line.split('=')[1].strip())
+                break
+            if not line:
+                break
+    default_agent = 'WorldModelAgent'
+
+    model_port_config = {}
+    with open('model_port_config.json') as f:
+        model_port_config = json.load(f)
+    model_list = list(model_port_config.keys())
+    default_model = model_list[0]
+
+    with gr.Blocks() as demo:
+        title = gr.Markdown('# FastAgent')
+        with gr.Row(equal_height=True):
+            with gr.Column(scale=1):
+                with gr.Group():
+                    agent_selection = gr.Dropdown(
+                        ['DummyWebAgent', 'WorldModelAgent'],
+                        value=default_agent,
+                        interactive=True,
+                        label='Agent',
+                        info='Choose your own adventure partner!',
+                    )
+                    model_selection = gr.Dropdown(
+                        model_list,
+                        value=default_model,
+                        interactive=True,
+                        label='Model',
+                        info='Choose the model you would like to use',
+                    )
+                    api_key = gr.Textbox(label='API Key', placeholder='Your API Key')
+                    chatbot = gr.Chatbot()
+                with gr.Group():
+                    with gr.Row():
+                        msg = gr.Textbox(container=False, show_label=False, scale=7)
+                        submit = gr.Button(
+                            'Submit',
+                            variant='primary',
+                            scale=1,
+                            min_width=150,
+                        )
+                        submit_triggers = [msg.submit, submit.click]
+                with gr.Row():
+                    pause_resume = gr.Button('Pause')
+                    clear = gr.Button('Clear')
+
+                status = gr.Markdown('Agent Status: 🔴 Inactive')
+
+            with gr.Column(scale=2):
+                with gr.Group():
+                    start_url = 'about:blank'
+                    url = gr.Textbox(
+                        start_url, label='URL', interactive=False, max_lines=1
+                    )
+                    blank = Image.new('RGB', (1280, 720), (255, 255, 255))
+                    screenshot = gr.Image(blank, interactive=False, label='Webpage')
+                    plot = gr.Plot(go.Figure(), label='Agent Planning Process')
+
+        action_messages = gr.State([])
+        browser_history = gr.State([(blank, start_url)])
+        session = gr.State(
+            OpenDevinSession(
+                agent=default_agent, port=default_port, model=default_model
+            )
+        )
+        is_paused = gr.State(False)
+        # chat_msg = msg.submit(user, [msg, chatbot], [msg, chatbot], queue=False)
+        chat_msg = gr.events.on(
+            submit_triggers, user, [msg, chatbot], [msg, chatbot], queue=False
+        )
+        bot_msg = chat_msg.then(
+            get_messages,
+            [
+                chatbot,
+                action_messages,
+                browser_history,
+                session,
+                status,
+                agent_selection,
+                model_selection,
+                api_key,
+            ],
+            [
+                chatbot,
+                screenshot,
+                url,
+                action_messages,
+                browser_history,
+                session,
+                status,
+                clear,
+                plot,
+            ],
+        )
+        (
+            pause_resume.click(
+                pause_resume_task,
+                [is_paused, session, status],
+                [pause_resume, is_paused, session, status],
+                queue=False,
+            ).then(
+                get_messages,
+                [
+                    chatbot,
+                    action_messages,
+                    browser_history,
+                    session,
+                    status,
+                    agent_selection,
+                    model_selection,
+                    api_key,
+                ],
+                [
+                    chatbot,
+                    screenshot,
+                    url,
+                    action_messages,
+                    browser_history,
+                    session,
+                    status,
+                    clear,
+                    plot,
+                ],
+            )
+        )
+        clear.click(
+            clear_page,
+            [browser_history, session],
+            [
+                chatbot,
+                pause_resume,
+                is_paused,
+                screenshot,
+                url,
+                action_messages,
+                browser_history,
+                session,
+                status,
+                plot,
+            ],
+            queue=False,
+        )
+
+    demo.queue()
+    demo.launch(share=True)
--- conflicted
+++ resolved
@@ -22,11 +22,8 @@
 __all__ = [
     'monologue_agent',
     'codeact_agent',
-<<<<<<< HEAD
     'gptswarm_agent',
-=======
     'codeact_swe_agent',
->>>>>>> 1d4f4226
     'planner_agent',
     'delegator_agent',
     'dummy_agent',

from . import langchains_agent
<<<<<<< HEAD

__all__ = ['langchains_agent']
=======
from . import codeact_agent
>>>>>>> 2de75d47
<|MERGE_RESOLUTION|>--- conflicted
+++ resolved
@@ -1,7 +1,4 @@
 from . import langchains_agent
-<<<<<<< HEAD
+from . import codeact_agent
 
-__all__ = ['langchains_agent']
-=======
-from . import codeact_agent
->>>>>>> 2de75d47
+__all__ = ['langchains_agent', 'codeact_agent']
--- conflicted
+++ resolved
@@ -1,10 +1,11 @@
 import json
 from typing import List, Tuple, Dict, Type
+
+from opendevin.controller.agent_controller import print_with_color
 from opendevin.plan import Plan
 from opendevin.action import Action, action_from_dict
 from opendevin.observation import Observation
 from opendevin.schema import ActionType
-from opendevin.logger import opendevin_logger as logger
 
 from opendevin.action import (
     NullAction,
@@ -197,11 +198,7 @@
         elif latest_action_id == ActionType.FINISH:
             hint = ''
 
-<<<<<<< HEAD
-    logger.info('HINT:\n' + hint, extra={'msg_type': 'INFO'})
-=======
     print_with_color('HINT:\n' + hint, 'INFO')
->>>>>>> b0899c84
     return prompt % {
         'task': plan.main_goal,
         'plan': plan_str,

from opendevin.controller.state.state import State
from opendevin.core.config import config
from opendevin.core.logger import opendevin_logger as logger
from opendevin.core.schema import ActionType
from opendevin.core.utils import json
from opendevin.events.action import (
    Action,
    NullAction,
)
from opendevin.events.serialization.action import action_from_dict
from opendevin.events.serialization.event import event_to_memory

HISTORY_SIZE = 20

prompt = """
# Task
You're a diligent software engineer AI. You can't see, draw, or interact with a
browser, but you can read and write files, and you can run commands, and you can think.

You've been given the following task:

%(task)s

## Plan
As you complete this task, you're building a plan and keeping
track of your progress. Here's a JSON representation of your plan:

%(plan)s


%(plan_status)s

You're responsible for managing this plan and the status of tasks in
it, by using the `add_task` and `modify_task` actions described below.

If the History below contradicts the state of any of these tasks, you
MUST modify the task using the `modify_task` action described below.

Be sure NOT to duplicate any tasks. Do NOT use the `add_task` action for
a task that's already represented. Every task must be represented only once.

Tasks that are sequential MUST be siblings. They must be added in order
to their parent task.

If you mark a task as 'completed', 'verified', or 'abandoned',
all non-abandoned subtasks will be marked the same way.
So before closing a task this way, you MUST not only be sure that it has
been completed successfully--you must ALSO be sure that all its subtasks
are ready to be marked the same way.

If, and only if, ALL tasks have already been marked verified,
you MUST respond with the `finish` action.

## History
Here is a recent history of actions you've taken in service of this plan,
as well as observations you've made. This only includes the MOST RECENT
ten actions--more happened before that.

%(history)s


Your most recent action is at the bottom of that history.

## Action
What is your next thought or action? Your response must be in JSON format.

It must be an object, and it must contain two fields:
* `action`, which is one of the actions below
* `args`, which is a map of key-value pairs, specifying the arguments for that action

* `read` - reads the content of a file. Arguments:
  * `path` - the path of the file to read
* `write` - writes the content to a file. Arguments:
  * `path` - the path of the file to write
  * `content` - the content to write to the file
* `run` - runs a command on the command line in a Linux shell. Arguments:
  * `command` - the command to run
* `browse` - opens a web page. Arguments:
  * `url` - the URL to open
* `message` - make a plan, set a goal, record your thoughts, or ask for more input from the user. Arguments:
  * `content` - the message to record
  * `wait_for_response` - set to `true` to wait for the user to respond before proceeding
* `add_task` - add a task to your plan. Arguments:
  * `parent` - the ID of the parent task (leave empty if it should go at the top level)
  * `goal` - the goal of the task
  * `subtasks` - a list of subtasks, each of which is a map with a `goal` key.
* `modify_task` - close a task. Arguments:
  * `task_id` - the ID of the task to close
  * `state` - set to 'in_progress' to start the task, 'completed' to finish it, 'verified' to assert that it was successful, 'abandoned' to give up on it permanently, or `open` to stop working on it for now.
* `finish` - if ALL of your tasks and subtasks have been verified or abandoned, and you're absolutely certain that you've completed your task and have tested your work, use the finish action to stop working.

You MUST take time to think in between read, write, run, browse, and recall actions--do this with the `message` action.
You should never act twice in a row without thinking. But if your last several
actions are all `message` actions, you should consider taking a different action.

What is your next thought or action? Again, you must reply with JSON, and only with JSON.

%(hint)s
"""


def get_hint(latest_action_id: str) -> str:
    """Returns action type hint based on given action_id"""

    hints = {
        '': "You haven't taken any actions yet. Start by using `ls` to check out what files you're working with.",
        ActionType.RUN: 'You should think about the command you just ran, what output it gave, and how that affects your plan.',
        ActionType.READ: 'You should think about the file you just read, what you learned from it, and how that affects your plan.',
        ActionType.WRITE: 'You just changed a file. You should think about how it affects your plan.',
        ActionType.BROWSE: 'You should think about the page you just visited, and what you learned from it.',
        ActionType.MESSAGE: "Look at your last thought in the history above. What does it suggest? Don't think anymore--take action.",
        ActionType.RECALL: 'You should think about the information you just recalled, and how it should affect your plan.',
        ActionType.ADD_TASK: 'You should think about the next action to take.',
        ActionType.MODIFY_TASK: 'You should think about the next action to take.',
        ActionType.SUMMARIZE: '',
        ActionType.FINISH: '',
    }
    return hints.get(latest_action_id, '')


def get_prompt(state: State) -> str:
    """
    Gets the prompt for the planner agent.
    Formatted with the most recent action-observation pairs, current task, and hint based on last action

    Parameters:
    - state (State): The state of the current agent

    Returns:
    - str: The formatted string prompt with historical values
    """
<<<<<<< HEAD
    max_message_chars = config.get_llm_config_from_agent(
        'PlannerAgent'
    ).max_message_chars
=======

    # the plan
>>>>>>> c6aa5077
    plan_str = json.dumps(state.root_task.to_dict(), indent=2)

    # the history
    history_dicts = []
    latest_action: Action = NullAction()
<<<<<<< HEAD
    for action, observation in sub_history:
        if not isinstance(action, NullAction):
            history_dicts.append(event_to_memory(action, max_message_chars))
            latest_action = action
        if not isinstance(observation, NullObservation):
            observation_dict = event_to_memory(observation, max_message_chars)
            history_dicts.append(observation_dict)
=======

    # retrieve the latest HISTORY_SIZE events
    for event_count, event in enumerate(state.history.get_events(reverse=True)):
        if event_count >= HISTORY_SIZE:
            break
        if latest_action == NullAction() and isinstance(event, Action):
            latest_action = event
        history_dicts.append(event_to_memory(event))

    # history_dicts is in reverse order, lets fix it
    history_dicts.reverse()

    # and get it as a JSON string
>>>>>>> c6aa5077
    history_str = json.dumps(history_dicts, indent=2)

    # the plan status
    current_task = state.root_task.get_current_task()
    if current_task is not None:
        plan_status = f"You're currently working on this task:\n{current_task.goal}."
        if len(current_task.subtasks) == 0:
            plan_status += "\nIf it's not achievable AND verifiable with a SINGLE action, you MUST break it down into subtasks NOW."
    else:
        plan_status = "You're not currently working on any tasks. Your next action MUST be to mark a task as in_progress."
<<<<<<< HEAD
    hint = get_hint(event_to_memory(latest_action, max_message_chars).get('action', ''))
=======

    # the hint, based on the last action
    hint = get_hint(event_to_memory(latest_action).get('action', ''))
>>>>>>> c6aa5077
    logger.info('HINT:\n' + hint, extra={'msg_type': 'DETAIL'})

    # the last relevant user message (the task)
    task = state.get_current_user_intent()

    # finally, fill in the prompt
    return prompt % {
        'task': task,
        'plan': plan_str,
        'history': history_str,
        'hint': hint,
        'plan_status': plan_status,
    }


def parse_response(response: str) -> Action:
    """
    Parses the model output to find a valid action to take
    Parameters:
    - response (str): A response from the model that potentially contains an Action.
    Returns:
    - Action: A valid next action to perform from model output
    """
    action_dict = json.loads(response)
    if 'contents' in action_dict:
        # The LLM gets confused here. Might as well be robust
        action_dict['content'] = action_dict.pop('contents')
    action = action_from_dict(action_dict)
    return action<|MERGE_RESOLUTION|>--- conflicted
+++ resolved
@@ -129,28 +129,16 @@
     Returns:
     - str: The formatted string prompt with historical values
     """
-<<<<<<< HEAD
     max_message_chars = config.get_llm_config_from_agent(
         'PlannerAgent'
     ).max_message_chars
-=======
 
     # the plan
->>>>>>> c6aa5077
     plan_str = json.dumps(state.root_task.to_dict(), indent=2)
 
     # the history
     history_dicts = []
     latest_action: Action = NullAction()
-<<<<<<< HEAD
-    for action, observation in sub_history:
-        if not isinstance(action, NullAction):
-            history_dicts.append(event_to_memory(action, max_message_chars))
-            latest_action = action
-        if not isinstance(observation, NullObservation):
-            observation_dict = event_to_memory(observation, max_message_chars)
-            history_dicts.append(observation_dict)
-=======
 
     # retrieve the latest HISTORY_SIZE events
     for event_count, event in enumerate(state.history.get_events(reverse=True)):
@@ -158,13 +146,12 @@
             break
         if latest_action == NullAction() and isinstance(event, Action):
             latest_action = event
-        history_dicts.append(event_to_memory(event))
+        history_dicts.append(event_to_memory(event, max_message_chars))
 
     # history_dicts is in reverse order, lets fix it
     history_dicts.reverse()
 
     # and get it as a JSON string
->>>>>>> c6aa5077
     history_str = json.dumps(history_dicts, indent=2)
 
     # the plan status
@@ -175,13 +162,9 @@
             plan_status += "\nIf it's not achievable AND verifiable with a SINGLE action, you MUST break it down into subtasks NOW."
     else:
         plan_status = "You're not currently working on any tasks. Your next action MUST be to mark a task as in_progress."
-<<<<<<< HEAD
-    hint = get_hint(event_to_memory(latest_action, max_message_chars).get('action', ''))
-=======
 
     # the hint, based on the last action
-    hint = get_hint(event_to_memory(latest_action).get('action', ''))
->>>>>>> c6aa5077
+    hint = get_hint(event_to_memory(latest_action, max_message_chars).get('action', ''))
     logger.info('HINT:\n' + hint, extra={'msg_type': 'DETAIL'})
 
     # the last relevant user message (the task)

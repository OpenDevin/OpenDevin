<<<<<<< HEAD
import re
from json import JSONDecodeError
from typing import List

from opendevin import config
from opendevin.action import (
=======
from opendevin.core.config import config
from opendevin.core.utils import json
from opendevin.events.action import (
>>>>>>> eba5ef8e
    Action,
    action_from_dict,
)
from opendevin.exceptions import LLMOutputError
from opendevin.observation import (
    CmdOutputObservation,
)
from opendevin.schema.config import ConfigType

ACTION_PROMPT = """
You're a thoughtful robot. Your main task is this:
%(task)s

Don't expand the scope of your task--just complete it as written.

This is your internal monologue, in JSON format:

%(monologue)s


Your most recent thought is at the bottom of that monologue. Continue your train of thought.
What is your next single thought or action? Your response must be in JSON format.
It must be a single object, and it must contain two fields:
* `action`, which is one of the actions below
* `args`, which is a map of key-value pairs, specifying the arguments for that action

Here are the possible actions:
* `read` - reads the content of a file. Arguments:
  * `path` - the path of the file to read
* `write` - writes the content to a file. Arguments:
  * `path` - the path of the file to write
  * `content` - the content to write to the file
* `run` - runs a command. Arguments:
  * `command` - the command to run
  * `background` - if true, run the command in the background, so that other commands can be run concurrently. Useful for e.g. starting a server. You won't be able to see the logs. You don't need to end the command with `&`, just set this to true.
* `kill` - kills a background command
  * `id` - the ID of the background command to kill
* `browse` - opens a web page. Arguments:
  * `url` - the URL to open
* `push` - Push a branch from the current repo to github:
  * `owner` - the owner of the repo to push to
  * `repo` - the name of the repo to push to
  * `branch` - the name of the branch to push
* `recall` - recalls a past memory. Arguments:
  * `query` - the query to search for
* `message` - make a plan, set a goal, or record your thoughts. Arguments:
  * `content` - the message to record
* `finish` - if you're absolutely certain that you've completed your task and have tested your work, use the finish action to stop working.

%(background_commands)s

You MUST take time to think in between read, write, run, browse, push, and recall actions--do this with the `message` action.
You should never act twice in a row without thinking. But if your last several
actions are all `message` actions, you should consider taking a different action.

Notes:
* you are logged in as %(user)s, but sudo will always work without a password.
* all non-background commands will be forcibly stopped if they remain running for over %(timeout)s seconds.
* your environment is Debian Linux. You can install software with `sudo apt-get`, but remember to use -y.
* don't run interactive commands, or commands that don't return (e.g. `node server.js`). You may run commands in the background (e.g. `node server.js &`)
* don't run interactive text editors (e.g. `nano` or 'vim'), instead use the 'write' or 'read' action.
* don't run gui applications (e.g. software IDEs (like vs code or codium), web browsers (like firefox or chromium), or other complex software packages). Use non-interactive cli applications, or special actions instead.
* whenever an action fails, always send a `message` about why it may have happened before acting again.

What is your next single thought or action? Again, you must reply with JSON, and only with JSON. You must respond with exactly one 'action' object.

%(hint)s
"""

MONOLOGUE_SUMMARY_PROMPT = """
Below is the internal monologue of an automated LLM agent. Each
thought is an item in a JSON array. The thoughts may be memories,
actions taken by the agent, or outputs from those actions.
Please return a new, smaller JSON array, which summarizes the
internal monologue. You can summarize individual thoughts, and
you can condense related thoughts together with a description
of their content.

%(monologue)s

Make the summaries as pithy and informative as possible.
Be specific about what happened and what was learned. The summary
will be used as keywords for searching for the original memory.
Be sure to preserve any key words or important information.

Your response must be in JSON format. It must be an object with the
key `new_monologue`, which is a JSON array containing the summarized monologue.
Each entry in the array must have an `action` key, and an `args` key.
The action key may be `summarize`, and `args.summary` should contain the summary.
You can also use the same action and args from the source monologue.
"""


def get_summarize_monologue_prompt(thoughts: list[dict]):
    """
    Gets the prompt for summarizing the monologue

    Returns:
    - str: A formatted string with the current monologue within the prompt
    """
    return MONOLOGUE_SUMMARY_PROMPT % {
        'monologue': json.dumps({'old_monologue': thoughts}, indent=2),
    }


def get_request_action_prompt(
    task: str,
    thoughts: list[dict],
    background_commands_obs: list[CmdOutputObservation] = [],
):
    """
    Gets the action prompt formatted with appropriate values.

    Parameters:
    - task (str): The current task the agent is trying to accomplish
    - thoughts (list[dict]): The agent's current thoughts
    - background_commands_obs (list[CmdOutputObservation]): list of all observed background commands running

    Returns:
    - str: Formatted prompt string with hint, task, monologue, and background included
    """

    hint = ''
    if len(thoughts) > 0:
        latest_thought = thoughts[-1]
        if 'action' in latest_thought:
            if latest_thought['action'] == 'message':
                if latest_thought['args']['content'].startswith('OK so my task is'):
                    hint = "You're just getting started! What should you do first?"
                else:
                    hint = "You've been thinking a lot lately. Maybe it's time to take action?"
            elif latest_thought['action'] == 'error':
                hint = 'Looks like that last command failed. Maybe you need to fix it, or try something else.'

    bg_commands_message = ''
    if len(background_commands_obs) > 0:
        bg_commands_message = 'The following commands are running in the background:'
        for command_obs in background_commands_obs:
            bg_commands_message += (
                f'\n`{command_obs.command_id}`: {command_obs.command}'
            )
        bg_commands_message += '\nYou can end any process by sending a `kill` action with the numerical `id` above.'

    user = 'opendevin' if config.run_as_devin else 'root'

    return ACTION_PROMPT % {
        'task': task,
        'monologue': json.dumps(thoughts, indent=2),
        'background_commands': bg_commands_message,
        'hint': hint,
        'user': user,
<<<<<<< HEAD
        'timeout': config.get(ConfigType.SANDBOX_TIMEOUT),
        'WORKSPACE_MOUNT_PATH_IN_SANDBOX': config.get(ConfigType.WORKSPACE_MOUNT_PATH_IN_SANDBOX),
=======
        'timeout': config.sandbox_timeout,
        'WORKSPACE_MOUNT_PATH_IN_SANDBOX': config.workspace_mount_path_in_sandbox,
>>>>>>> eba5ef8e
    }


def parse_action_response(orig_response: str) -> Action:
    """
    Parses a string to find an action within it

    Parameters:
    - response (str): The string to be parsed

    Returns:
    - Action: The action that was found in the response string
    """
<<<<<<< HEAD
    try:
        action_dict = json.loads(response)
    except JSONDecodeError:
        # Find response-looking json in the output and use the more promising one. Helps with weak llms
        response_json_matches = re.finditer(
            r"""{\s*\"action\":\s?\"(\w+)\"(?:,?|,\s*\"args\":\s?{((?:.|\s)*?)})\s*}""",
            response)  # Find all response-looking strings

        def rank(match):
            return len(match[2]) if match[1] == 'think' else 130  # Crudely rank multiple responses by length
        try:
            action_dict = json.loads(max(response_json_matches, key=rank)[0])  # Use the highest ranked response
        except (ValueError, JSONDecodeError):
            raise LLMOutputError(
                'Invalid JSON, the response must be well-formed JSON as specified in the prompt.'
            )
    except (ValueError, TypeError):
        raise LLMOutputError(
            'Invalid JSON, the response must be well-formed JSON as specified in the prompt.'
        )
=======
    # attempt to load the JSON dict from the response
    action_dict = json.loads(orig_response)

>>>>>>> eba5ef8e
    if 'content' in action_dict:
        # The LLM gets confused here. Might as well be robust
        action_dict['contents'] = action_dict.pop('content')

    return action_from_dict(action_dict)


def parse_summary_response(response: str) -> list[dict]:
    """
    Parses a summary of the monologue

    Parameters:
    - response (str): The response string to be parsed

    Returns:
    - list[dict]: The list of summaries output by the model
    """
    parsed = json.loads(response)
    return parsed['new_monologue']<|MERGE_RESOLUTION|>--- conflicted
+++ resolved
@@ -1,15 +1,6 @@
-<<<<<<< HEAD
-import re
-from json import JSONDecodeError
-from typing import List
-
-from opendevin import config
-from opendevin.action import (
-=======
 from opendevin.core.config import config
 from opendevin.core.utils import json
 from opendevin.events.action import (
->>>>>>> eba5ef8e
     Action,
     action_from_dict,
 )
@@ -161,13 +152,8 @@
         'background_commands': bg_commands_message,
         'hint': hint,
         'user': user,
-<<<<<<< HEAD
-        'timeout': config.get(ConfigType.SANDBOX_TIMEOUT),
-        'WORKSPACE_MOUNT_PATH_IN_SANDBOX': config.get(ConfigType.WORKSPACE_MOUNT_PATH_IN_SANDBOX),
-=======
         'timeout': config.sandbox_timeout,
         'WORKSPACE_MOUNT_PATH_IN_SANDBOX': config.workspace_mount_path_in_sandbox,
->>>>>>> eba5ef8e
     }
 
 
@@ -181,32 +167,9 @@
     Returns:
     - Action: The action that was found in the response string
     """
-<<<<<<< HEAD
-    try:
-        action_dict = json.loads(response)
-    except JSONDecodeError:
-        # Find response-looking json in the output and use the more promising one. Helps with weak llms
-        response_json_matches = re.finditer(
-            r"""{\s*\"action\":\s?\"(\w+)\"(?:,?|,\s*\"args\":\s?{((?:.|\s)*?)})\s*}""",
-            response)  # Find all response-looking strings
-
-        def rank(match):
-            return len(match[2]) if match[1] == 'think' else 130  # Crudely rank multiple responses by length
-        try:
-            action_dict = json.loads(max(response_json_matches, key=rank)[0])  # Use the highest ranked response
-        except (ValueError, JSONDecodeError):
-            raise LLMOutputError(
-                'Invalid JSON, the response must be well-formed JSON as specified in the prompt.'
-            )
-    except (ValueError, TypeError):
-        raise LLMOutputError(
-            'Invalid JSON, the response must be well-formed JSON as specified in the prompt.'
-        )
-=======
     # attempt to load the JSON dict from the response
     action_dict = json.loads(orig_response)
 
->>>>>>> eba5ef8e
     if 'content' in action_dict:
         # The LLM gets confused here. Might as well be robust
         action_dict['contents'] = action_dict.pop('content')

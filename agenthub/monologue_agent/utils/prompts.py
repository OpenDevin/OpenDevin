--- conflicted
+++ resolved
@@ -144,18 +144,7 @@
             elif latest_thought['action'] == 'error':
                 hint = 'Looks like that last command failed. Maybe you need to fix it, or try something else.'
 
-<<<<<<< HEAD
     bg_commands_message = format_background_commands(background_commands_obs)
-=======
-    bg_commands_message = ''
-    if len(background_commands_obs) > 0:
-        bg_commands_message = 'The following commands are running in the background:'
-        for command_obs in background_commands_obs:
-            bg_commands_message += (
-                f'\n`{command_obs.command_id}`: {command_obs.command}'
-            )
-        bg_commands_message += '\nYou can end any process by sending a `kill` action with the numerical `command_id` above.'
->>>>>>> dcb5d1ce
 
     user = 'opendevin' if config.run_as_devin else 'root'
 
@@ -188,7 +177,7 @@
     bg_commands_message = 'The following commands are running in the background:'
     for obs in background_commands_obs:
         bg_commands_message += f'\n`{obs.command_id}`: {obs.command}'
-    bg_commands_message += '\nYou can end any process by sending a `kill` action with the numerical `id` above.'
+    bg_commands_message += '\nYou can end any process by sending a `kill` action with the numerical `command_id` above.'
 
     return bg_commands_message
 

import os
import argparse
from typing import List, Dict, Type

from opendevin.agent import Agent, Message

from agenthub.langchains_agent.utils.agent import Agent as LangchainsAgentImpl
from opendevin.lib.event import Event

INITIAL_THOUGHTS = [
    "I exist!",
    "Hmm...looks like I can type in a command line prompt",
    "Looks like I have a web browser too!",
    "Here's what I want to do: $TASK",
    "How am I going to get there though?",
    "It seems like I have some kind of short term memory.",
    "Each of my thoughts seems to be stored in a numbered list.",
    "It seems whatever I say next will be added to the list.",
    "But no one has perfect short-term memory. My list of thoughts will be summarized and condensed over time, losing information in the process.",
    "Fortunately I have long term memory!",
    "I can just say RECALL, followed by the thing I want to remember. And then related thoughts just spill out!",
    "Sometimes they're random thoughts that don't really have to do with what I wanted to remember. But usually they're exactly what I need!",
    "Let's try it out!",
    "RECALL what it is I want to do",
    "Here's what I want to do: $TASK",
    "How am I going to get there though?",
    "Neat! And it looks like it's easy for me to use the command line too! I just have to say RUN followed by the command I want to run. The command output just jumps into my head!",
    'RUN echo "hello world"',
    "hello world",
    "Cool! I bet I can read and edit files too.",
    "RUN echo \"console.log('hello world')\" > test.js",
    "",
    "I just created test.js. I'll try and run it now.",
    "RUN node test.js",
    "hello world",
    "it works!",
    "And if I want to use the browser, I just need to say BROWSE, followed by a website I want to visit, or an action I want to take on the current site",
    "Let's try that...",
    "BROWSE google.com",
    '<form><input type="text"></input><button type="submit"></button></form>',
    "Very cool. Now to accomplish my task.",
    "I'll need a strategy. And as I make progress, I'll need to keep refining that strategy. I'll need to set goals, and break them into sub-goals.",
    "In between actions, I must always take some time to think, strategize, and set new goals. I should never take two actions in a row.",
    "OK so my task is to $TASK. I haven't made any progress yet. Where should I start?",
    "It seems like there might be an existing project here. I should probably start by running `ls` to see what's here.",
]


class LangchainsAgent(Agent):
    _initialized = False

<<<<<<< HEAD
    def _initialize(self):
        if self._initialized:
            return
        self.agent = LangchainsAgentImpl(self.instruction)
=======
    def _run_loop(self, agent: LangchainsAgentImpl, max_iterations=100):
        # TODO: make it add a Message to the history for each turn / event
        for i in range(max_iterations):
            print("STEP", i, flush=True)
            log_events = agent.get_background_logs()
            for event in log_events:
                print(event, flush=True)
            action = agent.get_next_action()
            if action.action == "finish":
                print("Done!", flush=True)
                break
            print(action, flush=True)
            print("---", flush=True)
            out = agent.maybe_perform_latest_action()
            print(out, flush=True)
            print("==============", flush=True)

    def run(self) -> None:
        """
        Starts the execution of the assigned instruction. This method should
        be implemented by subclasses to define the specific execution logic.
        """
        print("Working in directory:", self.workspace_dir)
        os.chdir(self.workspace_dir)

        agent = LangchainsAgentImpl(self.instruction)
>>>>>>> 2de75d47
        next_is_output = False
        for thought in INITIAL_THOUGHTS:
            thought = thought.replace("$TASK", self.instruction)
            if next_is_output:
                event = Event("output", {"output": thought})
                next_is_output = False
            else:
                if thought.startswith("RUN"):
                    command = thought.split("RUN ")[1]
                    event = Event("run", {"command": command})
                    next_is_output = True
                elif thought.startswith("RECALL"):
                    query = thought.split("RECALL ")[1]
                    event = Event("recall", {"query": query})
                    next_is_output = True
                elif thought.startswith("BROWSE"):
                    url = thought.split("BROWSE ")[1]
                    event = Event("browse", {"url": url})
                    next_is_output = True
                else:
                    event = Event("think", {"thought": thought})

            self.agent.add_event(event)
        self._initialized = True

    def add_event(self, event: Event) -> None:
        self.agent.add_event(event)

    def step(self, cmd_mgr) -> Event:
        self._initialize()
        return self.agent.get_next_action(cmd_mgr)

    def search_memory(self, query: str) -> List[str]:
        return self.agent.memory.search(query)

    def chat(self, message: str) -> None:
        """
        Optional method for interactive communication with the agent during its execution. Implementations
        can use this method to modify the agent's behavior or state based on chat inputs.

        Parameters:
        - message (str): The chat message or command.
        """
        raise NotImplementedError

Agent.register("LangchainsAgent", LangchainsAgent)<|MERGE_RESOLUTION|>--- conflicted
+++ resolved
@@ -49,13 +49,10 @@
 class LangchainsAgent(Agent):
     _initialized = False
 
-<<<<<<< HEAD
     def _initialize(self):
         if self._initialized:
             return
         self.agent = LangchainsAgentImpl(self.instruction)
-=======
-    def _run_loop(self, agent: LangchainsAgentImpl, max_iterations=100):
         # TODO: make it add a Message to the history for each turn / event
         for i in range(max_iterations):
             print("STEP", i, flush=True)
@@ -71,41 +68,6 @@
             out = agent.maybe_perform_latest_action()
             print(out, flush=True)
             print("==============", flush=True)
-
-    def run(self) -> None:
-        """
-        Starts the execution of the assigned instruction. This method should
-        be implemented by subclasses to define the specific execution logic.
-        """
-        print("Working in directory:", self.workspace_dir)
-        os.chdir(self.workspace_dir)
-
-        agent = LangchainsAgentImpl(self.instruction)
->>>>>>> 2de75d47
-        next_is_output = False
-        for thought in INITIAL_THOUGHTS:
-            thought = thought.replace("$TASK", self.instruction)
-            if next_is_output:
-                event = Event("output", {"output": thought})
-                next_is_output = False
-            else:
-                if thought.startswith("RUN"):
-                    command = thought.split("RUN ")[1]
-                    event = Event("run", {"command": command})
-                    next_is_output = True
-                elif thought.startswith("RECALL"):
-                    query = thought.split("RECALL ")[1]
-                    event = Event("recall", {"query": query})
-                    next_is_output = True
-                elif thought.startswith("BROWSE"):
-                    url = thought.split("BROWSE ")[1]
-                    event = Event("browse", {"url": url})
-                    next_is_output = True
-                else:
-                    event = Event("think", {"thought": thought})
-
-            self.agent.add_event(event)
-        self._initialized = True
 
     def add_event(self, event: Event) -> None:
         self.agent.add_event(event)

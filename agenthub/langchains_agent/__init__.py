--- conflicted
+++ resolved
@@ -1,12 +1,7 @@
-<<<<<<< HEAD
 from typing import List, Dict, Type
-=======
-from typing import List, Any
->>>>>>> 4aa24eb4
 
 import agenthub.langchains_agent.utils.llm as llm
 from opendevin.agent import Agent
-<<<<<<< HEAD
 from opendevin.action import (
     Action,
     CmdRunAction,
@@ -28,10 +23,6 @@
 from agenthub.langchains_agent.utils.monologue import Monologue
 from agenthub.langchains_agent.utils.memory import LongTermMemory
 
-=======
-from agenthub.langchains_agent.utils.agent import Agent as LangchainsAgentImpl
-from opendevin.lib.event import Event
->>>>>>> 4aa24eb4
 
 INITIAL_THOUGHTS = [
     "I exist!",
@@ -110,12 +101,10 @@
     def _initialize(self):
         if self._initialized:
             return
-<<<<<<< HEAD
-=======
+
         if self.instruction is None or self.instruction == "":
             raise ValueError("Instruction must be provided")
-        self.agent = LangchainsAgentImpl(self.instruction, self.model_name)
->>>>>>> 4aa24eb4
+
         next_is_output = False
         for thought in INITIAL_THOUGHTS:
             thought = thought.replace("$TASK", self.instruction)
@@ -140,14 +129,8 @@
                 else:
                     d = {"action": "think", "args": {"thought": thought}}
 
-<<<<<<< HEAD
         self._add_event(d)
         self._initialized = True
-=======
-    def add_event(self, event: Event) -> None:
-        if self.agent:
-            self.agent.add_event(event)
->>>>>>> 4aa24eb4
 
     def step(self, state: State) -> Action:
         self._initialize()

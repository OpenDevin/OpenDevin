
import agenthub.langchains_agent.utils.json as json
import agenthub.langchains_agent.utils.prompts as prompts

class Monologue:
    def __init__(self):
        self.thoughts = []

    def add_event(self, t: dict):
        if not isinstance(t, dict):
            raise ValueError("Event must be a dictionary")
        self.thoughts.append(t)

    def get_thoughts(self):
        return self.thoughts

    def get_total_length(self):
        total_length = 0
        for t in self.thoughts:
            try:
                total_length += len(json.dumps(t))
            except TypeError as e:
                print(f"Error serializing thought: {e}")
        return total_length

<<<<<<< HEAD
    def condense(self, llm):
        prompt = prompts.get_summarize_monologue_prompt(self.thoughts)
        response = llm.prompt(prompt)
        self.thoughts = prompts.parse_summary_response(response)
=======
    def condense(self):
        try:
            new_thoughts = llm.summarize_monologue(self.thoughts, self.model_name)
            # Ensure new_thoughts is not empty or significantly malformed before assigning
            if not new_thoughts or len(new_thoughts) > len(self.thoughts):
                raise ValueError("Condensing resulted in invalid state.")
            self.thoughts = new_thoughts
        except Exception as e:
            # Consider logging the error here instead of or in addition to raising an exception
            raise RuntimeError(f"Error condensing thoughts: {e}")
>>>>>>> 6a1197f5
<|MERGE_RESOLUTION|>--- conflicted
+++ resolved
@@ -23,20 +23,11 @@
                 print(f"Error serializing thought: {e}")
         return total_length
 
-<<<<<<< HEAD
-    def condense(self, llm):
-        prompt = prompts.get_summarize_monologue_prompt(self.thoughts)
-        response = llm.prompt(prompt)
-        self.thoughts = prompts.parse_summary_response(response)
-=======
     def condense(self):
         try:
-            new_thoughts = llm.summarize_monologue(self.thoughts, self.model_name)
-            # Ensure new_thoughts is not empty or significantly malformed before assigning
-            if not new_thoughts or len(new_thoughts) > len(self.thoughts):
-                raise ValueError("Condensing resulted in invalid state.")
-            self.thoughts = new_thoughts
+            prompt = prompts.get_summarize_monologue_prompt(self.thoughts)
+            response = llm.prompt(prompt)
+            self.thoughts = prompts.parse_summary_response(response)
         except Exception as e:
             # Consider logging the error here instead of or in addition to raising an exception
-            raise RuntimeError(f"Error condensing thoughts: {e}")
->>>>>>> 6a1197f5
+            raise RuntimeError(f"Error condensing thoughts: {e}")
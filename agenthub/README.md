# Agent Framework Research

In this folder, there may exist multiple implementations of `Agent` that will be used by the framework.

For example, `agenthub/monologue_agent`, `agenthub/metagpt_agent`, `agenthub/codeact_agent`, etc.
Contributors from different backgrounds and interests can choose to contribute to any (or all!) of these directions.

## Constructing an Agent

The abstraction for an agent can be found [here](../opendevin/agent.py).

Agents are run inside of a loop. At each iteration, `agent.step()` is called with a
[State](../opendevin/state.py) input, and the agent must output an [Action](../opendevin/action).

Every agent also has a `self.llm` which it can use to interact with the LLM configured by the user.
See the [LiteLLM docs for `self.llm.completion`](https://docs.litellm.ai/docs/completion).

## State

The `state` contains:

- A history of actions taken by the agent, as well as any observations (e.g. file content, command output) from those actions
- A list of actions/observations that have happened since the most recent step
- A [`plan`](https://github.com/OpenDevin/OpenDevin/blob/main/opendevin/plan.py), which contains the main goal
  - The agent can add and modify subtasks through the `AddTaskAction` and `ModifyTaskAction`

## Actions

Here is a list of available Actions, which can be returned by `agent.step()`:

- [`CmdRunAction`](../opendevin/action/bash.py) - Runs a command inside a sandboxed terminal
- [`CmdKillAction`](../opendevin/action/bash.py) - Kills a background command
- [`FileReadAction`](../opendevin/action/fileop.py) - Reads the content of a file
- [`FileWriteAction`](../opendevin/action/fileop.py) - Writes new content to a file
- [`BrowseURLAction`](../opendevin/action/browse.py) - Gets the content of a URL
- [`AgentRecallAction`](../opendevin/action/agent.py) - Searches memory (e.g. a vector database)
- [`AddTaskAction`](../opendevin/action/tasks.py) - Adds a subtask to the plan
- [`ModifyTaskAction`](../opendevin/action/tasks.py) - Changes the state of a subtask
- [`AgentThinkAction`](../opendevin/action/agent.py) - A no-op that allows the agent to add plaintext to the history (as well as the chat log)
<<<<<<< HEAD
=======
- [`AgentTalkAction`](../opendevin/action/agent.py) - A no-op that allows the agent to add plaintext to the history and talk to the user.
- [`AgentFinishAction`](../opendevin/action/agent.py) - Stops the control loop, allowing the user/delegator agent to enter a new task
- [`AgentRejectAction`](../opendevin/action/agent.py) - Stops the control loop, allowing the user/delegator agent to enter a new task
>>>>>>> eba5ef8e
- [`AgentFinishAction`](../opendevin/action/agent.py) - Stops the control loop, allowing the user to enter a new task
- [`MessageAction`](../opendevin/action/message.py) - Represents a message from an agent or the user

You can use `action.to_dict()` and `action_from_dict` to serialize and deserialize actions.

## Observations

There are also several types of Observations. These are typically available in the step following the corresponding Action.
But they may also appear as a result of asynchronous events (e.g. a message from the user, logs from a command running
in the background).

Here is a list of available Observations:

- [`CmdOutputObservation`](../opendevin/observation/run.py)
- [`BrowserOutputObservation`](../opendevin/observation/browse.py)
- [`FileReadObservation`](../opendevin/observation/files.py)
- [`FileWriteObservation`](../opendevin/observation/files.py)
- [`AgentRecallObservation`](../opendevin/observation/recall.py)
- [`ErrorObservation`](../opendevin/observation/error.py)
- [`SuccessObservation`](../opendevin/observation/success.py)

You can use `observation.to_dict()` and `observation_from_dict` to serialize and deserialize observations.

## Interface

Every agent must implement the following methods:

### `step`

```
def step(self, state: "State") -> "Action"
```

`step` moves the agent forward one step towards its goal. This probably means
sending a prompt to the LLM, then parsing the response into an `Action`.

### `search_memory`

```
def search_memory(self, query: str) -> list[str]:
```

`search_memory` should return a list of events that match the query. This will be used
for the `recall` action.

You can optionally just return `[]` for this method, meaning the agent has no long-term memory.<|MERGE_RESOLUTION|>--- conflicted
+++ resolved
@@ -37,12 +37,9 @@
 - [`AddTaskAction`](../opendevin/action/tasks.py) - Adds a subtask to the plan
 - [`ModifyTaskAction`](../opendevin/action/tasks.py) - Changes the state of a subtask
 - [`AgentThinkAction`](../opendevin/action/agent.py) - A no-op that allows the agent to add plaintext to the history (as well as the chat log)
-<<<<<<< HEAD
-=======
 - [`AgentTalkAction`](../opendevin/action/agent.py) - A no-op that allows the agent to add plaintext to the history and talk to the user.
 - [`AgentFinishAction`](../opendevin/action/agent.py) - Stops the control loop, allowing the user/delegator agent to enter a new task
 - [`AgentRejectAction`](../opendevin/action/agent.py) - Stops the control loop, allowing the user/delegator agent to enter a new task
->>>>>>> eba5ef8e
 - [`AgentFinishAction`](../opendevin/action/agent.py) - Stops the control loop, allowing the user to enter a new task
 - [`MessageAction`](../opendevin/action/message.py) - Represents a message from an agent or the user
 

--- conflicted
+++ resolved
@@ -37,20 +37,12 @@
         return self.parse_action(action_str)
 
     def parse_response(self, response) -> str:
-<<<<<<< HEAD
-        action = response.choices[0].message.content or ''
-        if action:
-            for lang in ['bash', 'ipython', 'browse']:
-                if f'<execute_{lang}>' in action and f'</execute_{lang}>' not in action:
-                    action += f'</execute_{lang}>'
-=======
         action = response.choices[0].message.content
         if action is None:
             return ''
         for lang in ['bash', 'ipython', 'browse']:
             if f'<execute_{lang}>' in action and f'</execute_{lang}>' not in action:
                 action += f'</execute_{lang}>'
->>>>>>> 46edb4b1
         return action
 
     def parse_action(self, action_str: str) -> Action:

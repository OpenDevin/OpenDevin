from agenthub.codeact_agent.action_parser import CodeActResponseParser
from agenthub.codeact_agent.prompt import (
    COMMAND_DOCS,
    EXAMPLES,
    GITHUB_MESSAGE,
    SYSTEM_PREFIX,
    SYSTEM_SUFFIX,
)
from opendevin.controller.agent import Agent
from opendevin.controller.state.state import State
from opendevin.events.action import (
    Action,
    AgentDelegateAction,
    AgentFinishAction,
    CmdRunAction,
    IPythonRunCellAction,
    MessageAction,
)
from opendevin.events.action.browse import BrowseURLAction
from opendevin.events.observation import (
    AgentDelegateObservation,
    CmdOutputObservation,
    IPythonRunCellObservation,
)
from opendevin.events.observation.browse import BrowserOutputObservation
from opendevin.events.observation.observation import Observation
from opendevin.events.serialization.event import truncate_content
from opendevin.llm.llm import LLM
from opendevin.runtime.plugins import (
    AgentSkillsRequirement,
    JupyterRequirement,
    PluginRequirement,
)
from opendevin.runtime.tools import RuntimeTool

ENABLE_GITHUB = True


# FIXME: We can tweak these two settings to create MicroAgents specialized toward different area
def get_system_message() -> str:
    if ENABLE_GITHUB:
        return f'{SYSTEM_PREFIX}\n{GITHUB_MESSAGE}\n\n{COMMAND_DOCS}\n\n{SYSTEM_SUFFIX}'
    else:
        return f'{SYSTEM_PREFIX}\n\n{COMMAND_DOCS}\n\n{SYSTEM_SUFFIX}'


def get_in_context_example() -> str:
    return EXAMPLES


class CodeActAgent(Agent):
    VERSION = '1.8'
    """
    The Code Act Agent is a minimalist agent.
    The agent works by passing the model a list of action-observation pairs and prompting the model to take the next step.

    ### Overview

    This agent implements the CodeAct idea ([paper](https://arxiv.org/abs/2402.01030), [tweet](https://twitter.com/xingyaow_/status/1754556835703751087)) that consolidates LLM agents’ **act**ions into a unified **code** action space for both *simplicity* and *performance* (see paper for more details).

    The conceptual idea is illustrated below. At each turn, the agent can:

    1. **Converse**: Communicate with humans in natural language to ask for clarification, confirmation, etc.
    2. **CodeAct**: Choose to perform the task by executing code
    - Execute any valid Linux `bash` command
    - Execute any valid `Python` code with [an interactive Python interpreter](https://ipython.org/). This is simulated through `bash` command, see plugin system below for more details.

    ![image](https://github.com/OpenDevin/OpenDevin/assets/38853559/92b622e3-72ad-4a61-8f41-8c040b6d5fb3)

    ### Plugin System

    To make the CodeAct agent more powerful with only access to `bash` action space, CodeAct agent leverages OpenDevin's plugin system:
    - [Jupyter plugin](https://github.com/OpenDevin/OpenDevin/tree/main/opendevin/runtime/plugins/jupyter): for IPython execution via bash command
    - [SWE-agent tool plugin](https://github.com/OpenDevin/OpenDevin/tree/main/opendevin/runtime/plugins/swe_agent_commands): Powerful bash command line tools for software development tasks introduced by [swe-agent](https://github.com/princeton-nlp/swe-agent).

    ### Demo

    https://github.com/OpenDevin/OpenDevin/assets/38853559/f592a192-e86c-4f48-ad31-d69282d5f6ac

    *Example of CodeActAgent with `gpt-4-turbo-2024-04-09` performing a data science task (linear regression)*

    ### Work-in-progress & Next step

    [] Support web-browsing
    [] Complete the workflow for CodeAct agent to submit Github PRs

    """

    sandbox_plugins: list[PluginRequirement] = [
        # NOTE: AgentSkillsRequirement need to go before JupyterRequirement, since
        # AgentSkillsRequirement provides a lot of Python functions,
        # and it needs to be initialized before Jupyter for Jupyter to use those functions.
        AgentSkillsRequirement(),
        JupyterRequirement(),
    ]
    runtime_tools: list[RuntimeTool] = [RuntimeTool.BROWSER]

    system_message: str = get_system_message()
    in_context_example: str = f"Here is an example of how you can interact with the environment for task solving:\n{get_in_context_example()}\n\nNOW, LET'S START!"

    action_parser = CodeActResponseParser()

    def __init__(
        self,
        llm: LLM,
    ) -> None:
        """Initializes a new instance of the CodeActAgent class.

        Parameters:
        - llm (LLM): The llm to be used by this agent
        """
        super().__init__(llm)
        self.reset()

    def action_to_str(self, action: Action) -> str:
        if isinstance(action, CmdRunAction):
            return (
                f'{action.thought}\n<execute_bash>\n{action.command}\n</execute_bash>'
            )
        elif isinstance(action, IPythonRunCellAction):
            return f'{action.thought}\n<execute_ipython>\n{action.code}\n</execute_ipython>'
        elif isinstance(action, AgentDelegateAction):
            return f'{action.thought}\n<execute_browse>\n{action.inputs["task"]}\n</execute_browse>'
        elif isinstance(action, MessageAction):
            return action.content
<<<<<<< HEAD
        elif isinstance(action, BrowseURLAction):
            return f'Opening {action.url} in browser manually'
=======
        elif isinstance(action, AgentFinishAction) and action.source == 'agent':
            return action.thought
>>>>>>> b1ea204c
        return ''

    def get_action_message(self, action: Action) -> dict[str, str] | None:
        if (
            isinstance(action, AgentDelegateAction)
            or isinstance(action, CmdRunAction)
            or isinstance(action, IPythonRunCellAction)
            or isinstance(action, MessageAction)
<<<<<<< HEAD
            or isinstance(action, BrowseURLAction)
=======
            or (isinstance(action, AgentFinishAction) and action.source == 'agent')
>>>>>>> b1ea204c
        ):
            return {
                'role': 'user' if action.source == 'user' else 'assistant',
                'content': self.action_to_str(action),
            }
        return None

    def get_observation_message(self, obs: Observation) -> dict[str, str] | None:
        max_message_chars = self.llm.config.max_message_chars
        if isinstance(obs, CmdOutputObservation):
            content = 'OBSERVATION:\n' + truncate_content(
                obs.content, max_message_chars
            )
            content += (
                f'\n[Command {obs.command_id} finished with exit code {obs.exit_code}]'
            )
            return {'role': 'user', 'content': content}
        elif isinstance(obs, IPythonRunCellObservation):
            content = 'OBSERVATION:\n' + obs.content
            # replace base64 images with a placeholder
            splitted = content.split('\n')
            for i, line in enumerate(splitted):
                if '![image](data:image/png;base64,' in line:
                    splitted[i] = (
                        '![image](data:image/png;base64, ...) already displayed to user'
                    )
            content = '\n'.join(splitted)
            content = truncate_content(content, max_message_chars)
            return {'role': 'user', 'content': content}
        elif isinstance(obs, AgentDelegateObservation):
            content = 'OBSERVATION:\n' + truncate_content(
                str(obs.outputs), max_message_chars
            )
            return {'role': 'user', 'content': content}
        elif isinstance(obs, BrowserOutputObservation):
            content = 'OBSERVATION:\n' + truncate_content(
                obs.content, max_message_chars
            )
            return {'role': 'user', 'content': content}
        return None

    def reset(self) -> None:
        """Resets the CodeAct Agent."""
        super().reset()

    def step(self, state: State) -> Action:
        """Performs one step using the CodeAct Agent.
        This includes gathering info on previous steps and prompting the model to make a command to execute.

        Parameters:
        - state (State): used to get updated info

        Returns:
        - CmdRunAction(command) - bash command to run
        - IPythonRunCellAction(code) - IPython code to run
        - AgentDelegateAction(agent, inputs) - delegate action for (sub)task
        - MessageAction(content) - Message action to run (e.g. ask for clarification)
        - AgentFinishAction() - end the interaction
        """
        # if we're done, go back
        latest_user_message = state.history.get_last_user_message()
        if latest_user_message and latest_user_message.strip() == '/exit':
            return AgentFinishAction()

        # prepare what we want to send to the LLM
        messages: list[dict[str, str]] = self._get_messages(state)

        response = self.llm.completion(
            messages=messages,
            stop=[
                '</execute_ipython>',
                '</execute_bash>',
                '</execute_browse>',
            ],
            temperature=0.0,
        )
        return self.action_parser.parse(response)

    def _get_messages(self, state: State) -> list[dict[str, str]]:
        messages = [
            {'role': 'system', 'content': self.system_message},
            {'role': 'user', 'content': self.in_context_example},
        ]

        for event in state.history.get_events():
            # create a regular message from an event
            if isinstance(event, Action):
                message = self.get_action_message(event)
            elif isinstance(event, Observation):
                message = self.get_observation_message(event)
            else:
                raise ValueError(f'Unknown event type: {type(event)}')

            # add regular message
            if message:
                messages.append(message)

        # the latest user message is important:
        # we want to remind the agent of the environment constraints
        latest_user_message = next(
            (m for m in reversed(messages) if m['role'] == 'user'), None
        )

        # add a reminder to the prompt
        if latest_user_message:
            latest_user_message['content'] += (
                f'\n\nENVIRONMENT REMINDER: You have {state.max_iterations - state.iteration} turns left to complete the task. When finished reply with <finish></finish>'
            )

        return messages<|MERGE_RESOLUTION|>--- conflicted
+++ resolved
@@ -123,13 +123,10 @@
             return f'{action.thought}\n<execute_browse>\n{action.inputs["task"]}\n</execute_browse>'
         elif isinstance(action, MessageAction):
             return action.content
-<<<<<<< HEAD
         elif isinstance(action, BrowseURLAction):
             return f'Opening {action.url} in browser manually'
-=======
         elif isinstance(action, AgentFinishAction) and action.source == 'agent':
             return action.thought
->>>>>>> b1ea204c
         return ''
 
     def get_action_message(self, action: Action) -> dict[str, str] | None:
@@ -138,11 +135,8 @@
             or isinstance(action, CmdRunAction)
             or isinstance(action, IPythonRunCellAction)
             or isinstance(action, MessageAction)
-<<<<<<< HEAD
             or isinstance(action, BrowseURLAction)
-=======
             or (isinstance(action, AgentFinishAction) and action.source == 'agent')
->>>>>>> b1ea204c
         ):
             return {
                 'role': 'user' if action.source == 'user' else 'assistant',

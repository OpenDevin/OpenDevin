--- conflicted
+++ resolved
@@ -201,21 +201,12 @@
             ],
             'temperature': 0.0,
         }
-<<<<<<< HEAD
-        response = self.llm.completion(**params)
-=======
-
-        if self.llm.supports_prompt_caching:
-            params['extra_headers'] = {
-                'anthropic-beta': 'prompt-caching-2024-07-31',
-            }
         try:
             response = self.llm.completion(**params)
         except Exception:
             return AgentFinishAction(
                 thought='Agent encountered an error while processing the last action. Please try again.'
             )
->>>>>>> 2bc3e8d5
 
         return self.action_parser.parse(response)
 

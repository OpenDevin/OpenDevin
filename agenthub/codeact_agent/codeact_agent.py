--- conflicted
+++ resolved
@@ -197,39 +197,6 @@
                 'content': f"Here is an example of how you can interact with the environment for task solving:\n{EXAMPLES}\n\nNOW, LET'S START!",
             },
         ]
-<<<<<<< HEAD
-
-        for prev_action, obs in state.history:
-            if isinstance(prev_action, MessageAction) and prev_action.source == 'user':
-                messages.append({'role': 'user', 'content': prev_action.content})
-                if prev_action.content.strip() == '/exit':
-                    # User wants to exit
-                    return AgentFinishAction()
-            else:
-                messages.append(
-                    {'role': 'assistant', 'content': self.action_to_str(prev_action)}
-                )
-
-            if isinstance(obs, CmdOutputObservation):
-                content = 'OBSERVATION:\n' + truncate_observation(obs.content)
-                content += f'\n[Command {obs.command_id} finished with exit code {obs.exit_code}]]'
-                messages.append({'role': 'user', 'content': content})
-            elif isinstance(obs, IPythonRunCellObservation):
-                content = 'OBSERVATION:\n' + obs.content
-                # replace base64 images with a placeholder
-                splitted = content.split('\n')
-                for i, line in enumerate(splitted):
-                    if '![image](data:image/png;base64,' in line:
-                        splitted[i] = (
-                            '![image](data:image/png;base64, ...) already displayed to user'
-                        )
-                content = '\n'.join(splitted)
-                content = truncate_observation(content)
-                messages.append({'role': 'user', 'content': content})
-            elif isinstance(obs, BrowserOutputObservation):
-                content = 'OBSERVATION:\n' + truncate_observation(obs.content)
-                messages.append({'role': 'user', 'content': content})
-=======
 
         for prev_action, obs in state.history:
             action_message = get_action_message(prev_action)
@@ -239,7 +206,6 @@
             obs_message = get_observation_message(obs)
             if obs_message:
                 messages.append(obs_message)
->>>>>>> 4612e107
 
         latest_user_message = [m for m in messages if m['role'] == 'user'][-1]
         if latest_user_message:

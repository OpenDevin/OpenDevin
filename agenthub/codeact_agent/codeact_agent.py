import os
from itertools import islice

from agenthub.codeact_agent.action_parser import CodeActResponseParser
from openhands.controller.agent import Agent
from openhands.controller.state.state import State
from openhands.core.config import AgentConfig
from openhands.core.exceptions import OperationCancelled
from openhands.core.logger import openhands_logger as logger
from openhands.core.message import ImageContent, Message, TextContent
from openhands.events.action import (
    Action,
    AgentDelegateAction,
    AgentFinishAction,
    CmdRunAction,
    IPythonRunCellAction,
    MessageAction,
)
from openhands.events.observation import (
    AgentDelegateObservation,
    CmdOutputObservation,
    IPythonRunCellObservation,
    UserRejectObservation,
)
from openhands.events.observation.error import ErrorObservation
from openhands.events.observation.observation import Observation
from openhands.events.serialization.event import truncate_content
from openhands.llm.llm import LLM
from openhands.runtime.plugins import (
    AgentSkillsRequirement,
    JupyterRequirement,
    PluginRequirement,
)
from openhands.utils.microagent import MicroAgent
from openhands.utils.prompt import PromptManager


class CodeActAgent(Agent):
    VERSION = '1.9'
    """
    The Code Act Agent is a minimalist agent.
    The agent works by passing the model a list of action-observation pairs and prompting the model to take the next step.

    ### Overview

    This agent implements the CodeAct idea ([paper](https://arxiv.org/abs/2402.01030), [tweet](https://twitter.com/xingyaow_/status/1754556835703751087)) that consolidates LLM agents’ **act**ions into a unified **code** action space for both *simplicity* and *performance* (see paper for more details).

    The conceptual idea is illustrated below. At each turn, the agent can:

    1. **Converse**: Communicate with humans in natural language to ask for clarification, confirmation, etc.
    2. **CodeAct**: Choose to perform the task by executing code
    - Execute any valid Linux `bash` command
    - Execute any valid `Python` code with [an interactive Python interpreter](https://ipython.org/). This is simulated through `bash` command, see plugin system below for more details.

    ![image](https://github.com/All-Hands-AI/OpenHands/assets/38853559/92b622e3-72ad-4a61-8f41-8c040b6d5fb3)

    """

    sandbox_plugins: list[PluginRequirement] = [
        # NOTE: AgentSkillsRequirement need to go before JupyterRequirement, since
        # AgentSkillsRequirement provides a lot of Python functions,
        # and it needs to be initialized before Jupyter for Jupyter to use those functions.
        AgentSkillsRequirement(),
        JupyterRequirement(),
    ]

    action_parser = CodeActResponseParser()

    def __init__(
        self,
        llm: LLM,
        config: AgentConfig,
    ) -> None:
        """Initializes a new instance of the CodeActAgent class.

        Parameters:
        - llm (LLM): The llm to be used by this agent
        """
        super().__init__(llm, config)
        self.reset()

        self.micro_agent = (
            MicroAgent(
                os.path.join(
                    os.path.dirname(__file__), 'micro', f'{config.micro_agent_name}.md'
                )
            )
            if config.micro_agent_name
            else None
        )

        self.prompt_manager = PromptManager(
            prompt_dir=os.path.join(os.path.dirname(__file__)),
            agent_skills_docs=AgentSkillsRequirement.documentation,
            micro_agent=self.micro_agent,
        )
        self.stop_sequences = [
            '</execute_ipython>',
            '</execute_bash>',
            '</execute_browse>',
        ]
        self.initial_task_str = ''

    def action_to_str(self, action: Action) -> str:
        if isinstance(action, CmdRunAction):
            return (
                f'{action.thought}\n<execute_bash>\n{action.command}\n</execute_bash>'
            )
        elif isinstance(action, IPythonRunCellAction):
            return f'{action.thought}\n<execute_ipython>\n{action.code}\n</execute_ipython>'
        elif isinstance(action, AgentDelegateAction):
            return f'{action.thought}\n<execute_{action.action_suffix}>\n{action.inputs["task"]}\n</execute_{action.action_suffix}>'
        elif isinstance(action, MessageAction):
            return action.content
        elif isinstance(action, AgentFinishAction) and action.source == 'agent':
            return action.thought
        return ''

    def get_action_message(self, action: Action) -> Message | None:
        if (
            isinstance(action, AgentDelegateAction)
            or isinstance(action, CmdRunAction)
            or isinstance(action, IPythonRunCellAction)
            or isinstance(action, MessageAction)
            or (isinstance(action, AgentFinishAction) and action.source == 'agent')
        ):
            content = [TextContent(text=self.action_to_str(action))]

            if (
                self.llm.vision_is_active()
                and isinstance(action, MessageAction)
                and action.images_urls
            ):
                content.append(ImageContent(image_urls=action.images_urls))

            return Message(
                role='user' if action.source == 'user' else 'assistant', content=content
            )
        return None

    def get_observation_message(self, obs: Observation) -> Message | None:
        max_message_chars = self.llm.config.max_message_chars
        obs_prefix = 'OBSERVATION:\n'
        if isinstance(obs, CmdOutputObservation):
            text = obs_prefix + truncate_content(obs.content, max_message_chars)
            text += (
                f'\n[Command {obs.command_id} finished with exit code {obs.exit_code}]'
            )
            return Message(role='user', content=[TextContent(text=text)])
        elif isinstance(obs, IPythonRunCellObservation):
            text = obs_prefix + obs.content
            # replace base64 images with a placeholder
            splitted = text.split('\n')
            for i, line in enumerate(splitted):
                if '![image](data:image/png;base64,' in line:
                    splitted[i] = (
                        '![image](data:image/png;base64, ...) already displayed to user'
                    )
            text = '\n'.join(splitted)
            text = truncate_content(text, max_message_chars)
            return Message(role='user', content=[TextContent(text=text)])
        elif isinstance(obs, AgentDelegateObservation):
            text = obs_prefix + truncate_content(
                obs.outputs['content'] if 'content' in obs.outputs else '',
                max_message_chars,
            )
            return Message(role='user', content=[TextContent(text=text)])
        elif isinstance(obs, ErrorObservation):
            text = obs_prefix + truncate_content(obs.content, max_message_chars)
            text += '\n[Error occurred in processing last action]'
            return Message(role='user', content=[TextContent(text=text)])
        elif isinstance(obs, UserRejectObservation):
            text = 'OBSERVATION:\n' + truncate_content(obs.content, max_message_chars)
            text += '\n[Last action has been rejected by the user]'
            return Message(role='user', content=[TextContent(text=text)])
        else:
            # If an observation message is not returned, it will cause an error
            # when the LLM tries to return the next message
            raise ValueError(f'Unknown observation type: {type(obs)}')

    def reset(self) -> None:
        """Resets the CodeAct Agent."""
        super().reset()

    def step(self, state: State) -> Action:
        """Performs one step using the CodeAct Agent.
        This includes gathering info on previous steps and prompting the model to make a command to execute.

        Parameters:
        - state (State): used to get updated info

        Returns:
        - CmdRunAction(command) - bash command to run
        - IPythonRunCellAction(code) - IPython code to run
        - AgentDelegateAction(agent, inputs) - delegate action for (sub)task
        - MessageAction(content) - Message action to run (e.g. ask for clarification)
        - AgentFinishAction() - end the interaction
        """
        # if we're done, go back
        latest_user_message = state.history.get_last_user_message()
        if latest_user_message and latest_user_message.strip() == '/exit':
            return AgentFinishAction()

        # prepare what we want to send to the LLM
        messages = self._get_messages(state)
        params = {
            'messages': self.llm.format_messages_for_llm(messages),
<<<<<<< HEAD
            'stop': [
                '</execute_ipython>',
                '</execute_bash>',
                '</execute_browse>',
            ],
=======
            'stop': self.stop_sequences,
            'temperature': 0.0,
>>>>>>> 9a7c5a96
        }

        # print the messages for debugging
        # for m in params['messages']:
        #     print(m)

        if self.llm.is_caching_prompt_active():
            params['extra_headers'] = {
                'anthropic-beta': 'prompt-caching-2024-07-31',
            }

        # TODO: move exception handling to agent_controller
        try:
            response = self.llm.completion(**params)
        except OperationCancelled as e:
            raise e
        except Exception as e:
            logger.error(f'{e}')
            error_message = '{}: {}'.format(type(e).__name__, str(e).split('\n')[0])
            return AgentFinishAction(
                thought=f'Agent encountered an error while processing the last action.\nError: {error_message}\nPlease try again.'
            )

        return self.action_parser.parse(response)

    def _get_messages(self, state: State) -> list[Message]:
        delegated_task = ''
        if state.inputs.get('task') is not None:
            # CodeActAgent is delegated a task
<<<<<<< HEAD
            delegated_task = state.inputs['task']
=======
            delegated_task = '\n' + state.inputs['task']
            self.initial_task_str = state.inputs['task']
>>>>>>> 9a7c5a96

        messages: list[Message] = [
            Message(
                role='system',
                content=[
                    TextContent(
                        text=self.prompt_manager.system_message,
                        cache_prompt=self.llm.is_caching_prompt_active(),  # Cache system prompt
                    )
                ],
            ),
            Message(
                role='user',
                content=[
                    TextContent(
<<<<<<< HEAD
                        text=self.prompt_manager.initial_user_message
                        + '\n'
                        + delegated_task,
=======
                        text=self.prompt_manager.initial_user_message + delegated_task,
>>>>>>> 9a7c5a96
                        cache_prompt=self.llm.is_caching_prompt_active(),  # if the user asks the same query,
                    )
                ],
            ),
        ]

        for event in state.history.get_events():
            # create a regular message from an event
            if isinstance(event, Action):
                message = self.get_action_message(event)
            elif isinstance(event, Observation):
                message = self.get_observation_message(event)
            else:
                raise ValueError(f'Unknown event type: {type(event)}')

            if message and message.role == 'user' and not self.initial_task_str:
                # first user message
                self.initial_task_str = message.content[0].text

            # add regular message
            if message:
                # handle error if the message is the SAME role as the previous message
                # litellm.exceptions.BadRequestError: litellm.BadRequestError: OpenAIException - Error code: 400 - {'detail': 'Only supports u/a/u/a/u...'}
                # there shouldn't be two consecutive messages from the same role
                if messages and messages[-1].role == message.role:
                    messages[-1].content.extend(message.content)
                else:
                    messages.append(message)

        # Add caching to the last 2 user messages
        if self.llm.is_caching_prompt_active():
            user_turns_processed = 0
            for message in reversed(messages):
                if message.role == 'user' and user_turns_processed < 2:
                    message.content[
                        -1
                    ].cache_prompt = True  # Last item inside the message content
                    user_turns_processed += 1

        # The latest user message is important:
        # we want to remind the agent of the environment constraints
        latest_user_message = next(
            islice(
                (
                    m
                    for m in reversed(messages)
                    if m.role == 'user'
                    and any(isinstance(c, TextContent) for c in m.content)
                ),
                1,
            ),
            None,
        )
        if latest_user_message:
            reminder_text = f'\n\nENVIRONMENT REMINDER: You have {state.max_iterations - state.iteration} turns left to complete the task. When finished reply with <finish></finish>.'
            latest_user_message.content.append(TextContent(text=reminder_text))

        return messages<|MERGE_RESOLUTION|>--- conflicted
+++ resolved
@@ -205,16 +205,8 @@
         messages = self._get_messages(state)
         params = {
             'messages': self.llm.format_messages_for_llm(messages),
-<<<<<<< HEAD
-            'stop': [
-                '</execute_ipython>',
-                '</execute_bash>',
-                '</execute_browse>',
-            ],
-=======
             'stop': self.stop_sequences,
             'temperature': 0.0,
->>>>>>> 9a7c5a96
         }
 
         # print the messages for debugging
@@ -244,12 +236,8 @@
         delegated_task = ''
         if state.inputs.get('task') is not None:
             # CodeActAgent is delegated a task
-<<<<<<< HEAD
-            delegated_task = state.inputs['task']
-=======
             delegated_task = '\n' + state.inputs['task']
             self.initial_task_str = state.inputs['task']
->>>>>>> 9a7c5a96
 
         messages: list[Message] = [
             Message(
@@ -265,13 +253,7 @@
                 role='user',
                 content=[
                     TextContent(
-<<<<<<< HEAD
-                        text=self.prompt_manager.initial_user_message
-                        + '\n'
-                        + delegated_task,
-=======
                         text=self.prompt_manager.initial_user_message + delegated_task,
->>>>>>> 9a7c5a96
                         cache_prompt=self.llm.is_caching_prompt_active(),  # if the user asks the same query,
                     )
                 ],

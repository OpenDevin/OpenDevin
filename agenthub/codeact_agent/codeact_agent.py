--- conflicted
+++ resolved
@@ -145,7 +145,6 @@
         - llm (LLM): The llm to be used by this agent
         """
         super().__init__(llm)
-<<<<<<< HEAD
         self.reset()
 
     def reset(self) -> None:
@@ -160,10 +159,7 @@
                 'content': f"Here is an example of how you can interact with the environment for task solving:\n{EXAMPLES}\n\nNOW, LET'S START!",
             },
         ]
-=======
-        self.messages: List[Mapping[str, str]] = []
         self.cost_accumulator = 0
->>>>>>> a60a6a40
 
     def step(self, state: State) -> Action:
         """

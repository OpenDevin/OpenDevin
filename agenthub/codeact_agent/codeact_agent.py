--- conflicted
+++ resolved
@@ -123,7 +123,6 @@
             return f'{action.thought}\n<execute_browse>\n{action.inputs["task"]}\n</execute_browse>'
         elif isinstance(action, MessageAction):
             return action.content
-<<<<<<< HEAD
         elif isinstance(action, AgentSummarizeAction):
             return (
                 'Summary of all Action and Observations till now. \n'
@@ -132,10 +131,8 @@
                 + '\n Observation: '
                 + action.summarized_observations
             )
-=======
         elif isinstance(action, AgentFinishAction) and action.source == 'agent':
             return action.thought
->>>>>>> eb182f49
         return ''
 
     def get_action_message(self, action: Action) -> Message | None:
@@ -145,11 +142,8 @@
             or isinstance(action, CmdRunAction)
             or isinstance(action, IPythonRunCellAction)
             or isinstance(action, MessageAction)
-<<<<<<< HEAD
             or isinstance(action, AgentSummarizeAction)
-=======
             or (isinstance(action, AgentFinishAction) and action.source == 'agent')
->>>>>>> eb182f49
         ):
             message = {
                 'role': 'user' if action.source == 'user' else 'assistant',

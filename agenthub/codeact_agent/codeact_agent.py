import os
from itertools import islice

from agenthub.codeact_agent.action_parser import CodeActResponseParser
from openhands.controller.agent import Agent
from openhands.controller.state.state import State
from openhands.core.config import AgentConfig
from openhands.core.message import ImageContent, Message, TextContent
from openhands.events.action import (
    Action,
    AgentDelegateAction,
    AgentFinishAction,
    CmdRunAction,
    IPythonRunCellAction,
    MessageAction,
)
from openhands.events.observation import (
    AgentDelegateObservation,
    CmdOutputObservation,
    IPythonRunCellObservation,
    UserRejectObservation,
)
from openhands.events.observation.error import ErrorObservation
from openhands.events.observation.observation import Observation
from openhands.events.serialization.event import truncate_content
from openhands.llm.llm import LLM
from openhands.runtime.plugins import (
    AgentSkillsRequirement,
    JupyterRequirement,
    PluginRequirement,
)
from openhands.utils.microagent import MicroAgent
from openhands.utils.prompt import PromptManager


class CodeActAgent(Agent):
    VERSION = '1.9'
    """
    The Code Act Agent is a minimalist agent.
    The agent works by passing the model a list of action-observation pairs and prompting the model to take the next step.

    ### Overview

    This agent implements the CodeAct idea ([paper](https://arxiv.org/abs/2402.01030), [tweet](https://twitter.com/xingyaow_/status/1754556835703751087)) that consolidates LLM agents’ **act**ions into a unified **code** action space for both *simplicity* and *performance* (see paper for more details).

    The conceptual idea is illustrated below. At each turn, the agent can:

    1. **Converse**: Communicate with humans in natural language to ask for clarification, confirmation, etc.
    2. **CodeAct**: Choose to perform the task by executing code
    - Execute any valid Linux `bash` command
    - Execute any valid `Python` code with [an interactive Python interpreter](https://ipython.org/). This is simulated through `bash` command, see plugin system below for more details.

    ![image](https://github.com/All-Hands-AI/OpenHands/assets/38853559/92b622e3-72ad-4a61-8f41-8c040b6d5fb3)

    """

    sandbox_plugins: list[PluginRequirement] = [
        # NOTE: AgentSkillsRequirement need to go before JupyterRequirement, since
        # AgentSkillsRequirement provides a lot of Python functions,
        # and it needs to be initialized before Jupyter for Jupyter to use those functions.
        AgentSkillsRequirement(),
        JupyterRequirement(),
    ]

    action_parser = CodeActResponseParser()

    def __init__(
        self,
        llm: LLM,
        config: AgentConfig,
    ) -> None:
        """Initializes a new instance of the CodeActAgent class.

        Parameters:
        - llm (LLM): The llm to be used by this agent
        """
        super().__init__(llm, config)
        self.reset()

        self.micro_agent = (
            MicroAgent(
                os.path.join(
                    os.path.dirname(__file__), 'micro', f'{config.micro_agent_name}.md'
                )
            )
            if config.micro_agent_name
            else None
        )

        self.prompt_manager = PromptManager(
            prompt_dir=os.path.join(os.path.dirname(__file__)),
            agent_skills_docs=AgentSkillsRequirement.documentation,
            micro_agent=self.micro_agent,
        )
        self.stop_sequences = [
            '</execute_ipython>',
            '</execute_bash>',
            '</execute_browse>',
        ]
        self.initial_task_str = ['']

    def action_to_str(self, action: Action) -> str:
        if isinstance(action, CmdRunAction):
            return (
                f'{action.thought}\n<execute_bash>\n{action.command}\n</execute_bash>'
            )
        elif isinstance(action, IPythonRunCellAction):
            return f'{action.thought}\n<execute_ipython>\n{action.code}\n</execute_ipython>'
        elif isinstance(action, AgentDelegateAction):
            return f'{action.thought}\n<execute_{action.action_suffix}>\n{action.inputs["task"]}\n</execute_{action.action_suffix}>'
        elif isinstance(action, MessageAction):
            return action.content
        elif isinstance(action, AgentFinishAction) and action.source == 'agent':
            return action.thought
        return ''

    def get_action_message(self, action: Action) -> Message | None:
        if (
            isinstance(action, AgentDelegateAction)
            or isinstance(action, CmdRunAction)
            or isinstance(action, IPythonRunCellAction)
            or isinstance(action, MessageAction)
            or (isinstance(action, AgentFinishAction) and action.source == 'agent')
        ):
            content = [TextContent(text=self.action_to_str(action))]

            if (
                self.llm.vision_is_active()
                and isinstance(action, MessageAction)
                and action.images_urls
            ):
                content.append(ImageContent(image_urls=action.images_urls))

            return Message(
                role='user' if action.source == 'user' else 'assistant', content=content
            )
        return None

    def get_observation_message(self, obs: Observation) -> Message | None:
        max_message_chars = self.llm.config.max_message_chars
        obs_prefix = 'OBSERVATION:\n'
        if isinstance(obs, CmdOutputObservation):
            text = obs_prefix + truncate_content(obs.content, max_message_chars)
            text += (
                f'\n[Command {obs.command_id} finished with exit code {obs.exit_code}]'
            )
            return Message(role='user', content=[TextContent(text=text)])
        elif isinstance(obs, IPythonRunCellObservation):
            text = obs_prefix + obs.content
            # replace base64 images with a placeholder
            splitted = text.split('\n')
            for i, line in enumerate(splitted):
                if '![image](data:image/png;base64,' in line:
                    splitted[i] = (
                        '![image](data:image/png;base64, ...) already displayed to user'
                    )
            text = '\n'.join(splitted)
            text = truncate_content(text, max_message_chars)
            return Message(role='user', content=[TextContent(text=text)])
        elif isinstance(obs, AgentDelegateObservation):
            text = obs_prefix + truncate_content(
                obs.outputs['content'] if 'content' in obs.outputs else '',
                max_message_chars,
            )
            return Message(role='user', content=[TextContent(text=text)])
        elif isinstance(obs, ErrorObservation):
            text = obs_prefix + truncate_content(obs.content, max_message_chars)
            text += '\n[Error occurred in processing last action]'
            return Message(role='user', content=[TextContent(text=text)])
        elif isinstance(obs, UserRejectObservation):
            text = 'OBSERVATION:\n' + truncate_content(obs.content, max_message_chars)
            text += '\n[Last action has been rejected by the user]'
            return Message(role='user', content=[TextContent(text=text)])
        else:
            # If an observation message is not returned, it will cause an error
            # when the LLM tries to return the next message
            raise ValueError(f'Unknown observation type: {type(obs)}')

    def reset(self) -> None:
        """Resets the CodeAct Agent."""
        super().reset()

    def step(self, state: State) -> Action:
        """Performs one step using the CodeAct Agent.
        This includes gathering info on previous steps and prompting the model to make a command to execute.

        Parameters:
        - state (State): used to get updated info

        Returns:
        - CmdRunAction(command) - bash command to run
        - IPythonRunCellAction(code) - IPython code to run
        - AgentDelegateAction(agent, inputs) - delegate action for (sub)task
        - MessageAction(content) - Message action to run (e.g. ask for clarification)
        - AgentFinishAction() - end the interaction
        """
        # if we're done, go back
        latest_user_message = state.history.get_last_user_message()
        if latest_user_message and latest_user_message.strip() == '/exit':
            return AgentFinishAction()

        # prepare what we want to send to the LLM
        messages = self._get_messages(state)
        params = {
            'messages': self.llm.format_messages_for_llm(messages),
<<<<<<< HEAD
            'stop': self.stop_sequences,
            'temperature': 0.0,
=======
            'stop': [
                '</execute_ipython>',
                '</execute_bash>',
                '</execute_browse>',
            ],
>>>>>>> 42be4ee5
        }

        if self.llm.is_caching_prompt_active():
            params['extra_headers'] = {
                'anthropic-beta': 'prompt-caching-2024-07-31',
            }

        response = self.llm.completion(**params)

        return self.action_parser.parse(response)

    def _get_messages(self, state: State) -> list[Message]:
        delegated_task = ''
        if state.inputs.get('task') is not None:
            # CodeActAgent is delegated a task
            delegated_task = '\n' + state.inputs['task']
            self.initial_task_str = [state.inputs['task']]

        messages: list[Message] = [
            Message(
                role='system',
                content=[
                    TextContent(
                        text=self.prompt_manager.system_message,
                        cache_prompt=self.llm.is_caching_prompt_active(),  # Cache system prompt
                    )
                ],
            ),
            Message(
                role='user',
                content=[
                    TextContent(
                        text=self.prompt_manager.initial_user_message + delegated_task,
                        cache_prompt=self.llm.is_caching_prompt_active(),  # if the user asks the same query,
                    )
                ],
            ),
        ]

        for event in state.history.get_events():
            # create a regular message from an event
            if isinstance(event, Action):
                message = self.get_action_message(event)
            elif isinstance(event, Observation):
                message = self.get_observation_message(event)
            else:
                raise ValueError(f'Unknown event type: {type(event)}')

            if message and message.role == 'user' and not self.initial_task_str[0]:
                # first user message
                self.initial_task_str[0] = message.content[0].text

            # add regular message
            if message:
                # handle error if the message is the SAME role as the previous message
                # litellm.exceptions.BadRequestError: litellm.BadRequestError: OpenAIException - Error code: 400 - {'detail': 'Only supports u/a/u/a/u...'}
                # there shouldn't be two consecutive messages from the same role
                if messages and messages[-1].role == message.role:
                    messages[-1].content.extend(message.content)
                else:
                    messages.append(message)

        # Add caching to the last 2 user messages
        if self.llm.is_caching_prompt_active():
            user_turns_processed = 0
            for message in reversed(messages):
                if message.role == 'user' and user_turns_processed < 2:
                    message.content[
                        -1
                    ].cache_prompt = True  # Last item inside the message content
                    user_turns_processed += 1

        # The latest user message is important:
        # we want to remind the agent of the environment constraints
        latest_user_message = next(
            islice(
                (
                    m
                    for m in reversed(messages)
                    if m.role == 'user'
                    and any(isinstance(c, TextContent) for c in m.content)
                ),
                1,
            ),
            None,
        )
        if latest_user_message:
            reminder_text = f'\n\nENVIRONMENT REMINDER: You have {state.max_iterations - state.iteration} turns left to complete the task. When finished reply with <finish></finish>.'
            latest_user_message.content.append(TextContent(text=reminder_text))

        return messages<|MERGE_RESOLUTION|>--- conflicted
+++ resolved
@@ -203,16 +203,7 @@
         messages = self._get_messages(state)
         params = {
             'messages': self.llm.format_messages_for_llm(messages),
-<<<<<<< HEAD
             'stop': self.stop_sequences,
-            'temperature': 0.0,
-=======
-            'stop': [
-                '</execute_ipython>',
-                '</execute_bash>',
-                '</execute_browse>',
-            ],
->>>>>>> 42be4ee5
         }
 
         if self.llm.is_caching_prompt_active():

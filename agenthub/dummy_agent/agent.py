import time
from typing import List, TypedDict

from opendevin.controller.agent import Agent
from opendevin.controller.state.state import State
from opendevin.events.action import (
    Action,
    AddTaskAction,
    AgentFinishAction,
    AgentRecallAction,
<<<<<<< HEAD
    AgentRejectAction,
    AgentThinkAction,
=======
>>>>>>> 242c4a0d
    BrowseURLAction,
    CmdRunAction,
    FileReadAction,
    FileWriteAction,
    MessageAction,
    ModifyTaskAction,
)
from opendevin.events.observation import (
    AgentRecallObservation,
    CmdOutputObservation,
    FileReadObservation,
    FileWriteObservation,
    NullObservation,
    Observation,
)
from opendevin.llm.llm import LLM

"""
FIXME: There are a few problems this surfaced
* FileWrites seem to add an unintended newline at the end of the file
* command_id is sometimes a number, sometimes a string
* Why isn't the output of the background command split between two steps?
* Browser not working
"""

ActionObs = TypedDict(
    'ActionObs', {'action': Action, 'observations': List[Observation]}
)

BACKGROUND_CMD = 'echo "This is in the background" && sleep .1 && echo "This too"'


class DummyAgent(Agent):
    """
    The DummyAgent is used for e2e testing. It just sends the same set of actions deterministically,
    without making any LLM calls.
    """

    def __init__(self, llm: LLM):
        super().__init__(llm)
        self.steps: List[ActionObs] = [
            {
                'action': AddTaskAction(parent='0', goal='check the current directory'),
                'observations': [NullObservation('')],
            },
            {
                'action': AddTaskAction(parent='0.0', goal='run ls'),
                'observations': [NullObservation('')],
            },
            {
                'action': ModifyTaskAction(id='0.0', state='in_progress'),
                'observations': [NullObservation('')],
            },
            {
                'action': MessageAction('Time to get started!'),
                'observations': [NullObservation('')],
            },
            {
                'action': CmdRunAction(command='echo "foo"'),
                'observations': [
                    CmdOutputObservation('foo', command_id=-1, command='echo "foo"')
                ],
            },
            {
                'action': FileWriteAction(
                    content='echo "Hello, World!"', path='hello.sh'
                ),
                'observations': [FileWriteObservation('', path='hello.sh')],
            },
            {
                'action': FileReadAction(path='hello.sh'),
                'observations': [
                    FileReadObservation('echo "Hello, World!"\n', path='hello.sh')
                ],
            },
            {
                'action': CmdRunAction(command='bash hello.sh'),
                'observations': [
                    CmdOutputObservation(
                        'Hello, World!', command_id=-1, command='bash hello.sh'
                    )
                ],
            },
            {
                'action': CmdRunAction(command=BACKGROUND_CMD, background=True),
                'observations': [
                    CmdOutputObservation(
                        'Background command started. To stop it, send a `kill` action with id 42',
                        command_id='42',  # type: ignore[arg-type]
                        command=BACKGROUND_CMD,
                    ),
                    CmdOutputObservation(
                        'This is in the background\nThis too\n',
                        command_id='42',  # type: ignore[arg-type]
                        command=BACKGROUND_CMD,
                    ),
                ],
            },
            {
                'action': AgentRecallAction(query='who am I?'),
                'observations': [
                    AgentRecallObservation('', memories=['I am a computer.']),
                    # CmdOutputObservation('This too\n', command_id='42', command=BACKGROUND_CMD),
                ],
            },
            {
                'action': BrowseURLAction(url='https://google.com'),
                'observations': [
                    # BrowserOutputObservation('<html></html>', url='https://google.com', screenshot=""),
                ],
            },
            {
                'action': AgentFinishAction(),
                'observations': [],
            },
            {
                'action': AgentRejectAction(),
                'observations': [],
            },
        ]

    def step(self, state: State) -> Action:
        time.sleep(0.1)
        if state.iteration > 0:
            prev_step = self.steps[state.iteration - 1]
            if 'observations' in prev_step:
                expected_observations = prev_step['observations']
                hist_start = len(state.history) - len(expected_observations)
                for i in range(len(expected_observations)):
                    hist_obs = state.history[hist_start + i][1].to_dict()
                    expected_obs = expected_observations[i].to_dict()
                    if (
                        'command_id' in hist_obs['extras']
                        and hist_obs['extras']['command_id'] != -1
                    ):
                        del hist_obs['extras']['command_id']
                        hist_obs['content'] = ''
                    if (
                        'command_id' in expected_obs['extras']
                        and expected_obs['extras']['command_id'] != -1
                    ):
                        del expected_obs['extras']['command_id']
                        expected_obs['content'] = ''
                    if hist_obs != expected_obs:
                        print('\nactual', hist_obs)
                        print('\nexpect', expected_obs)
                    assert (
                        hist_obs == expected_obs
                    ), f'Expected observation {expected_obs}, got {hist_obs}'
        return self.steps[state.iteration]['action']

    def search_memory(self, query: str) -> List[str]:
        return ['I am a computer.']<|MERGE_RESOLUTION|>--- conflicted
+++ resolved
@@ -8,11 +8,7 @@
     AddTaskAction,
     AgentFinishAction,
     AgentRecallAction,
-<<<<<<< HEAD
     AgentRejectAction,
-    AgentThinkAction,
-=======
->>>>>>> 242c4a0d
     BrowseURLAction,
     CmdRunAction,
     FileReadAction,

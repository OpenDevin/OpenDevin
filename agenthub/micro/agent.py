--- conflicted
+++ resolved
@@ -33,22 +33,9 @@
     """
     Serialize and simplify history to str format
     """
-<<<<<<< HEAD
     # TODO: get agent specific llm config
     llm_config = config.get_llm_config()
     max_message_chars = llm_config.max_message_chars
-    if isinstance(obj, list):
-        # process history, make it simpler.
-        processed_history = []
-        for action, observation in obj:
-            processed_history.append(
-                (
-                    event_to_memory(action, max_message_chars),
-                    event_to_memory(observation, max_message_chars),
-                )
-            )
-        return json.dumps(processed_history, **kwargs)
-=======
 
     processed_history = []
     event_count = 0
@@ -56,14 +43,13 @@
     for event in history.get_events(reverse=True):
         if event_count >= max_events:
             break
-        processed_history.append(event_to_memory(event))
+        processed_history.append(event_to_memory(event, max_message_chars))
         event_count += 1
 
     # history is in reverse order, let's fix it
     processed_history.reverse()
 
     return json.dumps(processed_history, **kwargs)
->>>>>>> c6aa5077
 
 
 class MicroAgent(Agent):

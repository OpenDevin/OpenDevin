--- conflicted
+++ resolved
@@ -28,21 +28,12 @@
     return json.dumps(obj, **kwargs)
 
 
-<<<<<<< HEAD
 def history_to_json(
     history: ShortTermHistory, max_message_chars: int, max_events: int = 20, **kwargs
 ):
     """
     Serialize and simplify history to str format
     """
-=======
-def history_to_json(history: ShortTermHistory, max_events=20, **kwargs):
-    """Serialize and simplify history to str format"""
-    # TODO: get agent specific llm config
-    llm_config = config.get_llm_config()
-    max_message_chars = llm_config.max_message_chars
-
->>>>>>> 1fd2e511
     processed_history = []
     event_count = 0
 

import asyncio
import json as std_json
import unittest.mock
from typing import Union

from jinja2 import BaseLoader, Environment
from litellm.types.utils import ModelResponse

from opendevin.controller.agent import Agent
from opendevin.controller.state.state import State
from opendevin.core.message import ImageContent, Message, TextContent
from opendevin.core.utils import json
from opendevin.events.action import Action, AgentFinishAction
from opendevin.events.serialization.action import action_from_dict
from opendevin.events.serialization.event import event_to_memory
from opendevin.llm.llm import LLM
from opendevin.memory.history import ShortTermHistory
from opendevin.runtime.utils.async_utils import async_to_sync

from .instructions import instructions
from .registry import all_microagents


def parse_response(orig_response: Union[str, dict]) -> Action:
    if isinstance(orig_response, dict) and 'choices' in orig_response:
        # this covers a response like:
        # {'choices': [{'message': {'content': '{"action": "finish", "args": {}}'}}]}
        try:
            content = orig_response['choices'][0]['message']['content']
            # Parse the content string as JSON
            content_dict = json.loads(content)
            if 'action' in content_dict and content_dict['action'] == 'finish':
                return AgentFinishAction(
                    outputs={}, thought='Task completed', action='finish'
                )
            else:
                action_dict = content_dict
        except (KeyError, std_json.JSONDecodeError) as e:
            raise ValueError(f'Invalid format for choices response: {e}')
    elif isinstance(orig_response, str):
        # attempt to load the JSON dict from the response
        action_dict = json.loads(orig_response)
    elif isinstance(orig_response, dict):
        # this approach fails in some cases, thus the "elif" above!
        action_dict = orig_response
    else:
        raise TypeError(f'Expected str or dict, got {type(orig_response)}')
    # load the action from the dict
    return action_from_dict(action_dict)


def to_json(obj, **kwargs):
    """Serialize an object to str format"""
    return json.dumps(obj, **kwargs)


class MicroAgent(Agent):
    VERSION = '1.0'
    prompt = ''
    agent_definition: dict = {}

    def history_to_json(
        self, history: ShortTermHistory, max_events: int = 20, **kwargs
    ):
        """
        Serialize and simplify history to str format
        """
        processed_history = []
        event_count = 0

        for event in history.get_events(reverse=True):
            if event_count >= max_events:
                break
            processed_history.append(
                event_to_memory(event, self.llm.config.max_message_chars)
            )
            event_count += 1

        # history is in reverse order, let's fix it
        processed_history.reverse()

        return json.dumps(processed_history, **kwargs)

    def __init__(self, llm: LLM):
        super().__init__(llm)
        if 'name' not in self.agent_definition:
            raise ValueError('Agent definition must contain a name')
        self.prompt_template = Environment(loader=BaseLoader).from_string(self.prompt)
        self.delegates = all_microagents.copy()
        del self.delegates[self.agent_definition['name']]

<<<<<<< HEAD
    @async_to_sync
    def step(self, state: State):
        return self.async_step(state)

    async def async_step(self, state: State) -> Action:
=======
    def step(self, state: State) -> Action:
        last_user_message, last_image_urls = state.get_current_user_intent()
>>>>>>> 0e1a4e1a
        prompt = self.prompt_template.render(
            state=state,
            instructions=instructions,
            to_json=to_json,
            history_to_json=self.history_to_json,
            delegates=self.delegates,
            latest_user_message=last_user_message,
        )
<<<<<<< HEAD
        messages = [{'content': prompt, 'role': 'user'}]

        resp = self.llm.completion(messages=messages)

        # Handle both real responses and mock responses in tests
        if isinstance(resp, dict) and 'choices' in resp:
            action_resp = resp['choices'][0]['message']['content']
        elif isinstance(resp, unittest.mock.AsyncMock):
            action_resp = resp.return_value['choices'][0]['message']['content']
        elif isinstance(resp, str):
            action_resp = resp
        elif isinstance(resp, ModelResponse):
            action_resp = resp.choices[0].message.content
        elif asyncio.iscoroutine(resp):
            action_resp = await resp
        else:
            raise TypeError(f'Unexpected response type: {type(resp)}')

=======
        content = [TextContent(text=prompt)]
        if last_image_urls:
            content.append(ImageContent(image_urls=last_image_urls))
        message = Message(role='user', content=content)
        resp = self.llm.completion(messages=[message.model_dump()])
        action_resp = resp['choices'][0]['message']['content']
>>>>>>> 0e1a4e1a
        action = parse_response(action_resp)
        return action<|MERGE_RESOLUTION|>--- conflicted
+++ resolved
@@ -1,10 +1,7 @@
-import asyncio
 import json as std_json
-import unittest.mock
 from typing import Union
 
 from jinja2 import BaseLoader, Environment
-from litellm.types.utils import ModelResponse
 
 from opendevin.controller.agent import Agent
 from opendevin.controller.state.state import State
@@ -89,16 +86,12 @@
         self.delegates = all_microagents.copy()
         del self.delegates[self.agent_definition['name']]
 
-<<<<<<< HEAD
     @async_to_sync
-    def step(self, state: State):
-        return self.async_step(state)
+    def step(self, state: State) -> Action:
+        return self.async_step(state)  # type: ignore[return-value]
 
-    async def async_step(self, state: State) -> Action:
-=======
-    def step(self, state: State) -> Action:
+    async def async_step(self, state: State):
         last_user_message, last_image_urls = state.get_current_user_intent()
->>>>>>> 0e1a4e1a
         prompt = self.prompt_template.render(
             state=state,
             instructions=instructions,
@@ -107,32 +100,11 @@
             delegates=self.delegates,
             latest_user_message=last_user_message,
         )
-<<<<<<< HEAD
-        messages = [{'content': prompt, 'role': 'user'}]
-
-        resp = self.llm.completion(messages=messages)
-
-        # Handle both real responses and mock responses in tests
-        if isinstance(resp, dict) and 'choices' in resp:
-            action_resp = resp['choices'][0]['message']['content']
-        elif isinstance(resp, unittest.mock.AsyncMock):
-            action_resp = resp.return_value['choices'][0]['message']['content']
-        elif isinstance(resp, str):
-            action_resp = resp
-        elif isinstance(resp, ModelResponse):
-            action_resp = resp.choices[0].message.content
-        elif asyncio.iscoroutine(resp):
-            action_resp = await resp
-        else:
-            raise TypeError(f'Unexpected response type: {type(resp)}')
-
-=======
         content = [TextContent(text=prompt)]
         if last_image_urls:
             content.append(ImageContent(image_urls=last_image_urls))
         message = Message(role='user', content=content)
         resp = self.llm.completion(messages=[message.model_dump()])
         action_resp = resp['choices'][0]['message']['content']
->>>>>>> 0e1a4e1a
         action = parse_response(action_resp)
         return action
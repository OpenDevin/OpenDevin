[tool.poetry]
name = "opendevin"
version = "0.1.0"
description = "OpenDevin: Code Less, Make More"
authors = ["OpenDevin"]
license = "MIT"
readme = "README.md"
repository = "https://github.com/OpenDevin/OpenDevin"

[tool.poetry.dependencies]
python = "^3.11"
datasets = "*"
pandas = "*"
litellm = "*"
google-generativeai = "*" # To use litellm with Gemini Pro API
termcolor = "*"
seaborn = "*"
docker = "*"
fastapi = "*"
toml = "*"
uvicorn = "*"
types-toml = "*"
numpy = "*"
json-repair = "*"
playwright = "*"
<<<<<<< HEAD
e2b = "^0.14.13"
=======
pexpect = "*"
>>>>>>> 973a42fd

[tool.poetry.group.llama-index.dependencies]
llama-index = "*"
llama-index-vector-stores-chroma = "*"
chromadb = "*"
llama-index-embeddings-huggingface = "*"
llama-index-embeddings-azure-openai = "*"
llama-index-embeddings-ollama = "*"

[tool.poetry.group.dev.dependencies]
ruff = "*"
mypy = "*"
pre-commit = "*"

[tool.poetry.group.test.dependencies]
pytest = "*"

[tool.poetry.group.evaluation.dependencies]
torch = "*"

[build-system]
requires = ["poetry-core"]
build-backend = "poetry.core.masonry.api"<|MERGE_RESOLUTION|>--- conflicted
+++ resolved
@@ -23,11 +23,8 @@
 numpy = "*"
 json-repair = "*"
 playwright = "*"
-<<<<<<< HEAD
 e2b = "^0.14.13"
-=======
 pexpect = "*"
->>>>>>> 973a42fd
 
 [tool.poetry.group.llama-index.dependencies]
 llama-index = "*"

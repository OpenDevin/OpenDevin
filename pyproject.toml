--- conflicted
+++ resolved
@@ -35,12 +35,9 @@
 tenacity = "^8.5.0"
 zope-interface = "6.4.post2"
 pathspec = "^0.12.1"
-<<<<<<< HEAD
 tree-sitter = "0.21.3"
 grep-ast = "0.3.2"
-=======
 google-cloud-aiplatform = "*"
->>>>>>> 82f256be
 
 [tool.poetry.group.llama-index.dependencies]
 llama-index = "*"

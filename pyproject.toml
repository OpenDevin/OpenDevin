[tool.poetry]
name = "opendevin"
version = "0.8.1"
description = "OpenDevin: Code Less, Make More"
authors = ["OpenDevin"]
license = "MIT"
readme = "README.md"
repository = "https://github.com/OpenDevin/OpenDevin"
include = ["poetry.lock"]

[tool.poetry.dependencies]
python = "^3.11"
datasets = "*"
pandas = "*"
litellm = "*"
google-generativeai = "*" # To use litellm with Gemini Pro API
termcolor = "*"
seaborn = "*"
docker = "*"
fastapi = "*"
toml = "*"
uvicorn = "*"
types-toml = "*"
numpy = "*"
json-repair = "*"
browsergym = "0.3.4" # integrate browsergym as the browsing interface
html2text = "*"
e2b = "^0.17.1"
pexpect = "*"
jinja2 = "^3.1.3"
python-multipart = "*"
boto3 = "*"
minio = "^7.2.7"
gevent = "^24.2.1"
pyarrow = "17.0.0" # transitive dependency, pinned here to avoid conflicts
tenacity = "^8.5.0"
zope-interface = "6.4.post2"
pathspec = "^0.12.1"
google-cloud-aiplatform = "*"
grep-ast = "0.3.2"
tree-sitter = "0.21.3"

[tool.poetry.group.llama-index.dependencies]
llama-index = "*"
llama-index-vector-stores-chroma = "*"
chromadb = "*"
llama-index-embeddings-huggingface = "*"
torch = "2.2.2"
llama-index-embeddings-azure-openai = "*"
llama-index-embeddings-ollama = "*"

[tool.poetry.group.dev.dependencies]
ruff = "0.5.3"
mypy = "1.10.1"
pre-commit = "3.7.1"

[tool.poetry.group.test.dependencies]
pytest = "*"
pytest-cov = "*"
pytest-asyncio = "*"
pytest-forked = "*"
flake8 = "*"
openai = "*"
python-docx = "*"
PyPDF2 = "*"
pylatexenc = "*"
python-pptx = "*"
opencv-python = "*"
pandas = "*"
reportlab = "*"
tree-sitter = "0.21.3"
tree-sitter-languages = "1.10.2"

[tool.coverage.run]
concurrency = ["gevent"]

<<<<<<< HEAD
[tool.poetry.group.evaluation.dependencies]
streamlit = "*"
whatthepatch = "*"
retry = "*"
evaluate = "*"
swebench = { git = "https://github.com/OpenDevin/SWE-bench.git", rev = "xw/attempt-fix-django-parsing" }
=======
[tool.poetry.group.runtime.dependencies]
jupyterlab = "*"
notebook = "*"
jupyter_kernel_gateway = "*"
flake8 = "*"
python-docx = "*"
PyPDF2 = "*"
python-pptx = "*"
pylatexenc = "*"
opencv-python = "*"
>>>>>>> 15697bed

[build-system]
build-backend = "poetry.core.masonry.api"
requires = [
  "poetry-core",
]

[tool.autopep8]
# autopep8 fights with mypy on line length issue
ignore = [ "E501" ]

[tool.black]
# prevent black (if installed) from changing single quotes to double quotes
skip-string-normalization = true

[tool.ruff.lint]
select = ["D"]
# ignore warnings for missing docstrings
ignore = ["D1"]

[tool.ruff.lint.pydocstyle]
convention = "google"

[tool.poetry.group.evaluation.dependencies]
streamlit = "*"
whatthepatch = "*"
retry = "*"
evaluate = "*"
swebench = { git = "https://github.com/OpenDevin/SWE-bench.git" }<|MERGE_RESOLUTION|>--- conflicted
+++ resolved
@@ -74,14 +74,6 @@
 [tool.coverage.run]
 concurrency = ["gevent"]
 
-<<<<<<< HEAD
-[tool.poetry.group.evaluation.dependencies]
-streamlit = "*"
-whatthepatch = "*"
-retry = "*"
-evaluate = "*"
-swebench = { git = "https://github.com/OpenDevin/SWE-bench.git", rev = "xw/attempt-fix-django-parsing" }
-=======
 [tool.poetry.group.runtime.dependencies]
 jupyterlab = "*"
 notebook = "*"
@@ -92,7 +84,6 @@
 python-pptx = "*"
 pylatexenc = "*"
 opencv-python = "*"
->>>>>>> 15697bed
 
 [build-system]
 build-backend = "poetry.core.masonry.api"

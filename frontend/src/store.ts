--- conflicted
+++ resolved
@@ -5,11 +5,8 @@
 import commandReducer from "./state/commandSlice";
 import taskReducer from "./state/taskSlice";
 import errorsReducer from "./state/errorsSlice";
-<<<<<<< HEAD
 import globalReducer from "./state/globalSlice";
-=======
 import settingsReducer from "./state/settingsSlice";
->>>>>>> 08a2dfb0
 
 const store = configureStore({
   reducer: {
@@ -19,11 +16,8 @@
     cmd: commandReducer,
     task: taskReducer,
     errors: errorsReducer,
-<<<<<<< HEAD
     global: globalReducer,
-=======
     settings: settingsReducer,
->>>>>>> 08a2dfb0
   },
 });
 

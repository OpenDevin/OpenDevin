--- conflicted
+++ resolved
@@ -99,16 +99,10 @@
         data = JSON.parse(e.data);
         Session._history.push(data);
       } catch (err) {
-<<<<<<< HEAD
-        toast.error(
-          "ws",
-          "Error processing server message. Please try again or contact support if the issue persists.",
-=======
         // TODO: report the error
         toast.error(
           "ws",
           translate(I18nKey.SESSION$SESSION_HANDLING_ERROR_MESSAGE),
->>>>>>> cd91d45b
         );
         return;
       }

--- conflicted
+++ resolved
@@ -1,11 +1,10 @@
-<<<<<<< HEAD
-import { request } from "./api";
-
-=======
->>>>>>> 10933a20
 export async function selectFile(file: string): Promise<string> {
-  const res = await request(`/api/select-file?file=${file}`);
-  return res.code;
+  const res = await fetch(`/api/select-file?file=${file}`);
+  const data = await res.json();
+  if (res.status !== 200) {
+    throw new Error(data.error);
+  }
+  return data.code as string;
 }
 
 export async function uploadFiles(files: FileList) {
@@ -14,7 +13,7 @@
     formData.append("files", files[i]);
   }
 
-  const res = await request("/api/upload-files", {
+  const res = await fetch("/api/upload-files", {
     method: "POST",
     body: formData,
   });
@@ -26,14 +25,8 @@
   }
 }
 
-<<<<<<< HEAD
-export async function listFiles(basePath: string = "/"): Promise<string[]> {
-  const res = await request(`/api/list-files?path=${basePath}`);
-  return res as string[];
-=======
 export async function listFiles(path: string = "/"): Promise<string[]> {
   const res = await fetch(`/api/list-files?path=${path}`);
   const data = await res.json();
   return data as string[];
->>>>>>> 10933a20
 }
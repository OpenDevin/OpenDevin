--- conflicted
+++ resolved
@@ -10,11 +10,8 @@
   { label: "繁體中文", value: "zh-TW" },
   { label: "한국어", value: "ko-KR" },
   { label: "Norsk", value: "no" },
-<<<<<<< HEAD
   { label: "Arabic", value: "ar" },
-=======
   { label: "Deutsch", value: "de" },
->>>>>>> 9fd95cc3
 ];
 
 i18n

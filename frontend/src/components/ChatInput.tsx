--- conflicted
+++ resolved
@@ -1,12 +1,8 @@
 import { Textarea } from "@nextui-org/react";
 import React from "react";
 import { useTranslation } from "react-i18next";
-<<<<<<< HEAD
-import { VscSend } from "react-icons/vsc";
-=======
-import { VscArrowUp } from "react-icons/vsc";
+import { VscSend, VscArrowUp } from "react-icons/vsc";
 import { twMerge } from "tailwind-merge";
->>>>>>> 44aea95d
 import { I18nKey } from "#/i18n/declaration";
 
 interface ChatInputProps {
@@ -59,17 +55,13 @@
       <button
         type="button"
         onClick={handleSendChatMessage}
-<<<<<<< HEAD
         disabled={disabled}
-        className="bg-transparent border-none rounded py-2.5 px-5 hover:opacity-80 cursor-pointer select-none absolute right-5 bottom-6 disabled:cursor-not-allowed disabled:opacity-80"
-=======
         className={twMerge(
           "bg-transparent border rounded-lg p-1 border-white hover:opacity-80 cursor-pointer select-none absolute right-5 bottom-[19px] transition active:bg-white active:text-black",
           disabled
             ? "cursor-not-allowed border-neutral-400 text-neutral-400"
             : "hover:bg-neutral-500 ",
         )}
->>>>>>> 44aea95d
         aria-label="Send message"
       >
         <VscArrowUp />

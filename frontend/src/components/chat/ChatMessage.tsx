--- conflicted
+++ resolved
@@ -7,12 +7,8 @@
 import toast from "#/utils/toast";
 import { I18nKey } from "#/i18n/declaration";
 import ConfirmationButtons from "./ConfirmationButtons";
-<<<<<<< HEAD
 import { cn, formatTimestamp } from "#/utils/utils";
-=======
-import { formatTimestamp } from "#/utils/utils";
 import { ol, ul } from "../markdown/list";
->>>>>>> 0c2a35b2
 
 interface MessageProps {
   message: Message;

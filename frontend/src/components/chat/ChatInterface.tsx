<<<<<<< HEAD
import React, { useRef, useState, useEffect } from "react";
=======
import React, { useRef } from "react";
>>>>>>> b9b5cf7a
import { useDispatch, useSelector } from "react-redux";
import { IoMdChatbubbles } from "react-icons/io";
import { RiArrowRightDoubleLine } from "react-icons/ri";
import { useTranslation } from "react-i18next";
import { VscArrowDown } from "react-icons/vsc";
import { FaRegThumbsDown, FaRegThumbsUp } from "react-icons/fa";
import { useDisclosure, Tooltip } from "@nextui-org/react";
import ChatInput from "./ChatInput";
import Chat from "./Chat";
import TypingIndicator from "./TypingIndicator";
import { RootState } from "#/store";
import AgentState from "#/types/AgentState";
import { sendChatMessage } from "#/services/chatService";
import { addUserMessage, addAssistantMessage } from "#/state/chatSlice";
import { I18nKey } from "#/i18n/declaration";
import { useScrollToBottom } from "#/hooks/useScrollToBottom";
import FeedbackModal from "../modals/feedback/FeedbackModal";
<<<<<<< HEAD
import { removeApiKey } from "#/utils/utils";
import Session from "#/services/session";
import { getToken } from "#/services/auth";
import beep from "#/utils/beep";
=======
>>>>>>> b9b5cf7a

interface ScrollButtonProps {
  onClick: () => void;
  icon: JSX.Element;
  label: string;
  // eslint-disable-next-line react/require-default-props
  disabled?: boolean;
}

function ScrollButton({
  onClick,
  icon,
  label,
  disabled = false,
}: ScrollButtonProps): JSX.Element {
  return (
    <button
      type="button"
      className="relative border-1 text-xs rounded px-2 py-1 border-neutral-600 bg-neutral-700 cursor-pointer select-none"
      onClick={onClick}
      disabled={disabled}
    >
      <div className="flex items-center">
        {icon} <span className="inline-block">{label}</span>
      </div>
    </button>
  );
}

function ChatInterface() {
  const dispatch = useDispatch();
  const { messages } = useSelector((state: RootState) => state.chat);
  const { curAgentState } = useSelector((state: RootState) => state.agent);

  const [feedbackPolarity, setFeedbackPolarity] = React.useState<
    "positive" | "negative"
  >("positive");
  const [feedbackShared, setFeedbackShared] = React.useState(0);
  const [autoMode, setAutoMode] = useState(false);

  const {
    isOpen: feedbackModalIsOpen,
    onOpen: onFeedbackModalOpen,
    onOpenChange: onFeedbackModalOpenChange,
  } = useDisclosure();

  const shareFeedback = async (polarity: "positive" | "negative") => {
    onFeedbackModalOpen();
    setFeedbackPolarity(polarity);
  };

  const handleSendMessage = (content: string, dispatchContent: string = "") => {
    dispatch(addUserMessage(dispatchContent || content));
    sendChatMessage(content);
  };

  const { t } = useTranslation();
  const handleSendContinueMsg = () => {
    handleSendMessage(t(I18nKey.CHAT_INTERFACE$INPUT_CONTINUE_MESSAGE));
  };

  const handleAutoMsg = () => {
    handleSendMessage(
      t(I18nKey.CHAT_INTERFACE$AUTO_MESSAGE),
      t(I18nKey.CHAT_INTERFACE$INPUT_AUTO_MESSAGE),
    );
  };

  const scrollRef = useRef<HTMLDivElement>(null);

  const { scrollDomToBottom, onChatBodyScroll, hitBottom } =
    useScrollToBottom(scrollRef);

  useEffect(() => {
    if (curAgentState === AgentState.INIT && messages.length === 0) {
      dispatch(addAssistantMessage(t(I18nKey.CHAT_INTERFACE$INITIAL_MESSAGE)));
    }
  }, [curAgentState, dispatch, messages.length, t]);

  useEffect(() => {
    if (autoMode && curAgentState === AgentState.AWAITING_USER_INPUT) {
      handleAutoMsg();
    }
  }, [autoMode, curAgentState]);

  useEffect(() => {
    if (
      (!autoMode && curAgentState === AgentState.AWAITING_USER_INPUT) ||
      curAgentState === AgentState.ERROR ||
      curAgentState === AgentState.INIT
    ) {
      if (document.cookie.indexOf("audio") !== -1) beep();
    }
  }, [curAgentState]);

  return (
    <div className="flex flex-col h-full bg-neutral-800">
      <div className="flex items-center gap-2 border-b border-neutral-600 text-sm px-4 py-2">
        <IoMdChatbubbles />
        Chat
        <div className="ml-auto">
          <Tooltip content="⚠️ Use with caution! The agent will automatically continue task execution without requesting user inputs.">
            <label className="flex items-center space-x-2">
              <input
                type="checkbox"
                checked={autoMode}
                onChange={() => setAutoMode(!autoMode)}
                aria-label="Auto Mode"
              />
              <span>Auto Mode</span>
            </label>
          </Tooltip>
        </div>
      </div>
      <div className="flex-1 flex flex-col relative min-h-0">
        <div
          ref={scrollRef}
          className="overflow-y-auto p-3"
          onScroll={(e) => onChatBodyScroll(e.currentTarget)}
        >
          <Chat messages={messages} curAgentState={curAgentState} />
        </div>
      </div>

      <div className="relative">
        <div className="absolute bottom-2 left-0 right-0 flex items-center justify-center">
          {!hitBottom && (
            <ScrollButton
              onClick={scrollDomToBottom}
              icon={<VscArrowDown className="inline mr-2 w-3 h-3" />}
              label={t(I18nKey.CHAT_INTERFACE$TO_BOTTOM)}
            />
          )}
          {hitBottom && (
            <>
              {curAgentState === AgentState.AWAITING_USER_INPUT &&
                !autoMode && (
                  <ScrollButton
                    onClick={handleSendContinueMsg}
                    icon={
                      <RiArrowRightDoubleLine className="inline mr-2 w-3 h-3" />
                    }
                    label={t(I18nKey.CHAT_INTERFACE$INPUT_CONTINUE_MESSAGE)}
                  />
                )}
              {curAgentState === AgentState.RUNNING && <TypingIndicator />}
            </>
          )}
        </div>

        {feedbackShared !== messages.length && messages.length > 3 && (
          <div className="flex justify-start gap-2 p-2">
            <ScrollButton
              onClick={() => shareFeedback("positive")}
              icon={<FaRegThumbsUp className="inline mr-2 w-3 h-3" />}
              label=""
            />
            <ScrollButton
              onClick={() => shareFeedback("negative")}
              icon={<FaRegThumbsDown className="inline mr-2 w-3 h-3" />}
              label=""
            />
          </div>
        )}
      </div>

      <ChatInput
        disabled={
          curAgentState === AgentState.LOADING ||
          curAgentState === AgentState.AWAITING_USER_CONFIRMATION
        }
        onSendMessage={handleSendMessage}
      />
      <FeedbackModal
        polarity={feedbackPolarity}
        isOpen={feedbackModalIsOpen}
        onOpenChange={onFeedbackModalOpenChange}
        onSendFeedback={() => setFeedbackShared(messages.length)}
      />
    </div>
  );
}

export default ChatInterface;<|MERGE_RESOLUTION|>--- conflicted
+++ resolved
@@ -1,8 +1,4 @@
-<<<<<<< HEAD
 import React, { useRef, useState, useEffect } from "react";
-=======
-import React, { useRef } from "react";
->>>>>>> b9b5cf7a
 import { useDispatch, useSelector } from "react-redux";
 import { IoMdChatbubbles } from "react-icons/io";
 import { RiArrowRightDoubleLine } from "react-icons/ri";
@@ -20,13 +16,7 @@
 import { I18nKey } from "#/i18n/declaration";
 import { useScrollToBottom } from "#/hooks/useScrollToBottom";
 import FeedbackModal from "../modals/feedback/FeedbackModal";
-<<<<<<< HEAD
-import { removeApiKey } from "#/utils/utils";
-import Session from "#/services/session";
-import { getToken } from "#/services/auth";
 import beep from "#/utils/beep";
-=======
->>>>>>> b9b5cf7a
 
 interface ScrollButtonProps {
   onClick: () => void;

import { Textarea } from "@nextui-org/react";
import React, { ChangeEvent, KeyboardEvent, useState } from "react";
import { useTranslation } from "react-i18next";
<<<<<<< HEAD
import { VscSend } from "react-icons/vsc";
=======
>>>>>>> eb7b3484
import { useSelector } from "react-redux";
import { twMerge } from "tailwind-merge";
import useInputComposition from "../hooks/useInputComposition";
import { I18nKey } from "../i18n/declaration";
import { sendChatMessage } from "../services/chatService";
import { RootState } from "../store";

function Input() {
  const { t } = useTranslation();
  const { initialized } = useSelector((state: RootState) => state.task);
  const [inputMessage, setInputMessage] = useState("");

  const handleSendMessage = () => {
    if (inputMessage.trim() !== "") {
      sendChatMessage(inputMessage);
      setInputMessage("");
    }
  };

  const { onCompositionEnd, onCompositionStart, isComposing } =
    useInputComposition();

  const handleChangeInputMessage = (e: ChangeEvent<HTMLInputElement>) => {
    if (e.target.value !== "\n") {
      setInputMessage(e.target.value);
    }
  };

  const handleSendMessageOnEnter = (e: KeyboardEvent<HTMLInputElement>) => {
    if (e.key === "Enter" && !e.shiftKey) {
      // Prevent "Enter" from sending during IME input (e.g., Chinese, Japanese)
      if (isComposing) {
        return;
      }
      e.preventDefault();
      e.stopPropagation();
      handleSendMessage();
    }
  };

  return (
    <div className="w-full relative text-base">
      <Textarea
        className="py-4 px-4"
        classNames={{
          inputWrapper: "bg-neutral-700",
          input: "pr-16 py-2",
        }}
        value={inputMessage}
        maxRows={10}
        minRows={1}
        variant="bordered"
        onChange={handleChangeInputMessage}
        onKeyDown={handleSendMessageOnEnter}
        onCompositionStart={onCompositionStart}
        onCompositionEnd={onCompositionEnd}
        placeholder={t(I18nKey.CHAT_INTERFACE$INPUT_PLACEHOLDER)}
      />
      <button
        type="button"
        className={twMerge(
          "bg-transparent border-none rounded py-2.5 px-5 hover:opacity-80 cursor-pointer select-none absolute right-5 bottom-6",
          !initialized && "cursor-not-allowed opacity-80",
        )}
        onClick={handleSendMessage}
        disabled={!initialized}
        aria-label="Send message"
      >
        <VscSend />
      </button>
    </div>
  );
}

export default Input;<|MERGE_RESOLUTION|>--- conflicted
+++ resolved
@@ -1,10 +1,7 @@
 import { Textarea } from "@nextui-org/react";
 import React, { ChangeEvent, KeyboardEvent, useState } from "react";
 import { useTranslation } from "react-i18next";
-<<<<<<< HEAD
 import { VscSend } from "react-icons/vsc";
-=======
->>>>>>> eb7b3484
 import { useSelector } from "react-redux";
 import { twMerge } from "tailwind-merge";
 import useInputComposition from "../hooks/useInputComposition";

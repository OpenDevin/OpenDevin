import { Textarea } from "@nextui-org/react";
import React, { ChangeEvent, KeyboardEvent, useState } from "react";
<<<<<<< HEAD
// import { useTranslation } from "react-i18next";
=======
import { useTranslation } from "react-i18next";
import { VscSend } from "react-icons/vsc";
>>>>>>> 033352e3
import { useSelector } from "react-redux";
import { twMerge } from "tailwind-merge";
import i18next from "i18next";
import useInputComposition from "../hooks/useInputComposition";
import { sendChatMessage } from "../services/chatService";
import { RootState } from "../store";

function Input() {
  // const { t } = useTranslation();
  const { initialized } = useSelector((state: RootState) => state.task);
  const [inputMessage, setInputMessage] = useState("");

  const handleSendMessage = () => {
    if (inputMessage.trim() !== "") {
      sendChatMessage(inputMessage);
      setInputMessage("");
    }
  };

  const { onCompositionEnd, onCompositionStart, isComposing } =
    useInputComposition();

  const handleChangeInputMessage = (e: ChangeEvent<HTMLInputElement>) => {
    if (e.target.value !== "\n") {
      setInputMessage(e.target.value);
    }
  };

  const handleSendMessageOnEnter = (e: KeyboardEvent<HTMLInputElement>) => {
    if (e.key === "Enter" && !e.shiftKey) {
      // Prevent "Enter" from sending during IME input (e.g., Chinese, Japanese)
      if (isComposing) {
        return;
      }
      e.preventDefault();
      e.stopPropagation();
      handleSendMessage();
    }
  };

  return (
    <div className="w-full relative text-base">
      <Textarea
        className="py-4 px-4"
        classNames={{
          inputWrapper: "bg-neutral-700",
          input: "pr-16 py-2",
        }}
        value={inputMessage}
        maxRows={10}
        minRows={1}
        variant="bordered"
        onChange={handleChangeInputMessage}
        onKeyDown={handleSendMessageOnEnter}
        onCompositionStart={onCompositionStart}
        onCompositionEnd={onCompositionEnd}
        placeholder={i18next.t("CHAT_INTERFACE$INPUT_PLACEHOLDER")}
      />
      <button
        type="button"
        className={twMerge(
          "bg-transparent border-none rounded py-2.5 px-5 hover:opacity-80 cursor-pointer select-none absolute right-5 bottom-6",
          !initialized && "cursor-not-allowed opacity-80",
        )}
        onClick={handleSendMessage}
        disabled={!initialized}
        aria-label="Send message"
      >
<<<<<<< HEAD
        {i18next.t("CHAT_INTERFACE$INPUT_SEND_MESSAGE_BUTTON_CONTENT")}
=======
        <VscSend />
>>>>>>> 033352e3
      </button>
    </div>
  );
}

export default Input;<|MERGE_RESOLUTION|>--- conflicted
+++ resolved
@@ -1,20 +1,16 @@
 import { Textarea } from "@nextui-org/react";
 import React, { ChangeEvent, KeyboardEvent, useState } from "react";
-<<<<<<< HEAD
-// import { useTranslation } from "react-i18next";
-=======
 import { useTranslation } from "react-i18next";
 import { VscSend } from "react-icons/vsc";
->>>>>>> 033352e3
 import { useSelector } from "react-redux";
 import { twMerge } from "tailwind-merge";
-import i18next from "i18next";
 import useInputComposition from "../hooks/useInputComposition";
+import { I18nKey } from "../i18n/declaration";
 import { sendChatMessage } from "../services/chatService";
 import { RootState } from "../store";
 
 function Input() {
-  // const { t } = useTranslation();
+  const { t } = useTranslation();
   const { initialized } = useSelector((state: RootState) => state.task);
   const [inputMessage, setInputMessage] = useState("");
 
@@ -62,7 +58,7 @@
         onKeyDown={handleSendMessageOnEnter}
         onCompositionStart={onCompositionStart}
         onCompositionEnd={onCompositionEnd}
-        placeholder={i18next.t("CHAT_INTERFACE$INPUT_PLACEHOLDER")}
+        placeholder={t(I18nKey.CHAT_INTERFACE$INPUT_PLACEHOLDER)}
       />
       <button
         type="button"
@@ -74,11 +70,7 @@
         disabled={!initialized}
         aria-label="Send message"
       >
-<<<<<<< HEAD
-        {i18next.t("CHAT_INTERFACE$INPUT_SEND_MESSAGE_BUTTON_CONTENT")}
-=======
         <VscSend />
->>>>>>> 033352e3
       </button>
     </div>
   );

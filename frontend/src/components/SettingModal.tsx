--- conflicted
+++ resolved
@@ -15,7 +15,6 @@
 } from "@nextui-org/react";
 import { KeyboardEvent } from "@react-types/shared/src/events";
 import { useTranslation } from "react-i18next";
-import i18next from "i18next";
 import {
   INITIAL_AGENTS,
   fetchModels,
@@ -24,20 +23,9 @@
   saveSettings,
   getInitialModel,
 } from "../services/settingsService";
-<<<<<<< HEAD
 import { RootState } from "../store";
-=======
-import {
-  setModel,
-  setAgent,
-  setWorkspaceDirectory,
-  setLanguage,
-} from "../state/settingsSlice";
-import store, { RootState } from "../store";
-import socket from "../socket/socket";
 import { I18nKey } from "../i18n/declaration";
 import { AvailableLanguages } from "../i18n";
->>>>>>> c834aa72
 
 interface Props {
   isOpen: boolean;
@@ -52,7 +40,6 @@
 );
 
 function SettingModal({ isOpen, onClose }: Props): JSX.Element {
-<<<<<<< HEAD
   const defModel = useSelector((state: RootState) => state.settings.model);
   const [model, setModel] = useState(defModel);
   const defAgent = useSelector((state: RootState) => state.settings.agent);
@@ -63,15 +50,12 @@
   const [workspaceDirectory, setWorkspaceDirectory] = useState(
     defWorkspaceDirectory,
   );
-=======
+  const defLanguage = useSelector(
+    (state: RootState) => state.settings.language,
+  );
+  const [language, setLanguage] = useState(defLanguage);
+
   const { t } = useTranslation();
-  const model = useSelector((state: RootState) => state.settings.model);
-  const agent = useSelector((state: RootState) => state.settings.agent);
-  const workspaceDirectory = useSelector(
-    (state: RootState) => state.settings.workspaceDirectory,
-  );
-  const language = useSelector((state: RootState) => state.settings.language);
->>>>>>> c834aa72
 
   const [supportedModels, setSupportedModels] = useState(
     cachedModels.length > 0 ? cachedModels : INITIAL_MODELS,
@@ -98,28 +82,12 @@
   }, []);
 
   const handleSaveCfg = () => {
-<<<<<<< HEAD
-    saveSettings({ model, agent, workspaceDirectory });
-=======
-    const previousModel = localStorage.getItem("model");
-    const previousWorkspaceDirectory =
-      localStorage.getItem("workspaceDirectory");
-    const previousAgent = localStorage.getItem("agent");
-
-    if (
-      model !== previousModel ||
-      agent !== previousAgent ||
-      workspaceDirectory !== previousWorkspaceDirectory
-    ) {
-      sendSettings(socket, { model, agent, workspaceDirectory, language });
-    }
-
-    localStorage.setItem("model", model);
-    localStorage.setItem("workspaceDirectory", workspaceDirectory);
-    localStorage.setItem("agent", agent);
-    localStorage.setItem("language", language);
-    i18next.changeLanguage(language);
->>>>>>> c834aa72
+    saveSettings(
+      { model, agent, workspaceDirectory, language },
+      model !== defModel &&
+        agent !== defAgent &&
+        workspaceDirectory !== defWorkspaceDirectory,
+    );
     onClose();
   };
 
@@ -140,17 +108,10 @@
                 I18nKey.CONFIGURATION$OPENDEVIN_WORKSPACE_DIRECTORY_INPUT_LABEL,
               )}
               defaultValue={workspaceDirectory}
-<<<<<<< HEAD
-              placeholder="Default: ./workspace"
-              onChange={(e) => setWorkspaceDirectory(e.target.value)}
-=======
               placeholder={t(
                 I18nKey.CONFIGURATION$OPENDEVIN_WORKSPACE_DIRECTORY_INPUT_PLACEHOLDER,
               )}
-              onChange={(e) =>
-                store.dispatch(setWorkspaceDirectory(e.target.value))
-              }
->>>>>>> c834aa72
+              onChange={(e) => setWorkspaceDirectory(e.target.value)}
             />
 
             <Autocomplete
@@ -196,9 +157,7 @@
             </Autocomplete>
             <Select
               selectionMode="single"
-              onChange={(e) => {
-                store.dispatch(setLanguage(e.target.value));
-              }}
+              onChange={(e) => setLanguage(e.target.value)}
               selectedKeys={[language]}
               label={t(I18nKey.CONFIGURATION$LANGUAGE_SELECT_LABEL)}
             >

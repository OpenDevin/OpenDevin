--- conflicted
+++ resolved
@@ -37,7 +37,7 @@
       <AutocompleteCombobox
         ariaLabel="agent"
         items={agents.map((agent) => ({ value: agent, label: agent }))}
-        defaultKey={settings.AGENT || agents[0]}
+        defaultKey={settings.AGENT}
         onChange={onAgentChange}
         tooltip={t(I18nKey.SETTINGS$AGENT_TOOLTIP)}
         disabled={disabled}
@@ -79,17 +79,6 @@
         }
       />
       <AutocompleteCombobox
-<<<<<<< HEAD
-        ariaLabel="agent"
-        items={agents.map((agent) => ({ value: agent, label: agent }))}
-        defaultKey={settings.AGENT}
-        onChange={onAgentChange}
-        tooltip={t(I18nKey.SETTINGS$AGENT_TOOLTIP)}
-        disabled={disabled}
-      />
-      <AutocompleteCombobox
-=======
->>>>>>> 6150ab6a
         ariaLabel="language"
         items={AvailableLanguages}
         defaultKey={settings.LANGUAGE}

import { Input, Switch, Tooltip, useDisclosure } from "@nextui-org/react";
import React from "react";
import { useTranslation } from "react-i18next";
import { FaEye, FaEyeSlash } from "react-icons/fa";
import { AvailableLanguages } from "../../../i18n";
import { I18nKey } from "../../../i18n/declaration";
import { AutocompleteCombobox } from "./AutocompleteCombobox";
import { Settings } from "#/services/settings";

interface SettingsFormProps {
  settings: Settings;
  models: string[];
  agents: string[];
  disabled: boolean;

  onModelChange: (model: string) => void;
  onAPIKeyChange: (apiKey: string) => void;
  onAgentChange: (agent: string) => void;
  onLanguageChange: (language: string) => void;
  onConfirmationModeChange: (confirmationMode: boolean) => void;
  onSecurityInvariantChange: (securityInvariant: boolean) => void;
}

function SettingsForm({
  settings,
  models,
  agents,
  disabled,
  onModelChange,
  onAPIKeyChange,
  onAgentChange,
  onLanguageChange,
  onConfirmationModeChange,
  onSecurityInvariantChange,
}: SettingsFormProps) {
  const { t } = useTranslation();
  const { isOpen: isVisible, onOpenChange: onVisibleChange } = useDisclosure();

  return (
    <>
      <AutocompleteCombobox
        ariaLabel="agent"
        items={agents.map((agent) => ({ value: agent, label: agent }))}
        defaultKey={settings.AGENT}
        onChange={onAgentChange}
        tooltip={t(I18nKey.SETTINGS$AGENT_TOOLTIP)}
        disabled={disabled}
      />
      <AutocompleteCombobox
        ariaLabel="model"
        items={models.map((model) => ({ value: model, label: model }))}
        defaultKey={settings.LLM_MODEL}
        onChange={(e) => {
          onModelChange(e);
        }}
        tooltip={t(I18nKey.SETTINGS$MODEL_TOOLTIP)}
        allowCustomValue // user can type in a custom LLM model that is not in the list
        disabled={disabled}
      />
      <Input
        label="API Key"
        isDisabled={disabled}
        aria-label="apikey"
        data-testid="apikey"
        placeholder={t(I18nKey.SETTINGS$API_KEY_PLACEHOLDER)}
        type={isVisible ? "text" : "password"}
        value={settings.LLM_API_KEY || ""}
        onChange={(e) => {
          onAPIKeyChange(e.target.value);
        }}
        endContent={
          <button
            className="focus:outline-none"
            type="button"
            onClick={onVisibleChange}
          >
            {isVisible ? (
              <FaEye className="text-2xl text-default-400 pointer-events-none" />
            ) : (
              <FaEyeSlash className="text-2xl text-default-400 pointer-events-none" />
            )}
          </button>
        }
      />
      <AutocompleteCombobox
        ariaLabel="language"
        items={AvailableLanguages}
        defaultKey={settings.LANGUAGE}
        onChange={onLanguageChange}
        tooltip={t(I18nKey.SETTINGS$LANGUAGE_TOOLTIP)}
        disabled={disabled}
      />
<<<<<<< HEAD
      <Switch
        aria-label="confirmationmode"
        data-testid="confirmationmode"
        defaultSelected={settings.CONFIRMATION_MODE || settings.SECURITY_INVARIANT}
        onValueChange={onConfirmationModeChange}
        isDisabled={disabled || settings.SECURITY_INVARIANT}
        isSelected={settings.CONFIRMATION_MODE}
        >
        {t(I18nKey.SETTINGS$CONFIRMATION_MODE)}
        </Switch>
      <Switch
        aria-label="invariant"
        data-testid="invariant"
        defaultSelected={settings.SECURITY_INVARIANT}
        onValueChange={onSecurityInvariantChange}
        isDisabled={disabled}
        isSelected={settings.SECURITY_INVARIANT}
      >
        {t(I18nKey.SETTINGS$SECURITY_INVARIANT)}
      </Switch>
=======
          <Switch
            aria-label="confirmationmode"
            data-testid="confirmationmode"
            defaultSelected={settings.CONFIRMATION_MODE}
            onValueChange={onConfirmationModeChange}
            isDisabled={disabled}
            >
              <Tooltip content={t(I18nKey.SETTINGS$CONFIRMATION_MODE_TOOLTIP)} closeDelay={100} delay={500}>
            {t(I18nKey.SETTINGS$CONFIRMATION_MODE)}
            </Tooltip>
          </Switch>
>>>>>>> 2d477860
    </>
  );
}

export default SettingsForm;<|MERGE_RESOLUTION|>--- conflicted
+++ resolved
@@ -90,17 +90,24 @@
         tooltip={t(I18nKey.SETTINGS$LANGUAGE_TOOLTIP)}
         disabled={disabled}
       />
-<<<<<<< HEAD
       <Switch
         aria-label="confirmationmode"
         data-testid="confirmationmode"
-        defaultSelected={settings.CONFIRMATION_MODE || settings.SECURITY_INVARIANT}
+        defaultSelected={
+          settings.CONFIRMATION_MODE || settings.SECURITY_INVARIANT
+        }
         onValueChange={onConfirmationModeChange}
         isDisabled={disabled || settings.SECURITY_INVARIANT}
         isSelected={settings.CONFIRMATION_MODE}
+      >
+        <Tooltip
+          content={t(I18nKey.SETTINGS$CONFIRMATION_MODE_TOOLTIP)}
+          closeDelay={100}
+          delay={500}
         >
-        {t(I18nKey.SETTINGS$CONFIRMATION_MODE)}
-        </Switch>
+          {t(I18nKey.SETTINGS$CONFIRMATION_MODE)}
+        </Tooltip>
+      </Switch>
       <Switch
         aria-label="invariant"
         data-testid="invariant"
@@ -111,19 +118,6 @@
       >
         {t(I18nKey.SETTINGS$SECURITY_INVARIANT)}
       </Switch>
-=======
-          <Switch
-            aria-label="confirmationmode"
-            data-testid="confirmationmode"
-            defaultSelected={settings.CONFIRMATION_MODE}
-            onValueChange={onConfirmationModeChange}
-            isDisabled={disabled}
-            >
-              <Tooltip content={t(I18nKey.SETTINGS$CONFIRMATION_MODE_TOOLTIP)} closeDelay={100} delay={500}>
-            {t(I18nKey.SETTINGS$CONFIRMATION_MODE)}
-            </Tooltip>
-          </Switch>
->>>>>>> 2d477860
     </>
   );
 }

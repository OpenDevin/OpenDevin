import { act, screen } from "@testing-library/react";
import userEvent from "@testing-library/user-event";
import React from "react";
import { renderWithProviders } from "test-utils";
import AgentTaskState from "#/types/AgentTaskState";
import SettingsForm from "./SettingsForm";
import { Settings } from "#/services/settings";

const onModelChangeMock = vi.fn();
const onAgentChangeMock = vi.fn();
const onLanguageChangeMock = vi.fn();
const onAPIKeyChangeMock = vi.fn();

const renderSettingsForm = (settings?: Settings) => {
  renderWithProviders(
    <SettingsForm
      settings={
        settings || {
          LLM_MODEL: "model1",
          AGENT: "agent1",
          LANGUAGE: "en",
        }
      }
      models={["model1", "model2", "model3"]}
      agents={["agent1", "agent2", "agent3"]}
      onModelChange={onModelChangeMock}
      onAgentChange={onAgentChangeMock}
      onLanguageChange={onLanguageChangeMock}
      onAPIKeyChange={onAPIKeyChangeMock}
    />,
  );
};

describe("SettingsForm", () => {
  it("should display the first values in the array by default", () => {
<<<<<<< HEAD
    renderSettingsForm({ LLM_API_KEY: "sk-..." });
=======
    renderSettingsForm();
>>>>>>> b47fdbb2

    const modelInput = screen.getByRole("combobox", { name: "model" });
    const agentInput = screen.getByRole("combobox", { name: "agent" });
    const languageInput = screen.getByRole("combobox", { name: "language" });
    const apiKeyInput = screen.getByTestId("apikey");

    expect(modelInput).toHaveValue("model1");
    expect(agentInput).toHaveValue("agent1");
    expect(languageInput).toHaveValue("English");
    expect(apiKeyInput).toHaveValue("sk-...");
  });

  it("should display the existing values if it they are present", () => {
    renderSettingsForm({
      LLM_MODEL: "model2",
      AGENT: "agent2",
      LANGUAGE: "es",
    });

    const modelInput = screen.getByRole("combobox", { name: "model" });
    const agentInput = screen.getByRole("combobox", { name: "agent" });
    const languageInput = screen.getByRole("combobox", { name: "language" });

    expect(modelInput).toHaveValue("model2");
    expect(agentInput).toHaveValue("agent2");
    expect(languageInput).toHaveValue("Español");
  });

  it("should disable settings while task is running", () => {
    renderWithProviders(
      <SettingsForm
        settings={{
          LLM_MODEL: "model1",
          AGENT: "agent1",
          LANGUAGE: "en",
        }}
        models={["model1", "model2", "model3"]}
        agents={["agent1", "agent2", "agent3"]}
        onModelChange={onModelChangeMock}
        onAgentChange={onAgentChangeMock}
        onLanguageChange={onLanguageChangeMock}
        onAPIKeyChange={onAPIKeyChangeMock}
      />,
      { preloadedState: { agent: { curTaskState: AgentTaskState.RUNNING } } },
    );
    const modelInput = screen.getByRole("combobox", { name: "model" });
    const agentInput = screen.getByRole("combobox", { name: "agent" });
    const languageInput = screen.getByRole("combobox", { name: "language" });

    expect(modelInput).toBeDisabled();
    expect(agentInput).toBeDisabled();
    expect(languageInput).toBeDisabled();
  });

  describe("onChange handlers", () => {
    it("should call the onModelChange handler when the model changes", () => {
      renderSettingsForm();

      const modelInput = screen.getByRole("combobox", { name: "model" });
      act(() => {
        userEvent.click(modelInput);
      });

      const model3 = screen.getByText("model3");
      act(() => {
        userEvent.click(model3);
      });

      expect(onModelChangeMock).toHaveBeenCalledWith("model3");
      expect(onAPIKeyChangeMock).toHaveBeenCalledWith("");
    });

    it("should call the onAgentChange handler when the agent changes", () => {
      renderSettingsForm();

      const agentInput = screen.getByRole("combobox", { name: "agent" });
      act(() => {
        userEvent.click(agentInput);
      });

      const agent3 = screen.getByText("agent3");
      act(() => {
        userEvent.click(agent3);
      });

      expect(onAgentChangeMock).toHaveBeenCalledWith("agent3");
    });

    it("should call the onLanguageChange handler when the language changes", () => {
      renderSettingsForm();

      const languageInput = screen.getByRole("combobox", { name: "language" });
      act(() => {
        userEvent.click(languageInput);
      });

      const french = screen.getByText("Français");
      act(() => {
        userEvent.click(french);
      });

      expect(onLanguageChangeMock).toHaveBeenCalledWith("Français");
    });

    it("should call the onAPIKeyChange handler when the API key changes", () => {
      renderSettingsForm({ LLM_API_KEY: "sk-..." });

      const apiKeyInput = screen.getByTestId("apikey");
      act(() => {
        userEvent.type(apiKeyInput, "x");
      });

      expect(onAPIKeyChangeMock).toHaveBeenCalledWith("sk-...x");
    });
  });
});<|MERGE_RESOLUTION|>--- conflicted
+++ resolved
@@ -1,10 +1,10 @@
+import { Settings } from "#/services/settings";
+import AgentTaskState from "#/types/AgentTaskState";
 import { act, screen } from "@testing-library/react";
 import userEvent from "@testing-library/user-event";
 import React from "react";
 import { renderWithProviders } from "test-utils";
-import AgentTaskState from "#/types/AgentTaskState";
 import SettingsForm from "./SettingsForm";
-import { Settings } from "#/services/settings";
 
 const onModelChangeMock = vi.fn();
 const onAgentChangeMock = vi.fn();
@@ -19,6 +19,7 @@
           LLM_MODEL: "model1",
           AGENT: "agent1",
           LANGUAGE: "en",
+          LLM_API_KEY: "sk-...",
         }
       }
       models={["model1", "model2", "model3"]}
@@ -33,11 +34,7 @@
 
 describe("SettingsForm", () => {
   it("should display the first values in the array by default", () => {
-<<<<<<< HEAD
-    renderSettingsForm({ LLM_API_KEY: "sk-..." });
-=======
     renderSettingsForm();
->>>>>>> b47fdbb2
 
     const modelInput = screen.getByRole("combobox", { name: "model" });
     const agentInput = screen.getByRole("combobox", { name: "agent" });
@@ -55,6 +52,7 @@
       LLM_MODEL: "model2",
       AGENT: "agent2",
       LANGUAGE: "es",
+      LLM_API_KEY: "sk-...",
     });
 
     const modelInput = screen.getByRole("combobox", { name: "model" });
@@ -73,6 +71,7 @@
           LLM_MODEL: "model1",
           AGENT: "agent1",
           LANGUAGE: "en",
+          LLM_API_KEY: "sk-...",
         }}
         models={["model1", "model2", "model3"]}
         agents={["agent1", "agent2", "agent3"]}
@@ -143,7 +142,7 @@
     });
 
     it("should call the onAPIKeyChange handler when the API key changes", () => {
-      renderSettingsForm({ LLM_API_KEY: "sk-..." });
+      renderSettingsForm();
 
       const apiKeyInput = screen.getByTestId("apikey");
       act(() => {

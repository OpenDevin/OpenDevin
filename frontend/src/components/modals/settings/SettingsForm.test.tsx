import { act, screen } from "@testing-library/react";
import userEvent from "@testing-library/user-event";
import React from "react";
import { renderWithProviders } from "test-utils";
import { Settings } from "#/services/settings";
import SettingsForm from "./SettingsForm";

const onModelChangeMock = vi.fn();
const onAgentChangeMock = vi.fn();
const onLanguageChangeMock = vi.fn();
const onAPIKeyChangeMock = vi.fn();
<<<<<<< HEAD
const onConfirmationModeChangeMock = vi.fn();
=======
>>>>>>> 0a37d3b0
const onSecurityInvariantChangeMock = vi.fn();

const renderSettingsForm = (settings?: Settings) => {
  renderWithProviders(
    <SettingsForm
      disabled={false}
      settings={
        settings || {
          LLM_MODEL: "model1",
          AGENT: "agent1",
          LANGUAGE: "en",
          LLM_API_KEY: "sk-...",
          SECURITY_INVARIANT: "true",
        }
      }
      models={["model1", "model2", "model3"]}
      agents={["agent1", "agent2", "agent3"]}
      onModelChange={onModelChangeMock}
      onAgentChange={onAgentChangeMock}
      onLanguageChange={onLanguageChangeMock}
      onAPIKeyChange={onAPIKeyChangeMock}
<<<<<<< HEAD
      onConfirmationModeChange={onConfirmationModeChangeMock}
=======
>>>>>>> 0a37d3b0
      onSecurityInvariantChange={onSecurityInvariantChangeMock}
    />,
  );
};

describe("SettingsForm", () => {
  it("should display the first values in the array by default", () => {
    renderSettingsForm();

    const modelInput = screen.getByRole("combobox", { name: "model" });
    const agentInput = screen.getByRole("combobox", { name: "agent" });
    const languageInput = screen.getByRole("combobox", { name: "language" });
    const apiKeyInput = screen.getByTestId("apikey");
<<<<<<< HEAD
    const confirmationModeInput = screen.getByTestId("confirmationmode");
=======
>>>>>>> 0a37d3b0
    const securityInvariantInput = screen.getByTestId("invariant");

    expect(modelInput).toHaveValue("model1");
    expect(agentInput).toHaveValue("agent1");
    expect(languageInput).toHaveValue("English");
    expect(apiKeyInput).toHaveValue("sk-...");
    expect(securityInvariantInput).toHaveAttribute("data-selected", "true");
  });

  it("should display the existing values if it they are present", () => {
    renderSettingsForm({
      LLM_MODEL: "model2",
      AGENT: "agent2",
      LANGUAGE: "es",
      LLM_API_KEY: "sk-...",
<<<<<<< HEAD
      CONFIRMATION_MODE: true,
=======
>>>>>>> 0a37d3b0
      SECURITY_INVARIANT: "true",
    });

    const modelInput = screen.getByRole("combobox", { name: "model" });
    const agentInput = screen.getByRole("combobox", { name: "agent" });
    const languageInput = screen.getByRole("combobox", { name: "language" });

    expect(modelInput).toHaveValue("model2");
    expect(agentInput).toHaveValue("agent2");
    expect(languageInput).toHaveValue("Español");
  });

  it("should disable settings when disabled is true", () => {
    renderWithProviders(
      <SettingsForm
        settings={{
          LLM_MODEL: "model1",
          AGENT: "agent1",
          LANGUAGE: "en",
          LLM_API_KEY: "sk-...",
<<<<<<< HEAD
          CONFIRMATION_MODE: true,
=======
>>>>>>> 0a37d3b0
          SECURITY_INVARIANT: "true",
        }}
        models={["model1", "model2", "model3"]}
        agents={["agent1", "agent2", "agent3"]}
        disabled
        onModelChange={onModelChangeMock}
        onAgentChange={onAgentChangeMock}
        onLanguageChange={onLanguageChangeMock}
        onAPIKeyChange={onAPIKeyChangeMock}
<<<<<<< HEAD
        onConfirmationModeChange={onConfirmationModeChangeMock}
=======
>>>>>>> 0a37d3b0
        onSecurityInvariantChange={onSecurityInvariantChangeMock}
      />,
    );
    const modelInput = screen.getByRole("combobox", { name: "model" });
    const agentInput = screen.getByRole("combobox", { name: "agent" });
    const languageInput = screen.getByRole("combobox", { name: "language" });
<<<<<<< HEAD
    const confirmationModeInput = screen.getByTestId("confirmationmode");
=======
>>>>>>> 0a37d3b0
    const securityInvariantInput = screen.getByTestId("invariant");

    expect(modelInput).toBeDisabled();
    expect(agentInput).toBeDisabled();
    expect(languageInput).toBeDisabled();
<<<<<<< HEAD
    expect(confirmationModeInput).toHaveAttribute("data-disabled", "true");
=======
>>>>>>> 0a37d3b0
    expect(securityInvariantInput).toBeDisabled();
  });

  describe("onChange handlers", () => {
    it("should call the onModelChange handler when the model changes", async () => {
      renderSettingsForm();

      const modelInput = screen.getByRole("combobox", { name: "model" });
      await act(async () => {
        await userEvent.click(modelInput);
      });

      const model3 = screen.getByText("model3");
      await act(async () => {
        await userEvent.click(model3);
      });

      expect(onModelChangeMock).toHaveBeenCalledWith("model3");
    });

    it("should call the onAgentChange handler when the agent changes", async () => {
      renderSettingsForm();

      const agentInput = screen.getByRole("combobox", { name: "agent" });
      await act(async () => {
        await userEvent.click(agentInput);
      });

      const agent3 = screen.getByText("agent3");
      await act(async () => {
        await userEvent.click(agent3);
      });

      expect(onAgentChangeMock).toHaveBeenCalledWith("agent3");
    });

    it("should call the onLanguageChange handler when the language changes", async () => {
      renderSettingsForm();

      const languageInput = screen.getByRole("combobox", { name: "language" });
      await act(async () => {
        await userEvent.click(languageInput);
      });

      const french = screen.getByText("Français");
      await act(async () => {
        await userEvent.click(french);
      });

      expect(onLanguageChangeMock).toHaveBeenCalledWith("Français");
    });

    it("should call the onAPIKeyChange handler when the API key changes", async () => {
      renderSettingsForm();

      const apiKeyInput = screen.getByTestId("apikey");
      await act(async () => {
        await userEvent.type(apiKeyInput, "x");
      });

      expect(onAPIKeyChangeMock).toHaveBeenCalledWith("sk-...x");
    });
  });
});<|MERGE_RESOLUTION|>--- conflicted
+++ resolved
@@ -9,10 +9,7 @@
 const onAgentChangeMock = vi.fn();
 const onLanguageChangeMock = vi.fn();
 const onAPIKeyChangeMock = vi.fn();
-<<<<<<< HEAD
 const onConfirmationModeChangeMock = vi.fn();
-=======
->>>>>>> 0a37d3b0
 const onSecurityInvariantChangeMock = vi.fn();
 
 const renderSettingsForm = (settings?: Settings) => {
@@ -34,10 +31,7 @@
       onAgentChange={onAgentChangeMock}
       onLanguageChange={onLanguageChangeMock}
       onAPIKeyChange={onAPIKeyChangeMock}
-<<<<<<< HEAD
       onConfirmationModeChange={onConfirmationModeChangeMock}
-=======
->>>>>>> 0a37d3b0
       onSecurityInvariantChange={onSecurityInvariantChangeMock}
     />,
   );
@@ -51,10 +45,7 @@
     const agentInput = screen.getByRole("combobox", { name: "agent" });
     const languageInput = screen.getByRole("combobox", { name: "language" });
     const apiKeyInput = screen.getByTestId("apikey");
-<<<<<<< HEAD
     const confirmationModeInput = screen.getByTestId("confirmationmode");
-=======
->>>>>>> 0a37d3b0
     const securityInvariantInput = screen.getByTestId("invariant");
 
     expect(modelInput).toHaveValue("model1");
@@ -70,10 +61,7 @@
       AGENT: "agent2",
       LANGUAGE: "es",
       LLM_API_KEY: "sk-...",
-<<<<<<< HEAD
       CONFIRMATION_MODE: true,
-=======
->>>>>>> 0a37d3b0
       SECURITY_INVARIANT: "true",
     });
 
@@ -94,10 +82,7 @@
           AGENT: "agent1",
           LANGUAGE: "en",
           LLM_API_KEY: "sk-...",
-<<<<<<< HEAD
           CONFIRMATION_MODE: true,
-=======
->>>>>>> 0a37d3b0
           SECURITY_INVARIANT: "true",
         }}
         models={["model1", "model2", "model3"]}
@@ -107,29 +92,20 @@
         onAgentChange={onAgentChangeMock}
         onLanguageChange={onLanguageChangeMock}
         onAPIKeyChange={onAPIKeyChangeMock}
-<<<<<<< HEAD
         onConfirmationModeChange={onConfirmationModeChangeMock}
-=======
->>>>>>> 0a37d3b0
         onSecurityInvariantChange={onSecurityInvariantChangeMock}
       />,
     );
     const modelInput = screen.getByRole("combobox", { name: "model" });
     const agentInput = screen.getByRole("combobox", { name: "agent" });
     const languageInput = screen.getByRole("combobox", { name: "language" });
-<<<<<<< HEAD
     const confirmationModeInput = screen.getByTestId("confirmationmode");
-=======
->>>>>>> 0a37d3b0
     const securityInvariantInput = screen.getByTestId("invariant");
 
     expect(modelInput).toBeDisabled();
     expect(agentInput).toBeDisabled();
     expect(languageInput).toBeDisabled();
-<<<<<<< HEAD
     expect(confirmationModeInput).toHaveAttribute("data-disabled", "true");
-=======
->>>>>>> 0a37d3b0
     expect(securityInvariantInput).toBeDisabled();
   });
 

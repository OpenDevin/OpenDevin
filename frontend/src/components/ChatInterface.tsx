import { Card, CardBody } from "@nextui-org/react";
import React, { useEffect, useRef } from "react";
import { IoMdChatbubbles } from "react-icons/io";
import { useSelector } from "react-redux";
import { useTypingEffect } from "../hooks/useTypingEffect";
import {
  addAssistantMessageToChat,
  sendChatMessage,
  setTypingActive,
  takeOneAndType,
} from "../services/chatService";
import { Message } from "../state/chatSlice";
import { RootState } from "../store";
import AgentStatusBar from "./AgentStatusBar";
<<<<<<< HEAD
import ChatInput from "./ChatInput";
=======
import Input from "./Input";
import AgentControlBar from "./AgentControlBar";
>>>>>>> 6b0408d4

interface IChatBubbleProps {
  msg: Message;
}

/**
 * @returns jsx
 *
 * component used for typing effect when assistant replies
 *
 * makes uses of useTypingEffect hook
 *
 */
function TypingChat() {
  const { typeThis } = useSelector((state: RootState) => state.chat);

  const messageContent = useTypingEffect([typeThis?.content], {
    loop: false,
    setTypingActive,
    playbackRate: 0.099,
    addAssistantMessageToChat,
    takeOneAndType,
    typeThis,
  });

  return (
    <Card className="bg-neutral-500">
      <CardBody>{messageContent}</CardBody>
    </Card>
  );
}

function ChatBubble({ msg }: IChatBubbleProps): JSX.Element {
  return (
    <div
      className={`flex mb-2.5 pr-5 pl-5 max-w-[90%] ${msg?.sender === "user" ? "self-end" : ""}`}
    >
      <div
        className={`flex mt-2.5 mb-0 min-w-0 ${msg?.sender === "user" && "flex-row-reverse ml-auto"}`}
      >
        <Card
          className={`${msg?.sender === "user" ? "bg-neutral-700" : "bg-neutral-500"}`}
        >
          <CardBody>{msg?.content}</CardBody>
        </Card>
      </div>
    </div>
  );
}

function MessageList(): JSX.Element {
  const messagesEndRef = useRef<HTMLDivElement>(null);
  const { typingActive, newChatSequence, typeThis } = useSelector(
    (state: RootState) => state.chat,
  );

  const messageScroll = () => {
    messagesEndRef.current?.scrollIntoView({
      behavior: "smooth",
      block: "end",
    });
  };

  useEffect(() => {
    messageScroll();
    if (!typingActive) return;

    const interval = setInterval(() => {
      messageScroll();
    }, 1000);

    // eslint-disable-next-line consistent-return
    return () => clearInterval(interval);
  }, [newChatSequence, typingActive]);

  useEffect(() => {
    if (typeThis.content === "") return;

    if (!typingActive) setTypingActive(true);
    // eslint-disable-next-line react-hooks/exhaustive-deps
  }, [typeThis]);

  return (
    <div className="flex-1 overflow-y-auto flex flex-col">
      {newChatSequence.map((msg, index) => (
        <ChatBubble key={index} msg={msg} />
      ))}

      {typingActive && (
        <div className="flex mb-2.5 pr-5 pl-5 max-w-[90%]">
          <div className="flex mt-2.5 mb-0 min-w-0 ">
            <TypingChat />
          </div>
        </div>
      )}
      <div ref={messagesEndRef} />
    </div>
  );
}

function ChatInterface(): JSX.Element {
  return (
    <div className="flex flex-col h-full p-0 bg-neutral-800">
      <div className="flex items-center gap-2 border-b border-neutral-600 text-sm px-4 py-2">
        <IoMdChatbubbles />
        Chat
      </div>
      <MessageList />
<<<<<<< HEAD
      {initialized ? null : <AgentStatusBar />}
      <ChatInput disabled={!initialized} onSendMessage={sendChatMessage} />
=======
      <AgentStatusBar />
      <AgentControlBar />
      <Input />
>>>>>>> 6b0408d4
    </div>
  );
}

export default ChatInterface;<|MERGE_RESOLUTION|>--- conflicted
+++ resolved
@@ -12,12 +12,8 @@
 import { Message } from "../state/chatSlice";
 import { RootState } from "../store";
 import AgentStatusBar from "./AgentStatusBar";
-<<<<<<< HEAD
 import ChatInput from "./ChatInput";
-=======
-import Input from "./Input";
 import AgentControlBar from "./AgentControlBar";
->>>>>>> 6b0408d4
 
 interface IChatBubbleProps {
   msg: Message;
@@ -119,6 +115,8 @@
 }
 
 function ChatInterface(): JSX.Element {
+  const { initialized } = useSelector((state: RootState) => state.task);
+
   return (
     <div className="flex flex-col h-full p-0 bg-neutral-800">
       <div className="flex items-center gap-2 border-b border-neutral-600 text-sm px-4 py-2">
@@ -126,14 +124,9 @@
         Chat
       </div>
       <MessageList />
-<<<<<<< HEAD
-      {initialized ? null : <AgentStatusBar />}
-      <ChatInput disabled={!initialized} onSendMessage={sendChatMessage} />
-=======
       <AgentStatusBar />
       <AgentControlBar />
-      <Input />
->>>>>>> 6b0408d4
+      <ChatInput disabled={!initialized} onSendMessage={sendChatMessage} />
     </div>
   );
 }

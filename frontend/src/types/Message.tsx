export interface ActionMessage {
  // Either 'agent' or 'user'
  source: string;

  // The action to be taken
  action: string;

  // The arguments for the action
  args: Record<string, string>;

  // A friendly message that can be put in the chat log
  message: string;

  // The timestamp of the message
  timestamp: string;
}

export interface ObservationMessage {
  // The type of observation
  observation: string;

  // The observed data
  content: string;

  // Additional structured data
  extras: Record<string, string>;

  // A friendly message that can be put in the chat log
  message: string;
<<<<<<< HEAD
}

export interface StatusMessage {
  // TODO not implemented yet
  // Whether the status is an error, default is false
  is_error: boolean;

  // A status message to display to the user
  message: string;
=======

  // The timestamp of the message
  timestamp: string;
>>>>>>> dd7174e5
}<|MERGE_RESOLUTION|>--- conflicted
+++ resolved
@@ -27,7 +27,9 @@
 
   // A friendly message that can be put in the chat log
   message: string;
-<<<<<<< HEAD
+
+  // The timestamp of the message
+  timestamp: string;
 }
 
 export interface StatusMessage {
@@ -37,9 +39,4 @@
 
   // A status message to display to the user
   message: string;
-=======
-
-  // The timestamp of the message
-  timestamp: string;
->>>>>>> dd7174e5
 }
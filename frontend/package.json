{
  "name": "openhands-frontend",
  "version": "0.9.4",
  "private": true,
  "type": "module",
  "engines": {
    "node": ">=20.0.0"
  },
  "dependencies": {
    "@monaco-editor/react": "^4.6.0",
    "@nextui-org/react": "^2.4.8",
    "@react-types/shared": "^3.24.1",
    "@reduxjs/toolkit": "^2.2.7",
    "@remix-run/node": "^2.11.2",
    "@remix-run/react": "^2.11.2",
    "@remix-run/serve": "^2.11.2",
    "@vitejs/plugin-react": "^4.3.1",
    "@xterm/addon-fit": "^0.10.0",
    "@xterm/xterm": "^5.4.0",
    "clsx": "^2.1.1",
    "eslint-config-airbnb-typescript": "^18.0.0",
    "i18next": "^23.15.1",
    "i18next-browser-languagedetector": "^8.0.0",
    "i18next-http-backend": "^2.6.1",
<<<<<<< HEAD
    "isbot": "^5.1.17",
    "jose": "^5.9.2",
=======
    "jose": "^5.9.3",
>>>>>>> dc418e7b
    "monaco-editor": "^0.52.0",
    "react": "^18.3.1",
    "react-dom": "^18.3.1",
    "react-highlight": "^0.15.0",
    "react-hot-toast": "^2.4.1",
    "react-i18next": "^15.0.2",
    "react-icons": "^5.3.0",
    "react-markdown": "^9.0.1",
    "react-redux": "^9.1.2",
    "react-router-dom": "^6.26.1",
    "react-syntax-highlighter": "^15.5.0",
    "remark-gfm": "^4.0.0",
    "sirv-cli": "^2.0.2",
    "tailwind-merge": "^2.5.2",
<<<<<<< HEAD
    "ws": "^8.18.0",
    "vite": "^5.4.6",
=======
    "vite": "^5.4.7",
>>>>>>> dc418e7b
    "web-vitals": "^3.5.2"
  },
  "scripts": {
    "dev": "npm run make-i18n && remix vite:dev",
    "build": "npm run make-i18n && tsc && remix vite:build",
    "start": "npx sirv-cli build/client/ --single",
    "test": "vitest run",
    "test:coverage": "npm run make-i18n && vitest run --coverage",
    "dev_wsl": "VITE_WATCH_USE_POLLING=true vite",
    "preview": "vite preview",
    "make-i18n": "node scripts/make-i18n-translations.cjs",
    "prelint": "npm run make-i18n",
    "lint": "eslint src --ext .ts,.tsx,.js && prettier --check src/**/*.{ts,tsx}",
    "lint:fix": "eslint src --ext .ts,.tsx,.js --fix && prettier --write src/**/*.{ts,tsx}",
    "prepare": "cd .. && husky frontend/.husky"
  },
  "husky": {
    "hooks": {
      "pre-commit": "npm run test && lint-staged"
    }
  },
  "lint-staged": {
    "src/**/*.{ts,tsx,js}": [
      "eslint --fix",
      "prettier --write"
    ]
  },
  "devDependencies": {
    "@remix-run/dev": "^2.11.2",
    "@remix-run/testing": "^2.11.2",
    "@tailwindcss/typography": "^0.5.15",
    "@testing-library/jest-dom": "^6.5.0",
    "@testing-library/react": "^16.0.1",
    "@testing-library/user-event": "^14.5.2",
    "@types/node": "^22.5.5",
    "@types/react": "^18.3.8",
    "@types/react-dom": "^18.3.0",
    "@types/react-highlight": "^0.12.8",
    "@types/react-syntax-highlighter": "^15.5.13",
    "@types/ws": "^8.5.12",
    "@typescript-eslint/eslint-plugin": "^7.18.0",
    "@typescript-eslint/parser": "^7.18.0",
    "@vitest/coverage-v8": "^1.6.0",
    "autoprefixer": "^10.4.20",
    "eslint": "^8.57.0",
    "eslint-config-airbnb": "^19.0.4",
    "eslint-config-airbnb-typescript": "^18.0.0",
    "eslint-config-prettier": "^9.1.0",
    "eslint-plugin-import": "^2.29.1",
    "eslint-plugin-jsx-a11y": "^6.9.0",
    "eslint-plugin-prettier": "^5.2.1",
    "eslint-plugin-react": "^7.35.0",
    "eslint-plugin-react-hooks": "^4.6.2",
    "husky": "^9.1.6",
    "jsdom": "^25.0.0",
    "lint-staged": "^15.2.10",
    "msw": "^2.3.0-ws.rc-7",
    "postcss": "^8.4.47",
    "prettier": "^3.3.3",
    "tailwindcss": "^3.4.12",
    "typescript": "^5.6.2",
    "vite-plugin-svgr": "^4.2.0",
    "vite-tsconfig-paths": "^5.0.1",
    "vitest": "^1.6.0"
  },
  "packageManager": "npm@10.5.0",
  "volta": {
    "node": "18.20.1"
  },
  "msw": {
    "workerDirectory": [
      "public"
    ]
  }
}<|MERGE_RESOLUTION|>--- conflicted
+++ resolved
@@ -22,12 +22,8 @@
     "i18next": "^23.15.1",
     "i18next-browser-languagedetector": "^8.0.0",
     "i18next-http-backend": "^2.6.1",
-<<<<<<< HEAD
     "isbot": "^5.1.17",
-    "jose": "^5.9.2",
-=======
     "jose": "^5.9.3",
->>>>>>> dc418e7b
     "monaco-editor": "^0.52.0",
     "react": "^18.3.1",
     "react-dom": "^18.3.1",
@@ -42,12 +38,8 @@
     "remark-gfm": "^4.0.0",
     "sirv-cli": "^2.0.2",
     "tailwind-merge": "^2.5.2",
-<<<<<<< HEAD
     "ws": "^8.18.0",
-    "vite": "^5.4.6",
-=======
     "vite": "^5.4.7",
->>>>>>> dc418e7b
     "web-vitals": "^3.5.2"
   },
   "scripts": {

{
  "compilerOptions": {
    "target": "es5",
    "lib": [
      "dom",
      "dom.iterable",
      "esnext"
    ],
    "allowJs": true,
    "skipLibCheck": true,
    "esModuleInterop": true,
    "allowSyntheticDefaultImports": true,
    "strict": true,
    "forceConsistentCasingInFileNames": true,
    "noFallthroughCasesInSwitch": true,
    "module": "esnext",
    "moduleResolution": "node",
    "resolveJsonModule": true,
    "isolatedModules": true,
    "noEmit": true,
    "jsx": "react",
    "types": ["vite/client", "vitest/globals"],
    "baseUrl": ".",
    "paths": {
      "#/*": ["./src/*"]
    }
  },
  "include": [
    "src",
<<<<<<< HEAD
    "vite.config.js"
=======
    "vite-env.d.ts",
    "vite.config.ts",
    "vitest.setup.ts",
    "test-utils.tsx"
>>>>>>> 62e4fb47
  ]
}<|MERGE_RESOLUTION|>--- conflicted
+++ resolved
@@ -27,13 +27,9 @@
   },
   "include": [
     "src",
-<<<<<<< HEAD
-    "vite.config.js"
-=======
     "vite-env.d.ts",
     "vite.config.ts",
     "vitest.setup.ts",
     "test-utils.tsx"
->>>>>>> 62e4fb47
   ]
 }